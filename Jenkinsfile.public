--- conflicted
+++ resolved
@@ -45,25 +45,17 @@
                     steps {
                         sh 'psql -U postgres -c \'create database teststorj;\''
                         sh 'go run scripts/use-ports.go -from 1024 -to 10000 &'
-<<<<<<< HEAD
-                        sh 'go test -vet=off  -timeout 9m -json -race -coverpkg=storj.io/storj/pkg/...,storj.io/storj/satellite/...,storj.io/storj/storagenode/...,storj.io/storj/uplink/...,storj.io/storj/storage/...,storj.io/storj/lib/...,storj.io/storj/internal/...,storj.io/storj/versioncontrol/... ./... 2>&1 | tee tests.json | go run ./scripts/xunit.go -out tests.xml'
-=======
-                        sh 'go test -vet=off -timeout 9m -json -race ./... 2>&1 | tee .build/tests.json | go run ./scripts/xunit.go -out .build/tests.xml'
+                        def cover = '-coverprofile=.build/coverprofile -coverpkg=storj.io/storj/pkg/...,storj.io/storj/satellite/...,storj.io/storj/storagenode/...,storj.io/storj/uplink/...,storj.io/storj/storage/...,storj.io/storj/lib/...,storj.io/storj/internal/...,storj.io/storj/versioncontrol/...'
+                        sh 'go test -vet=off ${cover} -timeout 9m -json -race ./... 2>&1 | tee .build/tests.json | go run ./scripts/xunit.go -out .build/tests.xml'
                         sh 'go run scripts/check-clean-directory.go'
->>>>>>> 381ab0b6
                     }
 
                     post {
                         always {
-<<<<<<< HEAD
-                            archiveArtifacts artifacts: 'tests.json'
-                            archiveArtifacts artifacts: '.coverprofile'
-                            junit 'tests.xml'
-=======
                             sh script: 'cat .build/tests.json | tparse -all -top -slow 100', returnStatus: true
                             archiveArtifacts artifacts: '.build/tests.json'
+                            archiveArtifacts artifacts: '.build/coverprofile'
                             junit '.build/tests.xml'
->>>>>>> 381ab0b6
                         }
                     }
                 }
