--- conflicted
+++ resolved
@@ -23,11 +23,8 @@
     - goimports   # fix import order
     - misspell    # check spelling
     - unconvert   # remove unnecessary conversions
-<<<<<<< HEAD
     - scopelint   # checks for unpinned variables
-=======
     - gocritic    # checks for style, performance issues, and common programming errors
->>>>>>> 268dc6b7
     #TODO#- maligned    # check for better memory usage
     #TODO#- prealloc    # easy optimizations
   disable:
