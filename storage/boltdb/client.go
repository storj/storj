// Copyright (C) 2018 Storj Labs, Inc.
// See LICENSE for copying information.

package boltdb

import (
	"errors"
	"time"

	"github.com/boltdb/bolt"
	"go.uber.org/zap"
	"storj.io/storj/storage"
)

<<<<<<< HEAD
// Client is the entrypoint into a bolt data store
type Client struct {
=======
// boltClient implements the KeyValueStore interface
type boltClient struct {
>>>>>>> 11e12bff
	logger *zap.Logger
	db     *bolt.DB
	Path   string
	Bucket []byte
}

const (
	// fileMode sets permissions so owner can read and write
	fileMode = 0600
	// PointerBucket is the string representing the bucket used for `PointerEntries`
	PointerBucket = "pointers"
	// OverlayBucket is the string representing the bucket used for a bolt-backed overlay dht cache
	OverlayBucket = "overlay"
	// KBucket is the string representing the bucket used for the kademlia routing table k-bucket ids
	KBucket = "kbuckets"
	// NodeBucket is the string representing the bucket used for the kademlia routing table node ids
	NodeBucket = "nodes"
)

var (
	defaultTimeout = 1 * time.Second
)

// NewClient instantiates a new BoltDB client given a zap logger, db file path, and a bucket name
func NewClient(logger *zap.Logger, path, bucket string) (*Client, error) {
	db, err := bolt.Open(path, fileMode, &bolt.Options{Timeout: defaultTimeout})
	if err != nil {
		return nil, err
	}

	return &Client{
		logger: logger,
		db:     db,
		Path:   path,
		Bucket: []byte(bucket),
	}, nil
}

// Put adds a value to the provided key in boltdb, returning an error on failure.
func (c *Client) Put(key storage.Key, value storage.Value) error {
	c.logger.Debug("entering bolt put")
	return c.db.Update(func(tx *bolt.Tx) error {
		b, err := tx.CreateBucketIfNotExists(c.Bucket)
		if err != nil {
			return err
		}

		return b.Put(key, value)
	})
}

// Get looks up the provided key from boltdb returning either an error or the result.
func (c *Client) Get(pathKey storage.Key) (storage.Value, error) {
	c.logger.Debug("entering bolt get: " + string(pathKey))
	var pointerBytes []byte
	err := c.db.Update(func(tx *bolt.Tx) error {
		b := tx.Bucket(c.Bucket)
		v := b.Get(pathKey)
		pointerBytes = v
		return nil
	})

	if err != nil {
		// TODO: log
		return nil, err
	}

	return pointerBytes, nil
}

// List returns either a list of keys for which boltdb has values or an error.
func (c *Client) List(startingKey storage.Key, limit storage.Limit) (storage.Keys, error) {
	c.logger.Debug("entering bolt list")
	return c.listHelper(false, startingKey, limit)
}

// ReverseList returns either a list of keys for which boltdb has values or an error.
// Starts from startingKey and iterates backwards
func (c *boltClient) ReverseList(startingKey storage.Key, limit storage.Limit) (storage.Keys, error) {
	c.logger.Debug("entering bolt reverse list")
	return c.listHelper(true, startingKey, limit)
}

func (c *boltClient) listHelper(reverseList bool, startingKey storage.Key, limit storage.Limit) (storage.Keys, error) {
	var paths storage.Keys
	err := c.db.Update(func(tx *bolt.Tx) error {
		cur := tx.Bucket(c.Bucket).Cursor()
		var k []byte
		start := firstOrLast(reverseList, cur)
		iterate := prevOrNext(reverseList, cur)
		if startingKey == nil {
			k, _ = start()
		} else {
			k, _ = cur.Seek(startingKey)
		}
		for ; k != nil; k, _ = iterate() {
			paths = append(paths, k)
			if limit > 0 && int(limit) == int(len(paths)) {
				break
			}
		}
		return nil
	})
	return paths, err
}

func firstOrLast(reverseList bool, cur *bolt.Cursor) func() ([]byte, []byte) {
	if reverseList {
		return cur.Last
	}
	return cur.First
}

func prevOrNext(reverseList bool, cur *bolt.Cursor) func() ([]byte, []byte) {
	if reverseList {
		return cur.Prev
	}
	return cur.Next
}

// Delete deletes a key/value pair from boltdb, for a given the key
func (c *Client) Delete(pathKey storage.Key) error {
	c.logger.Debug("entering bolt delete: " + string(pathKey))
	return c.db.Update(func(tx *bolt.Tx) error {
		return tx.Bucket(c.Bucket).Delete(pathKey)
	})
}

// Close closes a BoltDB client
func (c *Client) Close() error {
	return c.db.Close()
}

// GetAll // TODO(coyle): implement
func (c *Client) GetAll(keys storage.Keys) (storage.Values, error) {
	return nil, errors.New("Not Implemented")
}<|MERGE_RESOLUTION|>--- conflicted
+++ resolved
@@ -12,13 +12,8 @@
 	"storj.io/storj/storage"
 )
 
-<<<<<<< HEAD
 // Client is the entrypoint into a bolt data store
 type Client struct {
-=======
-// boltClient implements the KeyValueStore interface
-type boltClient struct {
->>>>>>> 11e12bff
 	logger *zap.Logger
 	db     *bolt.DB
 	Path   string
@@ -97,12 +92,12 @@
 
 // ReverseList returns either a list of keys for which boltdb has values or an error.
 // Starts from startingKey and iterates backwards
-func (c *boltClient) ReverseList(startingKey storage.Key, limit storage.Limit) (storage.Keys, error) {
+func (c *Client) ReverseList(startingKey storage.Key, limit storage.Limit) (storage.Keys, error) {
 	c.logger.Debug("entering bolt reverse list")
 	return c.listHelper(true, startingKey, limit)
 }
 
-func (c *boltClient) listHelper(reverseList bool, startingKey storage.Key, limit storage.Limit) (storage.Keys, error) {
+func (c *Client) listHelper(reverseList bool, startingKey storage.Key, limit storage.Limit) (storage.Keys, error) {
 	var paths storage.Keys
 	err := c.db.Update(func(tx *bolt.Tx) error {
 		cur := tx.Bucket(c.Bucket).Cursor()
