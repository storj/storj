// Copyright (C) 2018 Storj Labs, Inc.
// See LICENSE for copying information.

package boltdb

import (
	"io/ioutil"
	"os"
	"testing"

	"github.com/stretchr/testify/assert"
	"go.uber.org/zap"
<<<<<<< HEAD

=======
>>>>>>> 7137b647
	"storj.io/storj/storage"
)

type BoltClientTest struct {
	*testing.T
	c storage.KeyValueStore
}

func NewBoltClientTest(t *testing.T) *BoltClientTest {
	logger, _ := zap.NewDevelopment()
	dbName := tempfile()

	c, err := NewClient(logger, dbName, "test_bucket")
	if err != nil {
		t.Error("Failed to create test db")
		panic(err)
	}

	return &BoltClientTest{
		T: t,
		c: c,
	}
}

func (bt *BoltClientTest) Close() {
	bt.c.Close()
	switch client := bt.c.(type) {
	case *boltClient:
		os.Remove(client.Path)
	}
}

func (bt *BoltClientTest) HandleErr(err error, msg string) {
	bt.Error(msg)
	if err != nil {
		panic(err)
	}
	panic(msg)
}

func tempfile() string {
	f, err := ioutil.TempFile("", "TempBolt-")
	if err != nil {
		panic(err)
	}
	f.Close()
	err = os.Remove(f.Name())
	if err != nil {
		panic(err)
	}
	return f.Name()
}

<<<<<<< HEAD
func TestClient(t *testing.T) {
	cases := []struct {
		bucket  string
		path    []byte
		pointer []byte
	}{
		{
			bucket:  "test-bucket",
			path:    []byte(`test/path`),
			pointer: []byte(`pointer1`),
		},
	}

	for _, c := range cases {
		logger, err := zap.NewDevelopment()
		assert.NoError(t, err)

		client, err := NewClient(logger, tempfile(), c.bucket)
		assert.NoError(t, err)
		defer cleanup(client)

		// tests Put function
		err = client.Put(c.path, c.pointer)
		assert.NoError(t, err)

		// tests Get function
		v, err := client.Get(c.path)
		assert.NoError(t, err)
		assert.Equal(t, c.pointer, []byte(v))

		// tests Delete function
		err = client.Delete(c.path)
		assert.NoError(t, err)

		v, err = client.Get(c.path)
		assert.Error(t, err)
		assert.Empty(t, v)

		// tests List function
		err = client.Put(c.path, c.pointer)
		assert.NoError(t, err)

		p, err := client.List()
		assert.NoError(t, err)
		assert.Len(t, p, 1)
		assert.Equal(t, c.path, p.ByteSlices()[0])
=======
func TestPut(t *testing.T) {
	bt := NewBoltClientTest(t)
	defer bt.Close()

	if err := bt.c.Put([]byte("test/path/1"), []byte("pointer1")); err != nil {
		bt.HandleErr(err, "Failed to save pointer1 to pointers bucket")
	}
}

func TestGet(t *testing.T) {
	bt := NewBoltClientTest(t)
	defer bt.Close()

	if err := bt.c.Put([]byte("test/path/1"), []byte("pointer1")); err != nil {
		bt.HandleErr(err, "Failed to save pointer1 to pointers bucket")
	}

	retrvValue, err := bt.c.Get([]byte("test/path/1"))
	if err != nil {
		bt.HandleErr(err, "Failed to get")
	}
	if retrvValue.IsZero() {
		bt.HandleErr(nil, "Failed to get saved test pointer")
	}
	if !bytes.Equal(retrvValue, []byte("pointer1")) {
		bt.HandleErr(nil, "Retrieved pointer was not same as put pointer")
	}

	// tests Get non-existent path
	getRes, err := bt.c.Get([]byte("fake/path"))
	if err != nil {
		bt.HandleErr(err, "Failed to get")
	}
	if !getRes.IsZero() {
		bt.HandleErr(nil, "Expected zero-value response for getting fake path")
	}
}

func TestDelete(t *testing.T) {
	bt := NewBoltClientTest(t)
	defer bt.Close()

	if err := bt.c.Put([]byte("test/path/1"), []byte("pointer1")); err != nil {
		bt.HandleErr(err, "Failed to save pointer1 to pointers bucket")
	}

	if err := bt.c.Delete([]byte("test/path/1")); err != nil {
		bt.HandleErr(err, "Failed to delete test entry")
	}
}

func TestList(t *testing.T) {
	bt := NewBoltClientTest(t)
	defer bt.Close()

	if err := bt.c.Put([]byte("test/path/2"), []byte("pointer2")); err != nil {
		bt.HandleErr(err, "Failed to put pointer2 to pointers bucket")
	}
	testPaths, err := bt.c.List([]byte("test/path/2"), storage.Limit(1))
	if err != nil {
		bt.HandleErr(err, "Failed to list Path keys in pointers bucket")
	}

	if !bytes.Equal(testPaths[0], []byte("test/path/2")) {
		bt.HandleErr(nil, "Expected only test/path/2 in list")
	}
}

func TestListNoStartingKey(t *testing.T) {
	bt := NewBoltClientTest(t)
	defer bt.Close()

	if err := bt.c.Put([]byte("test/path/1"), []byte("pointer1")); err != nil {
		bt.HandleErr(err, "Failed to save pointer1 to pointers bucket")
	}
	if err := bt.c.Put([]byte("test/path/2"), []byte("pointer2")); err != nil {
		bt.HandleErr(err, "Failed to save pointer2 to pointers bucket")
	}
	if err := bt.c.Put([]byte("test/path/3"), []byte("pointer3")); err != nil {
		bt.HandleErr(err, "Failed to save pointer3 to pointers bucket")
	}

	testPaths, err := bt.c.List(nil, storage.Limit(3))
	if err != nil {
		bt.HandleErr(err, "Failed to list Paths")
>>>>>>> 7137b647
	}
}

<<<<<<< HEAD
func cleanup(c storage.KeyValueStore) {
	c.Close()
	switch client := c.(type) {
	case *boltClient:
		os.Remove(client.Path)
=======
	if !bytes.Equal(testPaths[2], []byte("test/path/3")) {
		bt.HandleErr(nil, "Expected test/path/3 to be last in list")
>>>>>>> 7137b647
	}
}<|MERGE_RESOLUTION|>--- conflicted
+++ resolved
@@ -10,10 +10,6 @@
 
 	"github.com/stretchr/testify/assert"
 	"go.uber.org/zap"
-<<<<<<< HEAD
-
-=======
->>>>>>> 7137b647
 	"storj.io/storj/storage"
 )
 
@@ -67,54 +63,6 @@
 	return f.Name()
 }
 
-<<<<<<< HEAD
-func TestClient(t *testing.T) {
-	cases := []struct {
-		bucket  string
-		path    []byte
-		pointer []byte
-	}{
-		{
-			bucket:  "test-bucket",
-			path:    []byte(`test/path`),
-			pointer: []byte(`pointer1`),
-		},
-	}
-
-	for _, c := range cases {
-		logger, err := zap.NewDevelopment()
-		assert.NoError(t, err)
-
-		client, err := NewClient(logger, tempfile(), c.bucket)
-		assert.NoError(t, err)
-		defer cleanup(client)
-
-		// tests Put function
-		err = client.Put(c.path, c.pointer)
-		assert.NoError(t, err)
-
-		// tests Get function
-		v, err := client.Get(c.path)
-		assert.NoError(t, err)
-		assert.Equal(t, c.pointer, []byte(v))
-
-		// tests Delete function
-		err = client.Delete(c.path)
-		assert.NoError(t, err)
-
-		v, err = client.Get(c.path)
-		assert.Error(t, err)
-		assert.Empty(t, v)
-
-		// tests List function
-		err = client.Put(c.path, c.pointer)
-		assert.NoError(t, err)
-
-		p, err := client.List()
-		assert.NoError(t, err)
-		assert.Len(t, p, 1)
-		assert.Equal(t, c.path, p.ByteSlices()[0])
-=======
 func TestPut(t *testing.T) {
 	bt := NewBoltClientTest(t)
 	defer bt.Close()
@@ -200,19 +148,10 @@
 	testPaths, err := bt.c.List(nil, storage.Limit(3))
 	if err != nil {
 		bt.HandleErr(err, "Failed to list Paths")
->>>>>>> 7137b647
 	}
 }
 
-<<<<<<< HEAD
-func cleanup(c storage.KeyValueStore) {
-	c.Close()
-	switch client := c.(type) {
-	case *boltClient:
-		os.Remove(client.Path)
-=======
 	if !bytes.Equal(testPaths[2], []byte("test/path/3")) {
 		bt.HandleErr(nil, "Expected test/path/3 to be last in list")
->>>>>>> 7137b647
 	}
 }