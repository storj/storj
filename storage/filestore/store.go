--- conflicted
+++ resolved
@@ -47,11 +47,7 @@
 // Open loads blob with the specified hash
 func (store *Store) Open(ctx context.Context, ref storage.BlobRef) (_ storage.BlobReader, err error) {
 	defer mon.Task()(&ctx)(&err)
-<<<<<<< HEAD
-	file, err := store.dir.Open(ref)
-=======
 	file, err := store.dir.Open(ctx, ref)
->>>>>>> 68c8ce63
 	if err != nil {
 		if os.IsNotExist(err) {
 			return nil, err
@@ -64,34 +60,22 @@
 // Delete deletes blobs with the specified ref
 func (store *Store) Delete(ctx context.Context, ref storage.BlobRef) (err error) {
 	defer mon.Task()(&ctx)(&err)
-<<<<<<< HEAD
-	return Error.Wrap(store.dir.Delete(ref))
-=======
 	err = store.dir.Delete(ctx, ref)
 	return Error.Wrap(err)
->>>>>>> 68c8ce63
 }
 
 // GarbageCollect tries to delete any files that haven't yet been deleted
 func (store *Store) GarbageCollect(ctx context.Context) (err error) {
 	defer mon.Task()(&ctx)(&err)
-<<<<<<< HEAD
-	return Error.Wrap(store.dir.GarbageCollect())
-=======
 	err = store.dir.GarbageCollect(ctx)
 	return Error.Wrap(err)
->>>>>>> 68c8ce63
 }
 
 // Create creates a new blob that can be written
 // optionally takes a size argument for performance improvements, -1 is unknown size
 func (store *Store) Create(ctx context.Context, ref storage.BlobRef, size int64) (_ storage.BlobWriter, err error) {
 	defer mon.Task()(&ctx)(&err)
-<<<<<<< HEAD
-	file, err := store.dir.CreateTemporaryFile(size)
-=======
 	file, err := store.dir.CreateTemporaryFile(ctx, size)
->>>>>>> 68c8ce63
 	if err != nil {
 		return nil, Error.Wrap(err)
 	}
