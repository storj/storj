--- conflicted
+++ resolved
@@ -19,16 +19,12 @@
 STORJ_SIM_POSTGRES=${STORJ_SIM_POSTGRES:-""}
 
 # setup the network
-<<<<<<< HEAD
 # if postgres connection string is set as STORJ_SIM_POSTGRES then use that for testing
 if [ -z ${STORJ_SIM_POSTGRES} ]; then
-	storj-sim -x --host $STORJ_NETWORK_HOST4 network setup
+	storj-sim -x --satellites 2 --host $STORJ_NETWORK_HOST4 network setup
 else
-	storj-sim -x --host $STORJ_NETWORK_HOST4 network --postgres=$STORJ_SIM_POSTGRES setup
+	storj-sim -x --satellites 2 --host $STORJ_NETWORK_HOST4 network --postgres=$STORJ_SIM_POSTGRES setup
 fi
-=======
-storj-sim -x --satellites 2 --host $STORJ_NETWORK_HOST4 network setup
->>>>>>> afddaba5
 
 # run aws-cli tests
 storj-sim -x --satellites 2 --host $STORJ_NETWORK_HOST4 network test bash "$SCRIPTDIR"/test-sim-aws.sh
