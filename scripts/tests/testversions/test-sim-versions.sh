--- conflicted
+++ resolved
@@ -91,17 +91,9 @@
     if [ -d "${work_dir}/cmd/gateway" ]; then
         (cd ${work_dir}/cmd/gateway && go build -race -v -o ${bin_dir}/gateway storj.io/storj/cmd/gateway >/dev/null 2>&1)
     else
-<<<<<<< HEAD
-        rm -rf .build/gateway-tmp
-        mkdir -p .build/gateway-tmp
-        pushd .build/gateway-tmp
-            go mod init gatewaybuild && GOBIN=${bin_dir} GO111MODULE=on go get storj.io/gateway@multipart-upload
-        popd
-=======
 	mkdir -p ${work_dir}/build/gateway-tmp
-	(cd ${work_dir}/build/gateway-tmp && go mod init gatewaybuild && GOBIN=${bin_dir} GO111MODULE=on go get storj.io/gateway@latest;)
+	(cd ${work_dir}/build/gateway-tmp && go mod init gatewaybuild && GOBIN=${bin_dir} GO111MODULE=on go get storj.io/gateway@multipart-upload;)
         rm -rf ${work_dir}/build/gateway-tmp
->>>>>>> 7eccfccf
     fi
 }
 
