--- conflicted
+++ resolved
@@ -4,12 +4,9 @@
 package pstore
 
 import (
-<<<<<<< HEAD
-	"io"
-=======
 	"crypto/rand"
 	"encoding/base64"
->>>>>>> f9af3b6e
+	"io"
 	"os"
 	"path"
 	"path/filepath"
