--- conflicted
+++ resolved
@@ -264,22 +264,6 @@
 	}
 }
 
-<<<<<<< HEAD
-func TestGenerateID(t *testing.T) {
-	t.Run("should return an id string", func(t *testing.T) {
-		assert := assert.New(t)
-		id := GenerateID()
-		assert.Equal(len(id) >= IDLength, true)
-	})
-
-	t.Run("should return a different string on each call", func(t *testing.T) {
-		assert := assert.New(t)
-		assert.NotEqual(GenerateID(), GenerateID())
-	})
-}
-
-=======
->>>>>>> fb251f58
 func TestMain(m *testing.M) {
 	m.Run()
 }