// Copyright (C) 2018 Storj Labs, Inc.
// See LICENSE for copying information.

package ttl

import (
	"database/sql"
	"fmt"
	"log"
	"time"

	_ "github.com/mattn/go-sqlite3" // sqlite is weird and needs underscore

	"storj.io/storj/pkg/piecestore"
)

// TTL -- ttl database
type TTL struct {
	DB *sql.DB
}

// NewTTL -- creates ttl database and struct
func NewTTL(DBPath string) (*TTL, error) {
	db, err := sql.Open("sqlite3", DBPath)
	if err != nil {
		return nil, err
	}
	_, err = db.Exec("CREATE TABLE IF NOT EXISTS `ttl` (`id` TEXT UNIQUE, `created` INT(10), `expires` INT(10));")
	if err != nil {
		return nil, err
	}

	return &TTL{db}, nil
}

<<<<<<< HEAD
// CheckEntries -- checks for and deletes expired TTL entries
=======
// checkEntries -- checks for and deletes expired TTL entries
>>>>>>> b22e7c58
func checkEntries(dir string, rows *sql.Rows) error {

	for rows.Next() {
		var expID string
		var expires int64

		err := rows.Scan(&expID, &expires)
		if err != nil {
			return err
		}

		// delete file on local machine
		err = pstore.Delete(expID, dir)
		if err != nil {
			return err
		}

		log.Printf("Deleted file: %s\n", expID)
		if rows.Err() != nil {

			return rows.Err()
		}
	}

	return nil
}

// DBCleanup -- go routine to check ttl database for expired entries
// pass in database and location of file for deletion
func (ttl *TTL) DBCleanup(dir string) error {

	tickChan := time.NewTicker(time.Second * 5).C
	for {
		select {
		case <-tickChan:
<<<<<<< HEAD
			currentTime := time.Now().Unix()
			rows, err := ttl.DB.Query(fmt.Sprintf("SELECT id, expires FROM ttl WHERE expires < %d", currentTime))
=======
			now := time.Now().Unix()

			rows, err := ttl.DB.Query(fmt.Sprintf("SELECT id, expires FROM ttl WHERE expires < %d", now))
>>>>>>> b22e7c58
			if err != nil {
				return err
			}
			defer rows.Close()

			if err := checkEntries(dir, rows); err != nil {
				return err
			}

<<<<<<< HEAD
			_, err = ttl.DB.Exec(fmt.Sprintf("DELETE FROM ttl WHERE expires < %d", currentTime))
=======
			_, err = ttl.DB.Exec(fmt.Sprintf("DELETE FROM ttl WHERE expires < %d", now))
>>>>>>> b22e7c58
			if err != nil {
				return err
			}
		}
	}
}

// AddTTLToDB -- Insert TTL into database by id
func (ttl *TTL) AddTTLToDB(id string, expiration int64) error {

	_, err := ttl.DB.Exec(fmt.Sprintf(`INSERT INTO ttl (id, created, expires) VALUES ("%s", "%d", "%d")`, id, time.Now().Unix(), expiration))
	if err != nil {
		return err
	}

	return nil
}

// GetTTLByID -- Find the TTL in the database by id and return it
func (ttl *TTL) GetTTLByID(id string) (expiration int64, err error) {

	rows, err := ttl.DB.Query(fmt.Sprintf(`SELECT expires FROM ttl WHERE id="%s"`, id))
	if err != nil {
		return 0, err
	}

	defer rows.Close()

	for rows.Next() {
		err = rows.Scan(&expiration)
		if err != nil {
			return 0, err
		}
	}

	return expiration, nil
}

// DeleteTTLByID -- Find the TTL in the database by id and delete it
func (ttl *TTL) DeleteTTLByID(id string) error {

	_, err := ttl.DB.Exec(fmt.Sprintf(`DELETE FROM ttl WHERE id="%s"`, id))
	return err
}<|MERGE_RESOLUTION|>--- conflicted
+++ resolved
@@ -33,11 +33,7 @@
 	return &TTL{db}, nil
 }
 
-<<<<<<< HEAD
-// CheckEntries -- checks for and deletes expired TTL entries
-=======
 // checkEntries -- checks for and deletes expired TTL entries
->>>>>>> b22e7c58
 func checkEntries(dir string, rows *sql.Rows) error {
 
 	for rows.Next() {
@@ -73,14 +69,9 @@
 	for {
 		select {
 		case <-tickChan:
-<<<<<<< HEAD
-			currentTime := time.Now().Unix()
-			rows, err := ttl.DB.Query(fmt.Sprintf("SELECT id, expires FROM ttl WHERE expires < %d", currentTime))
-=======
 			now := time.Now().Unix()
 
 			rows, err := ttl.DB.Query(fmt.Sprintf("SELECT id, expires FROM ttl WHERE expires < %d", now))
->>>>>>> b22e7c58
 			if err != nil {
 				return err
 			}
@@ -90,11 +81,7 @@
 				return err
 			}
 
-<<<<<<< HEAD
-			_, err = ttl.DB.Exec(fmt.Sprintf("DELETE FROM ttl WHERE expires < %d", currentTime))
-=======
 			_, err = ttl.DB.Exec(fmt.Sprintf("DELETE FROM ttl WHERE expires < %d", now))
->>>>>>> b22e7c58
 			if err != nil {
 				return err
 			}
