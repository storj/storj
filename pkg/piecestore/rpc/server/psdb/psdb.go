--- conflicted
+++ resolved
@@ -210,15 +210,9 @@
 func (db *DB) WriteBandwidthAllocToDB(ba *pb.RenterBandwidthAllocation) error {
 	defer db.locked()()
 
-<<<<<<< HEAD
-	// We begin extracting the payer_id
-	// The payer id can be used to sort the bandwidth agreements
-	// If the agreements are sorted we can send them in bulk streams to the payer
-=======
 	// We begin extracting the satellite_id
 	// The satellite id can be used to sort the bandwidth agreements
 	// If the agreements are sorted we can send them in bulk streams to the satellite
->>>>>>> 57572cde
 	rbad := &pb.RenterBandwidthAllocation_Data{}
 	if err := proto.Unmarshal(ba.GetData(), rbad); err != nil {
 		return err
@@ -229,11 +223,7 @@
 		return err
 	}
 
-<<<<<<< HEAD
-	_, err := db.DB.Exec(`INSERT INTO bandwidth_agreements (satellite, agreement, signature) VALUES (?, ?, ?)`, pbad.GetPayer(), ba.GetData(), ba.GetSignature())
-=======
 	_, err := db.DB.Exec(`INSERT INTO bandwidth_agreements (satellite, agreement, signature) VALUES (?, ?, ?)`, pbad.GetSatelliteId(), ba.GetData(), ba.GetSignature())
->>>>>>> 57572cde
 	return err
 }
 
@@ -284,30 +274,18 @@
 		return nil, err
 	}
 	defer func() {
-<<<<<<< HEAD
-		_ = rows.Close()
-=======
 		if closeErr := rows.Close(); closeErr != nil {
 			zap.S().Errorf("failed to close rows when selecting from bandwidth_agreements: %+v", closeErr)
 		}
->>>>>>> 57572cde
 	}()
 
 	agreements := make(map[string][]*Agreement)
 	for rows.Next() {
-<<<<<<< HEAD
-		var agreement *Agreement
-		var satellite string
-		err := rows.Scan(&satellite, &agreement.Agreement, &agreement.Signature)
-		if err != nil {
-			return agreements, err
-=======
 		agreement := &Agreement{}
 		var satellite string
 		err := rows.Scan(&satellite, &agreement.Agreement, &agreement.Signature)
 		if err != nil {
 			return nil, err
->>>>>>> 57572cde
 		}
 		agreements[satellite] = append(agreements[satellite], agreement)
 	}
