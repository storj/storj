// Copyright (C) 2018 Storj Labs, Inc.
// See LICENSE for copying information.

package client

import (
	"fmt"
	"io"
	"log"
	"time"

	"go.uber.org/zap"
	"golang.org/x/net/context"
	"google.golang.org/grpc"

	"storj.io/storj/pkg/ranger"
	pb "storj.io/storj/protos/piecestore"
)

<<<<<<< HEAD
// PSClient is an interface describing the functions for interacting with piecestore nodes
=======
// PSClient interface defines the set of methods to interact with a Piecestore Client
>>>>>>> 8ce889ed
type PSClient interface {
	Meta(ctx context.Context, id PieceID) (*pb.PieceSummary, error)
	Put(ctx context.Context, id PieceID, data io.Reader, ttl time.Time, payer, bandwidthClient string) error
	Get(ctx context.Context, id PieceID, size int64, payer, bandwidthClient string) (ranger.RangeCloser, error)
	Delete(ctx context.Context, pieceID PieceID) error
	Sign(ctx context.Context, message []byte) (signature []byte, err error)
	CloseConn() error
}

// Client -- Struct Info needed for protobuf api calls
type Client struct {
	route pb.PieceStoreRoutesClient
	conn  *grpc.ClientConn
	pkey  []byte
}

// NewPSClient initilizes a PSClient
func NewPSClient(conn *grpc.ClientConn) PSClient {
	return &Client{conn: conn, route: pb.NewPieceStoreRoutesClient(conn)}
}

// NewCustomRoute creates new Client with custom route interface
func NewCustomRoute(route pb.PieceStoreRoutesClient) *Client {
	return &Client{route: route}
}

<<<<<<< HEAD
// CloseConn closes the connection with piecestore
=======
// CloseConn closes the connection stored on the Client struct
>>>>>>> 8ce889ed
func (client *Client) CloseConn() error {
	return client.conn.Close()
}

// Sign a message using the clients private key
func (client *Client) Sign(ctx context.Context, msg []byte) (signature []byte, err error) {
	// use c.pkey to sign msg

	return signature, err
}

// Meta requests info about a piece by Id
func (client *Client) Meta(ctx context.Context, id PieceID) (*pb.PieceSummary, error) {
	return client.route.Piece(ctx, &pb.PieceId{Id: id.String()})
}

// Put uploads a Piece to a piece store Server
func (client *Client) Put(ctx context.Context, id PieceID, data io.Reader, ttl time.Time, payer, bandwidthClient string) error {
	stream, err := client.route.Store(ctx)
	if err != nil {
		return err
	}

	// Send preliminary data
<<<<<<< HEAD
	if err := stream.Send(&pb.PieceStore{Piecedata: &pb.PieceStore_PieceData{Id: id.String(), Ttl: ttl.Unix()}}); err != nil {
		stream.CloseAndRecv()
=======
	if err := stream.Send(&pb.PieceStore{Id: id.String(), Ttl: ttl.Unix()}); err != nil {
		if _, closeErr := stream.CloseAndRecv(); closeErr != nil {
			zap.S().Errorf("error closing stream %s :: %v.Send() = %v", closeErr, stream, closeErr)
		}

>>>>>>> 8ce889ed
		return fmt.Errorf("%v.Send() = %v", stream, err)
	}

	writer := &StreamWriter{signer: client, payer: payer, bandwidthClient: bandwidthClient, stream: stream}

	defer func() {
		if err := writer.Close(); err != nil {
			log.Printf("failed to close writer: %s\n", err)
		}
	}()

	_, err = io.Copy(writer, data)

	return err
}

// Get begins downloading a Piece from a piece store Server
func (client *Client) Get(ctx context.Context, id PieceID, size int64, payer, bandwidthClient string) (ranger.RangeCloser, error) {
	stream, err := client.route.Retrieve(ctx)
	if err != nil {
		return nil, err
	}

	return PieceRangerSize(client, stream, id, size, payer, bandwidthClient), nil
}

// Delete a Piece from a piece store Server
func (client *Client) Delete(ctx context.Context, id PieceID) error {
	reply, err := client.route.Delete(ctx, &pb.PieceDelete{Id: id.String()})
	if err != nil {
		return err
	}
	log.Printf("Route summary : %v", reply)
	return nil
}<|MERGE_RESOLUTION|>--- conflicted
+++ resolved
@@ -17,11 +17,7 @@
 	pb "storj.io/storj/protos/piecestore"
 )
 
-<<<<<<< HEAD
 // PSClient is an interface describing the functions for interacting with piecestore nodes
-=======
-// PSClient interface defines the set of methods to interact with a Piecestore Client
->>>>>>> 8ce889ed
 type PSClient interface {
 	Meta(ctx context.Context, id PieceID) (*pb.PieceSummary, error)
 	Put(ctx context.Context, id PieceID, data io.Reader, ttl time.Time, payer, bandwidthClient string) error
@@ -48,11 +44,7 @@
 	return &Client{route: route}
 }
 
-<<<<<<< HEAD
 // CloseConn closes the connection with piecestore
-=======
-// CloseConn closes the connection stored on the Client struct
->>>>>>> 8ce889ed
 func (client *Client) CloseConn() error {
 	return client.conn.Close()
 }
@@ -77,16 +69,11 @@
 	}
 
 	// Send preliminary data
-<<<<<<< HEAD
-	if err := stream.Send(&pb.PieceStore{Piecedata: &pb.PieceStore_PieceData{Id: id.String(), Ttl: ttl.Unix()}}); err != nil {
-		stream.CloseAndRecv()
-=======
 	if err := stream.Send(&pb.PieceStore{Id: id.String(), Ttl: ttl.Unix()}); err != nil {
 		if _, closeErr := stream.CloseAndRecv(); closeErr != nil {
 			zap.S().Errorf("error closing stream %s :: %v.Send() = %v", closeErr, stream, closeErr)
 		}
 
->>>>>>> 8ce889ed
 		return fmt.Errorf("%v.Send() = %v", stream, err)
 	}
 
