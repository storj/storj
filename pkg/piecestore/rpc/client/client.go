--- conflicted
+++ resolved
@@ -77,24 +77,19 @@
 		}
 	}()
 
-<<<<<<< HEAD
-	_, err = io.Copy(writer, data)
+	bufw := bufio.NewWriterSize(writer, 32*1024)
 
+	_, err = io.Copy(bufw, data)
 	if err == io.ErrUnexpectedEOF {
 		writer.Close()
 		zap.S().Infof("Node cut from upload due to slowliness. Deleting piece %s...", id)
 		return client.Delete(ctx, id)
 	}
-
-	return err
-=======
-	bufw := bufio.NewWriterSize(writer, 32*1024)
-	_, err = io.Copy(bufw, data)
 	if err != nil {
 		return err
 	}
+
 	return bufw.Flush()
->>>>>>> 34629e5b
 }
 
 // Get begins downloading a Piece from a piece store Server
