// Copyright (C) 2019 Storj Labs, Inc.
// See LICENSE for copying information.

package psclient

import (
	"bytes"
	"crypto/sha256"
	"fmt"
	"hash"

	"go.uber.org/zap"

	"storj.io/storj/internal/sync2"
	"storj.io/storj/pkg/auth"
	"storj.io/storj/pkg/pb"
	"storj.io/storj/pkg/utils"
)

// StreamWriter handles uplink or satellite writing data to the piece store server
type StreamWriter struct {
	stream          pb.PieceStoreRoutes_StoreClient
	signer          *PieceStore // We need this for signing
	totalWritten    int64
	rba             *pb.Order
	hash            hash.Hash
	storagenodeHash *pb.SignedHash
}

// NewStreamWriter creates a StreamWriter for writing data to the piece store server
func NewStreamWriter(stream pb.PieceStoreRoutes_StoreClient, signer *PieceStore, rba *pb.Order) *StreamWriter {
	return &StreamWriter{
		stream: stream,
		signer: signer,
		rba:    rba,
		hash:   sha256.New(),
	}
}

// Write Piece data to a piece store server upload stream
func (s *StreamWriter) Write(b []byte) (int, error) {
	updatedAllocation := s.totalWritten + int64(len(b))

	s.rba.Total = updatedAllocation
	err := auth.SignMessage(s.rba, *s.signer.selfID)
	if err != nil {
		return 0, err
	}

	msg := &pb.PieceStore{
		PieceData:           &pb.PieceStore_PieceData{Content: b},
		BandwidthAllocation: s.rba,
	}
	s.totalWritten = updatedAllocation
	// Second we send the actual content
	if err := s.stream.Send(msg); err != nil {
		return 0, fmt.Errorf("%v.Send() = %v", s.stream, err)
	}

	_, err = s.hash.Write(b)
	if err != nil {
		return 0, err
	}
	return len(b), nil
}

// Close the piece store Write Stream
func (s *StreamWriter) Close() error {
	reply, err := s.stream.CloseAndRecv()
	if err != nil {
		return err
	}

	s.storagenodeHash = reply.SignedHash

	zap.S().Debugf("Stream close and recv summary: %v", reply)

	return nil
}

// Verify storage node signed hash
func (s *StreamWriter) Verify() error {
	if err := auth.VerifyMsg(s.storagenodeHash, s.signer.remoteID); err != nil {
		return ClientError.Wrap(err)
	}

	clientHash := s.hash.Sum(nil)
	if bytes.Compare(s.storagenodeHash.Hash, clientHash) != 0 {
		return ErrHashDoesNotMatch
	}
<<<<<<< HEAD
=======

	s.storagenodeHash = reply.SignedHash

	zap.S().Debugf("Stream close and recv summary: %s, %d", reply.Message, reply.TotalReceived)

>>>>>>> 5f57d2c9
	return nil
}

// StreamReader is a struct for reading piece download stream from server
type StreamReader struct {
	pendingAllocs *sync2.Throttle
	client        *PieceStore
	stream        pb.PieceStoreRoutes_RetrieveClient
	src           *utils.ReaderSource
	downloaded    int64
	allocated     int64
	size          int64
}

// NewStreamReader creates a StreamReader for reading data from the piece store server
func NewStreamReader(client *PieceStore, stream pb.PieceStoreRoutes_RetrieveClient, rba *pb.Order, size int64) *StreamReader {
	sr := &StreamReader{
		pendingAllocs: sync2.NewThrottle(),
		client:        client,
		stream:        stream,
		size:          size,
	}
	// TODO: make these flag/config-file configurable
	trustLimit := int64(client.bandwidthMsgSize * 64)
	sendThreshold := int64(client.bandwidthMsgSize * 8)

	// Send signed allocations to the piece store server
	go func() {
		// TODO: make this flag/config-file configurable
		trustedSize := int64(client.bandwidthMsgSize * 8)

		// Allocate until we've reached the file size
		for sr.allocated < size {
			allocate := trustedSize
			if sr.allocated+trustedSize > size {
				allocate = size - sr.allocated
			}

			rba.Total = sr.allocated + allocate

			err := auth.SignMessage(rba, *client.selfID)
			if err != nil {
				sr.pendingAllocs.Fail(err)
			}
			msg := &pb.PieceRetrieval{BandwidthAllocation: rba}

			if err = stream.Send(msg); err != nil {
				sr.pendingAllocs.Fail(err)
				return
			}

			sr.allocated += trustedSize

			if err = sr.pendingAllocs.ProduceAndWaitUntilBelow(allocate, sendThreshold); err != nil {
				return
			}

			// Speed up retrieval as server gives us more data
			trustedSize *= 2
			if trustedSize > trustLimit {
				trustedSize = trustLimit
			}
		}
	}()

	sr.src = utils.NewReaderSource(func() ([]byte, error) {
		resp, err := stream.Recv()
		if err != nil {
			sr.pendingAllocs.Fail(err)
			return nil, err
		}

		sr.downloaded += int64(len(resp.GetContent()))

		err = sr.pendingAllocs.Consume(int64(len(resp.GetContent())))
		if err != nil {
			sr.pendingAllocs.Fail(err)
			return resp.GetContent(), err
		}

		return resp.GetContent(), nil
	})

	return sr
}

// Read Piece data from piece store server download stream
func (s *StreamReader) Read(b []byte) (int, error) {
	return s.src.Read(b)
}

// Close the piece store server Read Stream
func (s *StreamReader) Close() error {
	return utils.CombineErrors(
		s.stream.CloseSend(),
		s.client.Close(),
	)
}<|MERGE_RESOLUTION|>--- conflicted
+++ resolved
@@ -73,7 +73,7 @@
 
 	s.storagenodeHash = reply.SignedHash
 
-	zap.S().Debugf("Stream close and recv summary: %v", reply)
+	zap.S().Debugf("Stream close and recv summary: %s, %d", reply.Message, reply.TotalReceived)
 
 	return nil
 }
@@ -88,14 +88,7 @@
 	if bytes.Compare(s.storagenodeHash.Hash, clientHash) != 0 {
 		return ErrHashDoesNotMatch
 	}
-<<<<<<< HEAD
-=======
 
-	s.storagenodeHash = reply.SignedHash
-
-	zap.S().Debugf("Stream close and recv summary: %s, %d", reply.Message, reply.TotalReceived)
-
->>>>>>> 5f57d2c9
 	return nil
 }
 
