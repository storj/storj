--- conflicted
+++ resolved
@@ -69,11 +69,7 @@
 func NewEndpoint(log *zap.Logger, config Config, storage *pstore.Storage, db *psdb.DB, pkey crypto.PrivateKey) (*Server, error) {
 	// read the allocated disk space from the config file
 	allocatedDiskSpace := config.AllocatedDiskSpace.Int64()
-<<<<<<< HEAD
-	allocatedBandwidth := config.AllocatedDiskSpace.Int64()
-=======
 	allocatedBandwidth := config.AllocatedBandwidth.Int64()
->>>>>>> 2c4d0c97
 
 	// get the disk space details
 	// The returned path ends in a slash only if it represents a root directory, such as "/" on Unix or `C:\` on Windows.
