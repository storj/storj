// Copyright (C) 2019 Storj Labs, Inc.
// See LICENSE for copying information.

package psserver

import (
	"context"
	"time"

	"github.com/zeebo/errs"
	"go.uber.org/zap"

	"storj.io/storj/pkg/kademlia"
)

var (
	// Error is a standard error class for this package.
	Error = errs.Class("kademlia bucket refresher error")
)

// Monitor contains the information needed to run the bucket refresher service
type Monitor struct { // TODO: rename to something clearer
	log       *zap.Logger
	ticker    *time.Ticker
	rt        *kademlia.RoutingTable
	server    *Server
	inspector *Inspector
}

// NewMonitor creates a disk monitor
func NewMonitor(log *zap.Logger, interval time.Duration, rt *kademlia.RoutingTable, server *Server) *Monitor {
	return &Monitor{
		log:       log,
		ticker:    time.NewTicker(interval),
		rt:        rt,
		server:    server,
		inspector: NewInspector(server),
	}
}

// Run runs the bucket refresher service
func (service *Monitor) Run(ctx context.Context) error {
	for {
		err := service.process(ctx)
		if err != nil {
			service.log.Error("process", zap.Error(err))
		}

		select {
		case <-service.ticker.C: // wait for the next interval to happen
		case <-ctx.Done(): // or the bucket refresher service is canceled via context
			return ctx.Err()
		}
	}
}

// process will attempt to update the kademlia bucket with the latest information about the storage node
func (service *Monitor) process(ctx context.Context) error {
<<<<<<< HEAD
=======
	stats, err := service.inspector.Stats(ctx, nil)
	if err != nil {
		return Error.Wrap(err)
	}

	self := service.rt.Local()

	self.Restrictions = &pb.NodeRestrictions{
		FreeBandwidth: stats.AvailableBandwidth,
		FreeDisk:      stats.AvailableSpace,
	}

>>>>>>> db64d659
	// Update the routing table with latest restrictions
	if err := service.rt.UpdateSelf(); err != nil {
		return Error.Wrap(err)
	}

	return nil
}<|MERGE_RESOLUTION|>--- conflicted
+++ resolved
@@ -11,6 +11,7 @@
 	"go.uber.org/zap"
 
 	"storj.io/storj/pkg/kademlia"
+	"storj.io/storj/pkg/pb"
 )
 
 var (
@@ -56,8 +57,6 @@
 
 // process will attempt to update the kademlia bucket with the latest information about the storage node
 func (service *Monitor) process(ctx context.Context) error {
-<<<<<<< HEAD
-=======
 	stats, err := service.inspector.Stats(ctx, nil)
 	if err != nil {
 		return Error.Wrap(err)
@@ -65,14 +64,13 @@
 
 	self := service.rt.Local()
 
-	self.Restrictions = &pb.NodeRestrictions{
+	self.Capacity = pb.NodeCapacity{
 		FreeBandwidth: stats.AvailableBandwidth,
 		FreeDisk:      stats.AvailableSpace,
 	}
 
->>>>>>> db64d659
 	// Update the routing table with latest restrictions
-	if err := service.rt.UpdateSelf(); err != nil {
+	if err := service.rt.UpdateSelf(&self); err != nil {
 		return Error.Wrap(err)
 	}
 
