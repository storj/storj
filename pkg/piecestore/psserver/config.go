--- conflicted
+++ resolved
@@ -28,15 +28,9 @@
 
 // Config contains everything necessary for a server
 type Config struct {
-<<<<<<< HEAD
-	Path                         string        `help:"path to store data in" default:"$CONFDIR/storage"`
-	AllocatedDiskSpace           memory.Size   `help:"total allocated disk space in bytes" default:"1TiB"`
-	AllocatedBandwidth           memory.Size   `help:"total allocated bandwidth in bytes" default:"500GiB"`
-=======
-	Path                         string        `user:"true" help:"path to store data in" default:"$CONFDIR"`
+	Path                         string        `user:"true" help:"path to store data in" default:"$CONFDIR/storage"`
 	AllocatedDiskSpace           memory.Size   `user:"true" help:"total allocated disk space in bytes" default:"1TiB"`
 	AllocatedBandwidth           memory.Size   `user:"true" help:"total allocated bandwidth in bytes" default:"500GiB"`
->>>>>>> a63abf8f
 	KBucketRefreshInterval       time.Duration `help:"how frequently Kademlia bucket should be refreshed with node stats" default:"1h0m0s"`
 	AgreementSenderCheckInterval time.Duration `help:"duration between agreement checks" default:"1h0m0s"`
 }
