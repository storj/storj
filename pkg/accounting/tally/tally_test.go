--- conflicted
+++ resolved
@@ -12,14 +12,14 @@
 	"github.com/stretchr/testify/assert"
 	"go.uber.org/zap"
 
-<<<<<<< HEAD
+
 	testidentity "storj.io/storj/internal/identity"
 	"storj.io/storj/internal/testcontext"
 	"storj.io/storj/internal/testplanet"
-=======
-	"storj.io/storj/internal/identity"
-	"storj.io/storj/internal/testcontext"
->>>>>>> 3f9492a4
+
+	//"storj.io/storj/internal/identity"
+	//"storj.io/storj/internal/testcontext"
+
 	"storj.io/storj/internal/teststorj"
 	"storj.io/storj/pkg/accounting"
 	"storj.io/storj/pkg/bwagreement"
@@ -36,7 +36,7 @@
 func TestIdentifyActiveNodes(t *testing.T) {
 	//TODO
 }
-<<<<<<< HEAD
+
 func TestCategorizeNodes(t *testing.T) {
 	ctx := testcontext.New(t)
 	defer ctx.Cleanup()
@@ -50,12 +50,7 @@
 	planet.Start(ctx)
 
 	kad := planet.Satellites[0].Kademlia
-=======
-func TestOnlineNodes(t *testing.T) {
-	ctx := testcontext.New(t)
-	defer ctx.Cleanup()
-
->>>>>>> 3f9492a4
+
 	logger := zap.NewNop()
 	pointerdb := pointerdb.NewServer(teststore.New(), &overlay.Cache{}, logger, pointerdb.Config{}, nil)
 
@@ -88,17 +83,10 @@
 
 	masterDB, err := satellitedb.NewDB("sqlite3://file::memory:?mode=memory&cache=shared")
 	assert.NoError(t, err)
-<<<<<<< HEAD
 	tally, err := newTally(ctx, logger, accountingDb, bwDb, pointerdb, overlayServer, kad, limit, interval)
 	assert.NoError(t, err)
 	online, nodeMap, err := tally.categorize(ctx, nodeIDs)
-=======
-	defer ctx.Check(masterDB.Close)
-
-	tally := newTally(logger, accountingDb, masterDB.BandwidthAgreement(), pointerdb, overlayServer, kad, limit, interval)
-
-	online, err := tally.onlineNodes(ctx, nodeIDs)
->>>>>>> 3f9492a4
+
 	assert.NoError(t, err)
 	assert.Equal(t, expectedOnline, online)
 	assert.Equal(t, expectedNodeMap, nodeMap)
@@ -156,18 +144,16 @@
 	ctx := testcontext.New(t)
 	defer ctx.Cleanup()
 
-<<<<<<< HEAD
-	planet, err := testplanet.New(t, 1, 30, 0)
-	if err != nil {
-		t.Fatal(err)
-	}
-	defer ctx.Check(planet.Shutdown)
-
-	planet.Start(ctx)
-
-	kad := planet.Satellites[0].Kademlia
-=======
->>>>>>> 3f9492a4
+	planet, err := testplanet.New(t, 1, 30, 0)
+	if err != nil {
+		t.Fatal(err)
+	}
+	defer ctx.Check(planet.Shutdown)
+
+	planet.Start(ctx)
+
+	kad := planet.Satellites[0].Kademlia
+
 	//get stuff we need
 	pointerdb := pointerdb.NewServer(teststore.New(), &overlay.Cache{}, zap.NewNop(), pointerdb.Config{}, nil)
 	overlayServer := mocks.NewOverlay([]*pb.Node{})
@@ -177,16 +163,13 @@
 
 	masterDB, err := satellitedb.NewDB("sqlite3://file::memory:?mode=memory&cache=shared")
 	assert.NoError(t, err)
-<<<<<<< HEAD
+
 	defer func() { _ = accountingDb.Close() }()
 	tally, err := newTally(ctx, zap.NewNop(), accountingDb, bwDb, pointerdb, overlayServer, kad, 0, time.Second)
 	assert.NoError(t, err)
-=======
-	defer ctx.Check(masterDB.Close)
-
-	tally := newTally(zap.NewNop(), accountingDb, masterDB.BandwidthAgreement(), pointerdb, overlayServer, kad, 0, time.Second)
-
->>>>>>> 3f9492a4
+
+	//defer ctx.Check(masterDB.Close)
+
 	//check the db
 	err = tally.Query(ctx)
 	assert.NoError(t, err)
@@ -196,18 +179,16 @@
 	ctx := testcontext.New(t)
 	defer ctx.Cleanup()
 
-<<<<<<< HEAD
-	planet, err := testplanet.New(t, 1, 30, 0)
-	if err != nil {
-		t.Fatal(err)
-	}
-	defer ctx.Check(planet.Shutdown)
-
-	planet.Start(ctx)
-
-	kad := planet.Satellites[0].Kademlia
-=======
->>>>>>> 3f9492a4
+	planet, err := testplanet.New(t, 1, 30, 0)
+	if err != nil {
+		t.Fatal(err)
+	}
+	defer ctx.Check(planet.Shutdown)
+
+	planet.Start(ctx)
+
+	kad := planet.Satellites[0].Kademlia
+
 	//get stuff we need
 	pointerdb := pointerdb.NewServer(teststore.New(), &overlay.Cache{}, zap.NewNop(), pointerdb.Config{}, nil)
 	overlayServer := mocks.NewOverlay([]*pb.Node{})
@@ -217,19 +198,19 @@
 
 	masterDB, err := satellitedb.NewDB("sqlite3://file::memory:?mode=memory&cache=shared")
 	assert.NoError(t, err)
-<<<<<<< HEAD
+
 	defer func() { _ = accountingDb.Close() }()
 	tally, err := newTally(ctx, zap.NewNop(), accountingDb, bwDb, pointerdb, overlayServer, kad, 0, time.Second)
 	assert.NoError(t, err)
-=======
-	err = masterDB.CreateTables()
-	assert.NoError(t, err)
-	defer ctx.Check(masterDB.Close)
-
-	bwDb := masterDB.BandwidthAgreement()
-	tally := newTally(zap.NewNop(), accountingDb, bwDb, pointerdb, overlayServer, kad, 0, time.Second)
-
->>>>>>> 3f9492a4
+
+	//err = masterDB.CreateTables()
+	//assert.NoError(t, err)
+	//defer ctx.Check(masterDB.Close)
+
+	//bwDb := masterDB.BandwidthAgreement()
+	//tally := newTally(zap.NewNop(), accountingDb, bwDb, pointerdb, overlayServer, kad, 0, time.Second)
+
+
 	//get a private key
 	fiC, err := testidentity.NewTestIdentity()
 	assert.NoError(t, err)
