--- conflicted
+++ resolved
@@ -73,22 +73,7 @@
 // the amount of at-rest data stored on each respective node
 func (t *tally) calculateAtRestData(ctx context.Context) (err error) {
 	defer mon.Task()(&ctx)(&err)
-<<<<<<< HEAD
 	var nodeData = make(map[storj.NodeID]int64)
-=======
-
-	rt, err := t.kademlia.GetRoutingTable(ctx)
-	if err != nil {
-		return Error.Wrap(err)
-	}
-	self := rt.Local()
-	identity, _ := provider.NewFullIdentity(ctx, 12, 4) //do i need anything in here?
-	client, err := node.NewNodeClient(identity, self, t.kademlia)
-	if err != nil {
-		return Error.Wrap(err)
-	}
-
->>>>>>> ae21a669
 	err = t.pointerdb.Iterate(ctx, &pb.IterateRequest{Recurse: true},
 		func(it storage.Iterator) error {
 			var item storage.ListItem
@@ -98,7 +83,6 @@
 				if err != nil {
 					return Error.Wrap(err)
 				}
-<<<<<<< HEAD
 				remote := pointer.GetRemote()
 				if remote == nil {
 					continue
@@ -121,22 +105,8 @@
 				}
 				pieceSize := segmentSize / int64(minReq)
 				for _, piece := range pieces {
-                    nodeData[piece.NodeId] += pieceSize
-                }
-=======
-				if pointer.Remote != nil {
-					pieces := pointer.Remote.RemotePieces
-					var nodeIDs storj.NodeIDList
-					for _, p := range pieces {
-						nodeIDs = append(nodeIDs, p.NodeId)
-					}
-					online, err := t.onlineNodes(ctx, nodeIDs)
-					if err != nil {
-						return Error.Wrap(err)
-					}
-					go t.tallyAtRestStorage(ctx, pointer, online, client)
-				}
->>>>>>> ae21a669
+          nodeData[piece.NodeId] += pieceSize
+        }
 			}
 			return nil
 		},
