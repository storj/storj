// Copyright (C) 2018 Storj Labs, Inc.
// See LICENSE for copying information.

package storj

import (
	"context"
	"io"
<<<<<<< HEAD
	"log"
	"os"
	"path"
	"path/filepath"
	"strconv"
=======
>>>>>>> 544cf46b
	"time"

	"github.com/gogo/protobuf/proto"
	"github.com/minio/cli"
	minio "github.com/minio/minio/cmd"
	"github.com/minio/minio/pkg/auth"
	"github.com/minio/minio/pkg/hash"
	"github.com/zeebo/errs"
	monkit "gopkg.in/spacemonkeygo/monkit.v2"

	"storj.io/storj/pkg/objects"
	"storj.io/storj/pkg/paths"
	mpb "storj.io/storj/protos/objects"
)

var (
	mon = monkit.Package()
	//Error is the errs class of standard End User Client errors
	Error = errs.Class("Storj Gateway error")
)

func init() {
	if err := minio.RegisterGatewayCommand(cli.Command{
		Name:            "storj",
		Usage:           "Storj",
		Action:          storjGatewayMain,
		HideHelpCommand: true,
	}); err != nil {
		log.Fatal("Failed to register command storj")
	}
}

func storjGatewayMain(ctx *cli.Context) {
	s := &Storj{os: mockObjectStore()}
	minio.StartGateway(ctx, s)
}

func mockObjectStore() objects.ObjectStore {
	return &objects.Objects{}
}

// Storj is the implementation of a minio cmd.Gateway
type Storj struct {
	os objects.ObjectStore
}

// Name implements cmd.Gateway
func (s *Storj) Name() string {
	return "storj"
}

// NewGatewayLayer implements cmd.Gateway
func (s *Storj) NewGatewayLayer(creds auth.Credentials) (
	minio.ObjectLayer, error) {
	return &storjObjects{storj: s}, nil
}

// Production implements cmd.Gateway
func (s *Storj) Production() bool {
	return false
}

type storjObjects struct {
	minio.GatewayUnsupported
	storj *Storj
}

func (s *storjObjects) DeleteBucket(ctx context.Context, bucket string) (err error) {
	defer mon.Task()(&ctx)(&err)
	panic("TODO")
}

func (s *storjObjects) DeleteObject(ctx context.Context, bucket, object string) (err error) {
	defer mon.Task()(&ctx)(&err)
	objpath := paths.New(bucket, object)
	return s.storj.os.DeleteObject(ctx, objpath)
}

func (s *storjObjects) GetBucketInfo(ctx context.Context, bucket string) (
	bucketInfo minio.BucketInfo, err error) {
	defer mon.Task()(&ctx)(&err)
	panic("TODO")
}

func (s *storjObjects) GetObject(ctx context.Context, bucket, object string,
	startOffset int64, length int64, writer io.Writer, etag string) (err error) {
	defer mon.Task()(&ctx)(&err)
	objpath := paths.New(bucket, object)
	rr, _, err := s.storj.os.GetObject(ctx, objpath)
	if err != nil {
		return err
	}
	defer rr.Close()
	r, err := rr.Range(ctx, startOffset, length)
	if err != nil {
		return err
	}
	defer r.Close()
	_, err = io.Copy(writer, r)
	return err
}

func (s *storjObjects) GetObjectInfo(ctx context.Context, bucket,
	object string) (objInfo minio.ObjectInfo, err error) {
	defer mon.Task()(&ctx)(&err)
	objPath := paths.New(bucket, object)
	rr, m, err := s.storj.os.GetObject(ctx, objPath)
	if err != nil {
		return objInfo, err
	}
	defer rr.Close()
	newmetainfo := &mpb.StorjMetaInfo{}
	err = proto.Unmarshal(m.Data, newmetainfo)
	if err != nil {
		return objInfo, err
	}
	return minio.ObjectInfo{
		Name:    newmetainfo.GetName(),
		Bucket:  newmetainfo.GetBucket(),
		ModTime: m.Modified,
		Size:    newmetainfo.GetSize(),
		ETag:    newmetainfo.GetETag(),
	}, err
}

func (s *storjObjects) ListBuckets(ctx context.Context) (
	buckets []minio.BucketInfo, err error) {
	defer mon.Task()(&ctx)(&err)
	buckets = nil
	err = nil
	return buckets, err
}

func (s *storjObjects) ListObjects(ctx context.Context, bucket, prefix, marker,
	delimiter string, maxKeys int) (result minio.ListObjectsInfo, err error) {
	defer mon.Task()(&ctx)(&err)
	result = minio.ListObjectsInfo{}
	err = nil
	return result, err
}

func (s *storjObjects) MakeBucketWithLocation(ctx context.Context,
<<<<<<< HEAD
	bucket string, location string) error {
	panic("TODO")
}

//encryptFile encrypts the uploaded files
func encryptFile(data io.ReadCloser, blockSize uint, bucket, object string) error {
	dir := os.TempDir()
	dir = filepath.Join(dir, "gateway", bucket, object)
	err := os.MkdirAll(dir, 0755)
	if err != nil {
		return err
	}
	fc, err := infectious.NewFEC(*rsk, *rsn)
	if err != nil {
		return err
	}
	es := eestream.NewRSScheme(fc, *pieceBlockSize)
	rs, err := eestream.NewRedundancyStrategy(es, 0, 0)
	if err != nil {
		return err
	}
	encKey := sha256.Sum256([]byte(*key))
	var firstNonce [12]byte
	encrypter, err := eestream.NewAESGCMEncrypter(
		&encKey, &firstNonce, es.DecodedBlockSize())
	if err != nil {
		return err
	}
	readers, err := eestream.EncodeReader(context.Background(),
		eestream.TransformReader(eestream.PadReader(data,
			encrypter.InBlockSize()), encrypter, 0), rs, 4*1024*1024)
	if err != nil {
		return err
	}
	errs := make(chan error, len(readers))
	for i := range readers {
		go func(i int) {
			fh, err := os.Create(
				filepath.Join(dir, fmt.Sprintf("%d.piece", i)))
			if err != nil {
				errs <- err
				return
			}
			defer func() {
				if err := fh.Close(); err != nil {
					errs <- err
				}
			}()
			_, err = io.Copy(fh, readers[i])
			errs <- err
		}(i)
	}
	for range readers {
		err := <-errs
		if err != nil {
			return err
		}
	}
=======
	bucket string, location string) (err error) {
	defer mon.Task()(&ctx)(&err)
>>>>>>> 544cf46b
	return nil
}

func (s *storjObjects) PutObject(ctx context.Context, bucket, object string,
	data *hash.Reader, metadata map[string]string) (objInfo minio.ObjectInfo,
	err error) {
	defer mon.Task()(&ctx)(&err)
	//metadata serialized
	serMetaInfo := &mpb.StorjMetaInfo{
		ContentType: metadata["content-type"],
		Bucket:      bucket,
		Name:        object,
	}
	metainfo, err := proto.Marshal(serMetaInfo)
	if err != nil {
		return objInfo, err
	}
<<<<<<< HEAD

	wsize, err := io.CopyN(writer, data, data.Size())
	if err != nil {
		if err := os.Remove(srcFile); err != nil {
			return objInfo, err
		}

		return objInfo, err
	}

	if err := encryptFile(writer, uint(wsize), bucket, object); err != nil {
		return objInfo, err
	}

	if _, err := s.uploadFile(bucket, object, wsize, metadata); err != nil {
		return objInfo, err
	}

=======
	objPath := paths.New(bucket, object)
	// setting zero value means the object never expires
	expTime := time.Time{}
	err = s.storj.os.PutObject(ctx, objPath, data, metainfo, expTime)
>>>>>>> 544cf46b
	return minio.ObjectInfo{
		Name:   object,
		Bucket: bucket,
		// TODO create a followup ticket in JIRA to fix ModTime
		ModTime: time.Now(),
		Size:    data.Size(),
		ETag:    minio.GenETag(),
	}, err
}

func (s *storjObjects) Shutdown(ctx context.Context) (err error) {
	defer mon.Task()(&ctx)(&err)
	panic("TODO")
}

func (s *storjObjects) StorageInfo(context.Context) minio.StorageInfo {
	return minio.StorageInfo{}
}<|MERGE_RESOLUTION|>--- conflicted
+++ resolved
@@ -6,14 +6,7 @@
 import (
 	"context"
 	"io"
-<<<<<<< HEAD
 	"log"
-	"os"
-	"path"
-	"path/filepath"
-	"strconv"
-=======
->>>>>>> 544cf46b
 	"time"
 
 	"github.com/gogo/protobuf/proto"
@@ -156,69 +149,8 @@
 }
 
 func (s *storjObjects) MakeBucketWithLocation(ctx context.Context,
-<<<<<<< HEAD
-	bucket string, location string) error {
-	panic("TODO")
-}
-
-//encryptFile encrypts the uploaded files
-func encryptFile(data io.ReadCloser, blockSize uint, bucket, object string) error {
-	dir := os.TempDir()
-	dir = filepath.Join(dir, "gateway", bucket, object)
-	err := os.MkdirAll(dir, 0755)
-	if err != nil {
-		return err
-	}
-	fc, err := infectious.NewFEC(*rsk, *rsn)
-	if err != nil {
-		return err
-	}
-	es := eestream.NewRSScheme(fc, *pieceBlockSize)
-	rs, err := eestream.NewRedundancyStrategy(es, 0, 0)
-	if err != nil {
-		return err
-	}
-	encKey := sha256.Sum256([]byte(*key))
-	var firstNonce [12]byte
-	encrypter, err := eestream.NewAESGCMEncrypter(
-		&encKey, &firstNonce, es.DecodedBlockSize())
-	if err != nil {
-		return err
-	}
-	readers, err := eestream.EncodeReader(context.Background(),
-		eestream.TransformReader(eestream.PadReader(data,
-			encrypter.InBlockSize()), encrypter, 0), rs, 4*1024*1024)
-	if err != nil {
-		return err
-	}
-	errs := make(chan error, len(readers))
-	for i := range readers {
-		go func(i int) {
-			fh, err := os.Create(
-				filepath.Join(dir, fmt.Sprintf("%d.piece", i)))
-			if err != nil {
-				errs <- err
-				return
-			}
-			defer func() {
-				if err := fh.Close(); err != nil {
-					errs <- err
-				}
-			}()
-			_, err = io.Copy(fh, readers[i])
-			errs <- err
-		}(i)
-	}
-	for range readers {
-		err := <-errs
-		if err != nil {
-			return err
-		}
-	}
-=======
 	bucket string, location string) (err error) {
 	defer mon.Task()(&ctx)(&err)
->>>>>>> 544cf46b
 	return nil
 }
 
@@ -236,31 +168,10 @@
 	if err != nil {
 		return objInfo, err
 	}
-<<<<<<< HEAD
-
-	wsize, err := io.CopyN(writer, data, data.Size())
-	if err != nil {
-		if err := os.Remove(srcFile); err != nil {
-			return objInfo, err
-		}
-
-		return objInfo, err
-	}
-
-	if err := encryptFile(writer, uint(wsize), bucket, object); err != nil {
-		return objInfo, err
-	}
-
-	if _, err := s.uploadFile(bucket, object, wsize, metadata); err != nil {
-		return objInfo, err
-	}
-
-=======
 	objPath := paths.New(bucket, object)
 	// setting zero value means the object never expires
 	expTime := time.Time{}
 	err = s.storj.os.PutObject(ctx, objPath, data, metainfo, expTime)
->>>>>>> 544cf46b
 	return minio.ObjectInfo{
 		Name:   object,
 		Bucket: bucket,
