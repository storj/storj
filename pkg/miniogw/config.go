// Copyright (C) 2018 Storj Labs, Inc.
// See LICENSE for copying information.

package miniogw

import (
	"context"
	"os"

	"github.com/minio/cli"
	minio "github.com/minio/minio/cmd"
	"github.com/vivint/infectious"

	"storj.io/storj/pkg/eestream"
	"storj.io/storj/pkg/metainfo/kvmetainfo"
	"storj.io/storj/pkg/miniogw/logging"
	"storj.io/storj/pkg/overlay"
	"storj.io/storj/pkg/pointerdb/pdbclient"
	"storj.io/storj/pkg/provider"
	"storj.io/storj/pkg/storage/buckets"
	"storj.io/storj/pkg/storage/ec"
	"storj.io/storj/pkg/storage/segments"
	"storj.io/storj/pkg/storage/streams"
	"storj.io/storj/pkg/storj"
)

// RSConfig is a configuration struct that keeps details about default
// redundancy strategy information
type RSConfig struct {
	MaxBufferMem     int `help:"maximum buffer memory (in bytes) to be allocated for read buffers" default:"0x400000"`
	ErasureShareSize int `help:"the size of each new erasure sure in bytes" default:"1024"`
	MinThreshold     int `help:"the minimum pieces required to recover a segment. k." default:"29"`
	RepairThreshold  int `help:"the minimum safe pieces before a repair is triggered. m." default:"35"`
	SuccessThreshold int `help:"the desired total pieces for a segment. o." default:"80"`
	MaxThreshold     int `help:"the largest amount of pieces to encode to. n." default:"95"`
}

// EncryptionConfig is a configuration struct that keeps details about
// encrypting segments
type EncryptionConfig struct {
	Key       string `help:"root key for encrypting the data"`
	BlockSize int    `help:"size (in bytes) of encrypted blocks" default:"1024"`
	DataType  int    `help:"Type of encryption to use for content and metadata (1=AES-GCM, 2=SecretBox)" default:"1"`
	PathType  int    `help:"Type of encryption to use for paths (0=Unencrypted, 1=AES-GCM, 2=SecretBox)" default:"1"`
}

// MinioConfig is a configuration struct that keeps details about starting
// Minio
type MinioConfig struct {
	AccessKey string `help:"Minio Access Key to use" default:"insecure-dev-access-key"`
	SecretKey string `help:"Minio Secret Key to use" default:"insecure-dev-secret-key"`
	Dir       string `help:"Minio generic server config path" default:"$CONFDIR/minio"`
}

// ClientConfig is a configuration struct for the miniogw that controls how
// the miniogw figures out how to talk to the rest of the network.
type ClientConfig struct {
	// TODO(jt): these should probably be the same
	OverlayAddr   string `help:"Address to contact overlay server through"`
	PointerDBAddr string `help:"Address to contact pointerdb server through"`

	APIKey        string `help:"API Key (TODO: this needs to change to macaroons somehow)"`
	MaxInlineSize int    `help:"max inline segment size in bytes" default:"4096"`
	SegmentSize   int64  `help:"the size of a segment in bytes" default:"64000000"`
}

// Config is a general miniogw configuration struct. This should be everything
// one needs to start a minio gateway.
type Config struct {
	Identity provider.IdentityConfig
	Minio    MinioConfig
	Client   ClientConfig
	RS       RSConfig
	Enc      EncryptionConfig
}

// Run starts a Minio Gateway given proper config
func (c Config) Run(ctx context.Context) (err error) {
	defer mon.Task()(&ctx)(&err)

	identity, err := c.Identity.Load()
	if err != nil {
		return err
	}

	err = minio.RegisterGatewayCommand(cli.Command{
		Name:  "storj",
		Usage: "Storj",
		Action: func(cliCtx *cli.Context) error {
			return c.action(ctx, cliCtx, identity)
		},
		HideHelpCommand: true,
	})
	if err != nil {
		return err
	}

	// TODO(jt): Surely there is a better way. This is so upsetting
	err = os.Setenv("MINIO_ACCESS_KEY", c.Minio.AccessKey)
	if err != nil {
		return err
	}
	err = os.Setenv("MINIO_SECRET_KEY", c.Minio.SecretKey)
	if err != nil {
		return err
	}

	minio.Main([]string{"storj", "gateway", "storj",
		"--address", c.Identity.Address, "--config-dir", c.Minio.Dir, "--quiet"})
	return Error.New("unexpected minio exit")
}

func (c Config) action(ctx context.Context, cliCtx *cli.Context, identity *provider.FullIdentity) (err error) {
	defer mon.Task()(&ctx)(&err)

	gw, err := c.NewGateway(ctx, identity)
	if err != nil {
		return err
	}

	minio.StartGateway(cliCtx, logging.Gateway(gw))
	return Error.New("unexpected minio exit")
}

// GetMetainfo returns an implementation of storj.Metainfo
func (c Config) GetMetainfo(ctx context.Context, identity *provider.FullIdentity) (db storj.Metainfo, ss streams.Store, err error) {
	defer mon.Task()(&ctx)(&err)

<<<<<<< HEAD
	oc, err := overlay.NewOverlayClient(identity, c.OverlayAddr)
=======
	buckets, streams, segments, pdb, key, err := c.init(ctx, identity)
	if err != nil {
		return nil, nil, err
	}

	return kvmetainfo.New(buckets, streams, segments, pdb, key), streams, nil
}

func (c Config) init(ctx context.Context, identity *provider.FullIdentity) (buckets.Store, streams.Store, segments.Store, pdbclient.Client, *storj.Key, error) {
	var oc overlay.Client
	oc, err := overlay.NewOverlayClient(identity, c.Client.OverlayAddr)
>>>>>>> 482ed7f4
	if err != nil {
		return nil, nil, err
	}

	pdb, err := pdbclient.NewClient(identity, c.Client.PointerDBAddr, c.Client.APIKey)
	if err != nil {
		return nil, nil, err
	}

	ec := ecclient.NewClient(identity, c.RS.MaxBufferMem)
	fc, err := infectious.NewFEC(c.RS.MinThreshold, c.RS.MaxThreshold)
	if err != nil {
		return nil, nil, err
	}
	rs, err := eestream.NewRedundancyStrategy(eestream.NewRSScheme(fc, c.RS.ErasureShareSize), c.RS.RepairThreshold, c.RS.SuccessThreshold)
	if err != nil {
		return nil, nil, err
	}

	segments := segments.NewSegmentStore(oc, ec, pdb, rs, c.Client.MaxInlineSize)

	if c.RS.ErasureShareSize*c.RS.MinThreshold%c.Enc.BlockSize != 0 {
		err = Error.New("EncryptionBlockSize must be a multiple of ErasureShareSize * RS MinThreshold")
		return nil, nil, err
	}

	key := new(storj.Key)
	copy(key[:], c.Enc.Key)

	streams, err := streams.NewStreamStore(segments, c.Client.SegmentSize, key, c.Enc.BlockSize, storj.Cipher(c.Enc.DataType))
	if err != nil {
		return nil, nil, err
	}

	buckets := buckets.NewStore(streams)

	return kvmetainfo.New(buckets, streams, segments, pdb, key), streams, nil
}

// GetRedundancyScheme returns the configured redundancy scheme for new uploads
func (c Config) GetRedundancyScheme() storj.RedundancyScheme {
	return storj.RedundancyScheme{
		Algorithm:      storj.ReedSolomon,
		RequiredShares: int16(c.RS.MinThreshold),
		RepairShares:   int16(c.RS.RepairThreshold),
		OptimalShares:  int16(c.RS.SuccessThreshold),
		TotalShares:    int16(c.RS.MaxThreshold),
	}
}

// GetEncryptionScheme returns the configured encryption scheme for new uploads
func (c Config) GetEncryptionScheme() storj.EncryptionScheme {
	return storj.EncryptionScheme{
		Cipher:    storj.Cipher(c.Enc.DataType),
		BlockSize: int32(c.Enc.BlockSize),
	}
}

// NewGateway creates a new minio Gateway
func (c Config) NewGateway(ctx context.Context, identity *provider.FullIdentity) (gw minio.Gateway, err error) {
	defer mon.Task()(&ctx)(&err)

	metainfo, streams, err := c.GetMetainfo(ctx, identity)
	if err != nil {
		return nil, err
	}

<<<<<<< HEAD
	return NewStorjGateway(metainfo, streams, storj.Cipher(c.PathEncType), c.GetEncryptionScheme(), c.GetRedundancyScheme()), nil
=======
	return NewStorjGateway(bs, storj.Cipher(c.Enc.PathType)), nil
>>>>>>> 482ed7f4
}<|MERGE_RESOLUTION|>--- conflicted
+++ resolved
@@ -126,21 +126,7 @@
 func (c Config) GetMetainfo(ctx context.Context, identity *provider.FullIdentity) (db storj.Metainfo, ss streams.Store, err error) {
 	defer mon.Task()(&ctx)(&err)
 
-<<<<<<< HEAD
-	oc, err := overlay.NewOverlayClient(identity, c.OverlayAddr)
-=======
-	buckets, streams, segments, pdb, key, err := c.init(ctx, identity)
-	if err != nil {
-		return nil, nil, err
-	}
-
-	return kvmetainfo.New(buckets, streams, segments, pdb, key), streams, nil
-}
-
-func (c Config) init(ctx context.Context, identity *provider.FullIdentity) (buckets.Store, streams.Store, segments.Store, pdbclient.Client, *storj.Key, error) {
-	var oc overlay.Client
 	oc, err := overlay.NewOverlayClient(identity, c.Client.OverlayAddr)
->>>>>>> 482ed7f4
 	if err != nil {
 		return nil, nil, err
 	}
@@ -208,9 +194,5 @@
 		return nil, err
 	}
 
-<<<<<<< HEAD
-	return NewStorjGateway(metainfo, streams, storj.Cipher(c.PathEncType), c.GetEncryptionScheme(), c.GetRedundancyScheme()), nil
-=======
-	return NewStorjGateway(bs, storj.Cipher(c.Enc.PathType)), nil
->>>>>>> 482ed7f4
+	return NewStorjGateway(metainfo, streams, storj.Cipher(c.Enc.PathType), c.GetEncryptionScheme(), c.GetRedundancyScheme()), nil
 }