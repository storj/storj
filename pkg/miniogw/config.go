--- conflicted
+++ resolved
@@ -131,11 +131,7 @@
 	// TODO(jt): pdbclient.NewClient should dial the pointerdb server with the
 	// transport client. probably should use the same connection as the
 	// overlay client
-<<<<<<< HEAD
 	pdb, err := pointerdb.NewClient(identity, c.PointerDBAddr, []byte(c.APIKey))
-=======
-	pdb, err := pdbclient.NewClient(c.PointerDBAddr, []byte(c.APIKey))
->>>>>>> ffed8a19
 	if err != nil {
 		return nil, err
 	}
