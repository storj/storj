--- conflicted
+++ resolved
@@ -12,10 +12,7 @@
 	"github.com/spf13/pflag"
 	"github.com/stretchr/testify/require"
 
-<<<<<<< HEAD
-=======
 	"storj.io/storj/internal/memory"
->>>>>>> 9e26149a
 	"storj.io/storj/pkg/storj"
 )
 
@@ -35,13 +32,9 @@
 		Uint64   uint64         `default:"0"`
 		Uint     uint           `default:"0"`
 		Float64  float64        `default:"0"`
-<<<<<<< HEAD
-		Duration time.Duration  `default:"0"`
-=======
 		Size     memory.Size    `default:"0"`
 		Duration time.Duration  `default:"0"`
 		NodeURL  storj.NodeURL  `releaseDefault:"" devDefault:""`
->>>>>>> 9e26149a
 		NodeURLs storj.NodeURLs `releaseDefault:"" devDefault:""`
 		Struct   struct {
 			AnotherString string `default:""`
@@ -61,10 +54,7 @@
 	assertEqual(c.Float64, float64(0))
 	assertEqual(c.Size, memory.Size(0))
 	assertEqual(c.Duration, time.Duration(0))
-<<<<<<< HEAD
-=======
 	assertEqual(c.NodeURL, storj.NodeURL{})
->>>>>>> 9e26149a
 	assertEqual(c.NodeURLs, storj.NodeURLs(nil))
 	assertEqual(c.Struct.AnotherString, string(""))
 	assertEqual(c.Fields[0].AnotherInt, int(0))
@@ -85,10 +75,7 @@
 		"--float64=1",
 		"--size=1MiB",
 		"--duration=1h",
-<<<<<<< HEAD
-=======
 		"--node-url=12EayRS2V1kEsWESU9QMRseFhdxYxKicsiFmxrsLZHeLUtdps3S@mars.tardigrade.io:7777",
->>>>>>> 9e26149a
 		"--node-ur-ls=12EayRS2V1kEsWESU9QMRseFhdxYxKicsiFmxrsLZHeLUtdps3S@mars.tardigrade.io:7777,12L9ZFwhzVpuEKMUNUqkaTLGzwY9G24tbiigLiXpmZWKwmcNDDs@jupiter.tardigrade.io:7777",
 		"--struct.another-string=1",
 		"--fields.03.another-int=1"})
@@ -104,10 +91,7 @@
 	assertEqual(c.Float64, float64(1))
 	assertEqual(c.Size, memory.MiB)
 	assertEqual(c.Duration, time.Hour)
-<<<<<<< HEAD
-=======
 	assertEqual(c.NodeURL, storj.NodeURL{ID: node1, Address: "mars.tardigrade.io:7777"})
->>>>>>> 9e26149a
 	assertEqual(c.NodeURLs, storj.NodeURLs{
 		storj.NodeURL{ID: node1, Address: "mars.tardigrade.io:7777"},
 		storj.NodeURL{ID: node2, Address: "jupiter.tardigrade.io:7777"},
