// Copyright (C) 2019 Storj Labs, Inc.
// See LICENSE for copying information.

package payments

import (
	"context"
	"encoding/csv"
	"fmt"
	"os"
	"path/filepath"
	"strconv"

	"github.com/golang/protobuf/ptypes"
	"github.com/zeebo/errs"
	"go.uber.org/zap"
	monkit "gopkg.in/spacemonkeygo/monkit.v2"

	"storj.io/storj/pkg/accounting"
	"storj.io/storj/pkg/overlay"
	"storj.io/storj/pkg/pb"
	"storj.io/storj/pkg/provider"
	"storj.io/storj/pkg/storj"
	"storj.io/storj/pkg/utils"
)

var (
	// PaymentsError is a gRPC server error for Payments
	PaymentsError = errs.Class("payments server error: ")
)

// Server holds references to ...
type Server struct {
	filepath     string
	accountingDB accounting.DB
	overlayDB    overlay.DB
	log          *zap.Logger
	metrics      *monkit.Registry
}

// Pay creates a payment to a single storage node
func (srv *Server) Pay(ctx context.Context, req *pb.PaymentRequest) (*pb.PaymentResponse, error) {
	// TODO
	return &pb.PaymentResponse{}, PaymentsError.New("Pay not implemented")
}

// Calculate determines the outstanding balance for a given storage node
func (srv *Server) Calculate(ctx context.Context, req *pb.CalculateRequest) (*pb.CalculateResponse, error) {
	// TODO
	return &pb.CalculateResponse{}, PaymentsError.New("Calculate not implemented")
}

// AdjustPrices sets the prices paid by a satellite for data at rest and bandwidth
func (srv *Server) AdjustPrices(ctx context.Context, req *pb.AdjustPricesRequest) (*pb.AdjustPricesResponse, error) {
	// TODO
	return &pb.AdjustPricesResponse{}, PaymentsError.New("AdjustPrices not implemented")
}

// GenerateCSV creates a csv file for payment purposes
func (srv *Server) GenerateCSV(ctx context.Context, req *pb.GenerateCSVRequest) (*pb.GenerateCSVResponse, error) {
	fmt.Println("entering server generate csv")
	start, err := ptypes.Timestamp(req.StartTime)
	if err != nil {
		return &pb.GenerateCSVResponse{}, PaymentsError.Wrap(err)
	}

	end, err := ptypes.Timestamp(req.EndTime)
	if err != nil {
		return &pb.GenerateCSVResponse{}, PaymentsError.Wrap(err)
	}

	pi, err := provider.PeerIdentityFromContext(ctx)
	if err != nil {
		return &pb.GenerateCSVResponse{}, PaymentsError.Wrap(err)
	}

	layout := "2006-01-02"

<<<<<<< HEAD
	if err := os.MkdirAll(srv.filepath, 0700); err != nil {
		return &pb.GenerateCSVResponse{}, PaymentsError.Wrap(err)
	}
=======
	os.MkdirAll(srv.filepath, 0700)
>>>>>>> c96fc7e9
	filename := pi.ID.String() + "--" + start.Format(layout) + "--" + end.Format(layout) + ".csv"
	path := filepath.Join(srv.filepath, filename)
	file, err := os.Create(path)
	if err != nil {
		return &pb.GenerateCSVResponse{}, PaymentsError.Wrap(err)
	}
	defer utils.LogClose(file)

	rows, err := srv.accountingDB.QueryPaymentInfo(ctx, start, end)
	if err != nil {
		return &pb.GenerateCSVResponse{}, PaymentsError.Wrap(err)
	}

	w := csv.NewWriter(file)
	headers := []string{
		"nodeID",
		"nodeCreationDate",
		"auditSuccessRatio",
		"walletAddress",
		"byte/hr:AtRest",
		"byte/hr:BWRepair-GET",
		"byte/hr:BWRepair-PUT",
		"byte/hr:BWAudit",
		"byte/hr:BWGet",
		"byte/hr:BWPut",
		"date",
	}
	if err := w.Write(headers); err != nil {
		return &pb.GenerateCSVResponse{}, PaymentsError.Wrap(err)
	}
	for _, record := range rows {
		nid, err := storj.NodeIDFromBytes(record.Node_Id)
		if err != nil {
			return &pb.GenerateCSVResponse{}, PaymentsError.Wrap(err)
		}
		wallet, err := srv.overlayDB.GetWalletAddress(ctx, nid)
		if err != nil {
			return &pb.GenerateCSVResponse{}, PaymentsError.Wrap(err)
		}
		r := []string{string(record.Node_Id),
			record.Node_CreatedAt.String(),
			strconv.FormatFloat(record.Node_AuditSuccessRatio, 'f', 5, 64),
			wallet,
			string(record.AccountingRollup_AtRestTotal),
			string(record.AccountingRollup_GetRepairTotal),
			string(record.AccountingRollup_PutRepairTotal),
			string(record.AccountingRollup_GetAuditTotal),
			string(record.AccountingRollup_GetTotal),
			string(record.AccountingRollup_PutTotal),
			record.AccountingRollup_StartTime.String(),
		}
		if err := w.Write(r); err != nil {
			return &pb.GenerateCSVResponse{}, PaymentsError.Wrap(err)
		}
	}
	if err := w.Error(); err != nil {
		return &pb.GenerateCSVResponse{}, PaymentsError.Wrap(err)
	}
	w.Flush()
	abs, err := filepath.Abs(path)
	if err != nil {
		return &pb.GenerateCSVResponse{}, err
	}
	return &pb.GenerateCSVResponse{Filepath: abs}, nil
}<|MERGE_RESOLUTION|>--- conflicted
+++ resolved
@@ -76,13 +76,10 @@
 
 	layout := "2006-01-02"
 
-<<<<<<< HEAD
 	if err := os.MkdirAll(srv.filepath, 0700); err != nil {
 		return &pb.GenerateCSVResponse{}, PaymentsError.Wrap(err)
 	}
-=======
-	os.MkdirAll(srv.filepath, 0700)
->>>>>>> c96fc7e9
+
 	filename := pi.ID.String() + "--" + start.Format(layout) + "--" + end.Format(layout) + ".csv"
 	path := filepath.Join(srv.filepath, filename)
 	file, err := os.Create(path)
