--- conflicted
+++ resolved
@@ -186,7 +186,7 @@
 		return Error.Wrap(err)
 	}
 
-	// Add the successfully uploaded pieces to the repairedPieces
+	// Add the successfully uploaded pieces to repairedPieces
 	var repairedPieces []*pb.RemotePiece
 	repairedMap := make(map[int32]bool)
 	for i, node := range successfulNodes {
@@ -218,40 +218,22 @@
 	}
 	mon.FloatVal("healthy_ratio_after_repair").Observe(healthyRatioAfterRepair)
 
-<<<<<<< HEAD
-	// if partial repair, include "unhealthy" pieces that were not repaired
-	// only pieces that
+	// if partial repair, leave "unhealthy" pieces in the pointer that were not repaired
+	unhealthyPiecesToRemove := unhealthyPieces
 	if healthyAfterRepair < pointer.Remote.Redundancy.SuccessThreshold {
-		for _, p := range unhealthyPieces {
+		for _, p := range unhealthyPiecesToRemove {
 			num := p.GetPieceNum()
 			if !repairedMap[num] {
-				// leave only repeaired pieces in the slice, unrepaired
+				// leave only repaired pieces in the slice, unrepaired
 				// unhealthy pieces are not removed from the pointer
-				unhealthyPieces = append(unhealthyPieces[:num], unhealthyPieces[num+1:]...)
+				unhealthyPiecesToRemove = append(unhealthyPiecesToRemove[:num], unhealthyPiecesToRemove[num+1:]...)
 			}
 		}
 	}
 
 	// Update the segment pointer in the metainfo
-	_, err = repairer.metainfo.UpdatePieces(ctx, path, pointer, repairedPieces, unhealthyPieces)
+	_, err = repairer.metainfo.UpdatePieces(ctx, path, pointer, repairedPieces, unhealthyPiecesToRemove)
 	return err
-=======
-	// if partial repair, include "unhealthy" pieces that are not duplicates
-	revisedPointerPieces := healthyPieces
-	if healthyLength < pointer.Remote.Redundancy.SuccessThreshold {
-		for _, p := range unhealthyPieces {
-			if _, ok := healthyMap[p.GetPieceNum()]; !ok {
-				revisedPointerPieces = append(revisedPointerPieces, p)
-			}
-		}
-	}
-
-	// Update the remote pieces in the pointer
-	pointer.GetRemote().RemotePieces = revisedPointerPieces
-
-	// Update the segment pointer in the metainfo
-	return Error.Wrap(repairer.metainfo.Put(ctx, path, pointer))
->>>>>>> 3ebeda33
 }
 
 // sliceToSet converts the given slice to a set
