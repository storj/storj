--- conflicted
+++ resolved
@@ -95,7 +95,7 @@
 	if err != nil {
 		return Meta{}, err
 	}
-	
+
 	var path paths.Path
 	var pointer *pb.Pointer
 	if !remoteSized {
@@ -158,7 +158,7 @@
 	exp *timestamp.Timestamp, metadata []byte) (pointer *pb.Pointer, err error) {
 	var remotePieces []*pb.RemotePiece
 	for i := range nodes {
-		if (nodes[i] == nil) {
+		if nodes[i] == nil {
 			continue
 		}
 		remotePieces = append(remotePieces, &pb.RemotePiece{
@@ -263,13 +263,8 @@
 func (s *segmentStore) lookupNodes(ctx context.Context, seg *pb.RemoteSegment) (nodes []*pb.Node, err error) {
 	// Get list of all nodes IDs storing a piece from the segment
 	var nodeIds []dht.NodeID
-<<<<<<< HEAD
 	for _, p := range pieces {
 		nodeIds = append(nodeIds, node.IDFromString(p.GetNodeId()))
-=======
-	for _, p := range seg.GetRemotePieces() {
-		nodeIds = append(nodeIds, kademlia.StringToNodeID(p.GetNodeId()))
->>>>>>> 5b655d4a
 	}
 	// Lookup the node info from node IDs
 	n, err := s.oc.BulkLookup(ctx, nodeIds)
@@ -280,7 +275,7 @@
 	// Missing pieces are represented by a nil node.
 	nodes = make([]*pb.Node, seg.GetRedundancy().GetTotal())
 	for i, p := range seg.GetRemotePieces() {
-		nodes[p.PieceNum] = n[i]	
+		nodes[p.PieceNum] = n[i]
 	}
 	return nodes, nil
 }
