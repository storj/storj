--- conflicted
+++ resolved
@@ -94,37 +94,8 @@
 			node.Type.DPanicOnInvalid("ec client Put")
 		}
 
-<<<<<<< HEAD
 		go func(i int, node *pb.Node) {
 			err := ec.putPiece(psCtx, ctx, node, pieceID, readers[i], expiration, pba, authorization)
-=======
-			if err != nil {
-				zap.S().Errorf("Failed deriving piece id for %s: %v", pieceID, err)
-				infos <- info{i: i, err: err}
-				return
-			}
-			ps, err := ec.newPSClient(ctx, n)
-			if err != nil {
-				zap.S().Errorf("Failed dialing for putting piece %s -> %s to node %s: %v",
-					pieceID, derivedPieceID, n.Id, err)
-				infos <- info{i: i, err: err}
-				return
-			}
-			err = ps.Put(ctx, derivedPieceID, readers[i], expiration, pba, authorization)
-			// normally the bellow call should be deferred, but doing so fails
-			// randomly the unit tests
-			err = errs.Combine(err, ps.Close())
-			// io.ErrUnexpectedEOF means the piece upload was interrupted due to slow connection.
-			// No error logging for this case.
-			if err != nil && err != io.ErrUnexpectedEOF {
-				nodeAddress := "nil"
-				if n.Address != nil {
-					nodeAddress = n.Address.Address
-				}
-				zap.S().Errorf("Failed putting piece %s -> %s to node %s (%+v): %v",
-					pieceID, derivedPieceID, n.Id, nodeAddress, err)
-			}
->>>>>>> 0238a778
 			infos <- info{i: i, err: err}
 		}(i, node)
 	}
@@ -177,11 +148,11 @@
 	return successfulNodes, nil
 }
 
-func (ec *ecClient) putPiece(ctx, parent context.Context, node *pb.Node, pieceID psclient.PieceID, data io.ReadCloser, expiration time.Time, pba *pb.PayerBandwidthAllocation, authorization *pb.SignedMessage) error {
-	defer utils.LogClose(data)
+func (ec *ecClient) putPiece(ctx, parent context.Context, node *pb.Node, pieceID psclient.PieceID, data io.ReadCloser, expiration time.Time, pba *pb.PayerBandwidthAllocation, authorization *pb.SignedMessage) (err error) {
+	defer func() { err = errs.Combine(err, data.Close()) }()
 
 	if node == nil {
-		_, err := io.Copy(ioutil.Discard, data)
+		_, err = io.Copy(ioutil.Discard, data)
 		return err
 	}
 	derivedPieceID, err := pieceID.Derive(node.Id.Bytes())
@@ -197,7 +168,7 @@
 		return err
 	}
 	err = ps.Put(ctx, derivedPieceID, data, expiration, pba, authorization)
-	defer utils.LogClose(ps)
+	defer func() { err = errs.Combine(err, ps.Close()) }()
 	// Canceled context means the piece upload was interrupted by user or due
 	// to slow connection. No error logging for this case.
 	if ctx.Err() == context.Canceled {
