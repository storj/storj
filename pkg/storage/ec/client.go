--- conflicted
+++ resolved
@@ -111,14 +111,11 @@
 
 	for range limits {
 		info := <-infos
-<<<<<<< HEAD
-=======
 
 		if limits[info.i] == nil {
 			continue
 		}
 
->>>>>>> 3ac3172e
 		if info.err != nil {
 			zap.S().Debugf("Upload to storage node %s failed: %v", limits[info.i].GetLimit().StorageNodeId, info.err)
 			continue
@@ -230,14 +227,11 @@
 
 	for range limits {
 		info := <-infos
-<<<<<<< HEAD
-=======
 
 		if limits[info.i] == nil {
 			continue
 		}
 
->>>>>>> 3ac3172e
 		if info.err != nil {
 			zap.S().Debugf("Repair to storage node %s failed: %v", limits[info.i].GetLimit().StorageNodeId, info.err)
 			continue
@@ -283,13 +277,8 @@
 	defer func() { err = errs.Combine(err, data.Close()) }()
 
 	if limit == nil {
-<<<<<<< HEAD
-		_, err = io.Copy(ioutil.Discard, data)
-		return nil, err
-=======
 		_, _ = io.Copy(ioutil.Discard, data)
 		return nil, nil
->>>>>>> 3ac3172e
 	}
 
 	storageNodeID := limit.GetLimit().StorageNodeId
