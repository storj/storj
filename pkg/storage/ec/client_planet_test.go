// Copyright (C) 2019 Storj Labs, Inc.
// See LICENSE for copying information.

package ecclient_test

import (
	"bytes"
	"context"
	"crypto/rand"
	"fmt"
	"io"
	"io/ioutil"
	"testing"
	"time"

	"github.com/golang/protobuf/ptypes/timestamp"
	"github.com/skyrings/skyring-common/tools/uuid"
	"github.com/stretchr/testify/assert"
	"github.com/stretchr/testify/require"
	"github.com/vivint/infectious"

	"storj.io/storj/internal/memory"
	"storj.io/storj/internal/testcontext"
	"storj.io/storj/internal/testplanet"
	"storj.io/storj/pkg/auth/signing"
	"storj.io/storj/pkg/eestream"
	"storj.io/storj/pkg/pb"
	ecclient "storj.io/storj/pkg/storage/ec"
	"storj.io/storj/pkg/storj"
	"storj.io/storj/satellite"
	"storj.io/storj/storagenode"
)

const (
	dataSize     = 32 * memory.KiB
	storageNodes = 4
)

func TestECClient(t *testing.T) {
	ctx := testcontext.New(t)
	defer ctx.Cleanup()

	planet, err := testplanet.New(t, 1, storageNodes, 1)
	require.NoError(t, err)

	defer ctx.Check(planet.Shutdown)

	planet.Start(ctx)

	ec := ecclient.NewClient(planet.Uplinks[0].Transport, 0)

	k := storageNodes / 2
	n := storageNodes
	fc, err := infectious.NewFEC(k, n)
	require.NoError(t, err)

	es := eestream.NewRSScheme(fc, dataSize.Int()/n)
	rs, err := eestream.NewRedundancyStrategy(es, 0, 0)
	require.NoError(t, err)

	data, err := ioutil.ReadAll(io.LimitReader(rand.Reader, dataSize.Int64()))
	require.NoError(t, err)

	// Erasure encode some random data and upload the pieces
	successfulNodes, successfulHashes := testPut(ctx, t, planet, ec, rs, data)

	// Download the pieces and erasure decode the data
	testGet(ctx, t, planet, ec, es, data, successfulNodes, successfulHashes)

	// Delete the pieces
	testDelete(ctx, t, planet, ec, successfulNodes, successfulHashes)
}

func testPut(ctx context.Context, t *testing.T, planet *testplanet.Planet, ec ecclient.Client, rs eestream.RedundancyStrategy, data []byte) ([]*pb.Node, []*pb.PieceHash) {
	var err error
	limits := make([]*pb.AddressedOrderLimit, rs.TotalCount())
	for i := 0; i < len(limits); i++ {
		limits[i], err = newAddressedOrderLimit(pb.Action_PUT, planet.Satellites[0], planet.Uplinks[0], planet.StorageNodes[i], storj.NewPieceID())
		require.NoError(t, err)
	}

	ttl := time.Now()

	r := bytes.NewReader(data)

	successfulNodes, successfulHashes, err := ec.Put(ctx, limits, rs, r, ttl)

	require.NoError(t, err)
	assert.Equal(t, len(limits), len(successfulNodes))

	slowNodes := 0
	for i := range limits {
		if successfulNodes[i] == nil && limits[i] != nil {
			slowNodes++
		} else {
			assert.Equal(t, limits[i].GetLimit().StorageNodeId, successfulNodes[i].Id)
			if successfulNodes[i] != nil {
				assert.NotNil(t, successfulHashes[i])
				assert.Equal(t, limits[i].GetLimit().PieceId, successfulHashes[i].PieceId)
			}
		}
	}

	if slowNodes > rs.TotalCount()-rs.RequiredCount() {
		assert.Fail(t, fmt.Sprintf("Too many slow nodes: \n"+
			"expected: <= %d\n"+
			"actual  :    %d", rs.TotalCount()-rs.RequiredCount(), slowNodes))
	}

	return successfulNodes, successfulHashes
}

func testGet(ctx context.Context, t *testing.T, planet *testplanet.Planet, ec ecclient.Client, es eestream.ErasureScheme, data []byte, successfulNodes []*pb.Node, successfulHashes []*pb.PieceHash) {
	var err error
	limits := make([]*pb.AddressedOrderLimit, es.TotalCount())
	for i := 0; i < len(limits); i++ {
		if successfulNodes[i] != nil {
			limits[i], err = newAddressedOrderLimit(pb.Action_GET, planet.Satellites[0], planet.Uplinks[0], planet.StorageNodes[i], successfulHashes[i].PieceId)
			require.NoError(t, err)
		}
	}

	rr, err := ec.Get(ctx, limits, es, dataSize.Int64())
	require.NoError(t, err)

	r, err := rr.Range(ctx, 0, rr.Size())
	require.NoError(t, err)
	readData, err := ioutil.ReadAll(r)
	require.NoError(t, err)
	assert.Equal(t, data, readData)
	assert.NoError(t, r.Close())
	require.NoError(t, err)
}

func testDelete(ctx context.Context, t *testing.T, planet *testplanet.Planet, ec ecclient.Client, successfulNodes []*pb.Node, successfulHashes []*pb.PieceHash) {
	var err error
	limits := make([]*pb.AddressedOrderLimit, len(successfulNodes))
	for i := 0; i < len(limits); i++ {
		if successfulNodes[i] != nil {
			limits[i], err = newAddressedOrderLimit(pb.Action_DELETE, planet.Satellites[0], planet.Uplinks[0], planet.StorageNodes[i], successfulHashes[i].PieceId)
			require.NoError(t, err)
		}
	}

	err = ec.Delete(ctx, limits)

	require.NoError(t, err)
}

<<<<<<< HEAD
func newAddressedOrderLimit(action pb.Action, satellite *satellite.Peer, uplink *testplanet.Uplink, storageNode *storagenode.Peer, pieceID storj.PieceID) (*pb.AddressedOrderLimit, error) {
=======
func newAddressedOrderLimit(action pb.Action, satellite *satellite.Peer, uplink *testplanet.Uplink, storageNode *storagenode.Peer, pieceID storj.PieceID2) (*pb.AddressedOrderLimit, error) {
	// TODO refactor to avoid OrderLimit duplication
	serialNumber, err := uuid.New()
	if err != nil {
		return nil, err
	}
>>>>>>> 18844076
	limit := &pb.OrderLimit2{
		SerialNumber:    []byte(serialNumber.String()),
		SatelliteId:     satellite.ID(),
		UplinkId:        uplink.ID(),
		StorageNodeId:   storageNode.ID(),
		PieceId:         pieceID,
		Action:          action,
		Limit:           dataSize.Int64(),
		PieceExpiration: new(timestamp.Timestamp),
		OrderExpiration: new(timestamp.Timestamp),
	}

	limit, err = signing.SignOrderLimit(signing.SignerFromFullIdentity(satellite.Identity), limit)
	if err != nil {
		return nil, err
	}

	return &pb.AddressedOrderLimit{
		StorageNodeAddress: storageNode.Local().Address,
		Limit:              limit,
	}, nil
}<|MERGE_RESOLUTION|>--- conflicted
+++ resolved
@@ -147,16 +147,13 @@
 	require.NoError(t, err)
 }
 
-<<<<<<< HEAD
 func newAddressedOrderLimit(action pb.Action, satellite *satellite.Peer, uplink *testplanet.Uplink, storageNode *storagenode.Peer, pieceID storj.PieceID) (*pb.AddressedOrderLimit, error) {
-=======
-func newAddressedOrderLimit(action pb.Action, satellite *satellite.Peer, uplink *testplanet.Uplink, storageNode *storagenode.Peer, pieceID storj.PieceID2) (*pb.AddressedOrderLimit, error) {
 	// TODO refactor to avoid OrderLimit duplication
 	serialNumber, err := uuid.New()
 	if err != nil {
 		return nil, err
 	}
->>>>>>> 18844076
+
 	limit := &pb.OrderLimit2{
 		SerialNumber:    []byte(serialNumber.String()),
 		SatelliteId:     satellite.ID(),
