// Copyright (C) 2019 Storj Labs, Inc.
// See LICENSE for copying information.

package streams

import (
	"context"
	"io"
	"time"

	"storj.io/storj/pkg/encryption"
	"storj.io/storj/pkg/ranger"
	"storj.io/storj/pkg/storage/segments"
	"storj.io/storj/pkg/storj"
)

// Store interface methods for streams to satisfy to be a store
type Store interface {
	Meta(ctx context.Context, path storj.Path, pathCipher storj.CipherSuite) (Meta, error)
	Get(ctx context.Context, path storj.Path, pathCipher storj.CipherSuite) (ranger.Ranger, Meta, error)
	Put(ctx context.Context, path storj.Path, pathCipher storj.CipherSuite, data io.Reader, metadata []byte, expiration time.Time) (Meta, error)
	Delete(ctx context.Context, path storj.Path, pathCipher storj.CipherSuite) error
	List(ctx context.Context, prefix, startAfter, endBefore storj.Path, pathCipher storj.CipherSuite, recursive bool, limit int, metaFlags uint32) (items []ListItem, more bool, err error)
}

type shimStore struct {
	store typedStore
}

// NewStreamStore constructs a Store.
func NewStreamStore(segments segments.Store, segmentSize int64, encStore *encryption.Store, encBlockSize int, cipher storj.CipherSuite, inlineThreshold int) (Store, error) {
	typedStore, err := newTypedStreamStore(segments, segmentSize, encStore, encBlockSize, cipher, inlineThreshold)
	if err != nil {
		return nil, err
	}
	return &shimStore{store: typedStore}, nil
}

// Meta parses the passed in path and dispatches to the typed store.
func (s *shimStore) Meta(ctx context.Context, path storj.Path, pathCipher storj.CipherSuite) (_ Meta, err error) {
	defer mon.Task()(&ctx)(&err)

	return s.store.Meta(ctx, ParsePath(path), pathCipher)
}

// Get parses the passed in path and dispatches to the typed store.
func (s *shimStore) Get(ctx context.Context, path storj.Path, pathCipher storj.CipherSuite) (_ ranger.Ranger, _ Meta, err error) {
	defer mon.Task()(&ctx)(&err)

	return s.store.Get(ctx, ParsePath(path), pathCipher)
}

// Put parses the passed in path and dispatches to the typed store.
func (s *shimStore) Put(ctx context.Context, path storj.Path, pathCipher storj.CipherSuite, data io.Reader, metadata []byte, expiration time.Time) (_ Meta, err error) {
	defer mon.Task()(&ctx)(&err)

	return s.store.Put(ctx, ParsePath(path), pathCipher, data, metadata, expiration)
}

// Delete parses the passed in path and dispatches to the typed store.
func (s *shimStore) Delete(ctx context.Context, path storj.Path, pathCipher storj.CipherSuite) (err error) {
	defer mon.Task()(&ctx)(&err)

	return s.store.Delete(ctx, ParsePath(path), pathCipher)
}

// List parses the passed in path and dispatches to the typed store.
func (s *shimStore) List(ctx context.Context, prefix storj.Path, startAfter storj.Path, endBefore storj.Path, pathCipher storj.CipherSuite, recursive bool, limit int, metaFlags uint32) (items []ListItem, more bool, err error) {
	defer mon.Task()(&ctx)(&err)

	return s.store.List(ctx, ParsePath(prefix), startAfter, endBefore, pathCipher, recursive, limit, metaFlags)
<<<<<<< HEAD
=======
}

// EncryptAfterBucket encrypts a path without encrypting its first element. This is a legacy function
// that should no longer be needed after the typed path refactoring.
func EncryptAfterBucket(ctx context.Context, path storj.Path, cipher storj.CipherSuite, key *storj.Key) (encrypted storj.Path, err error) {
	defer mon.Task()(&ctx)(&err)

	comps := storj.SplitPath(path)
	if len(comps) <= 1 {
		return path, nil
	}

	encrypted, err = encryption.EncryptPath(path, cipher, key)
	if err != nil {
		return "", err
	}

	// replace the first path component with the unencrypted bucket name
	return storj.JoinPaths(comps[0], storj.JoinPaths(storj.SplitPath(encrypted)[1:]...)), nil
}

// DecryptStreamInfo decrypts stream info. This is a legacy function that should no longer
// be needed after the typed path refactoring.
func DecryptStreamInfo(ctx context.Context, streamMetaBytes []byte, path storj.Path, rootKey *storj.Key) (
	streamInfo []byte, streamMeta pb.StreamMeta, err error) {
	defer mon.Task()(&ctx)(&err)

	store := encryption.NewStore()
	store.SetDefaultKey(rootKey)

	return TypedDecryptStreamInfo(ctx, streamMetaBytes, ParsePath(path), store)
>>>>>>> 5176e4f0
}<|MERGE_RESOLUTION|>--- conflicted
+++ resolved
@@ -69,38 +69,4 @@
 	defer mon.Task()(&ctx)(&err)
 
 	return s.store.List(ctx, ParsePath(prefix), startAfter, endBefore, pathCipher, recursive, limit, metaFlags)
-<<<<<<< HEAD
-=======
-}
-
-// EncryptAfterBucket encrypts a path without encrypting its first element. This is a legacy function
-// that should no longer be needed after the typed path refactoring.
-func EncryptAfterBucket(ctx context.Context, path storj.Path, cipher storj.CipherSuite, key *storj.Key) (encrypted storj.Path, err error) {
-	defer mon.Task()(&ctx)(&err)
-
-	comps := storj.SplitPath(path)
-	if len(comps) <= 1 {
-		return path, nil
-	}
-
-	encrypted, err = encryption.EncryptPath(path, cipher, key)
-	if err != nil {
-		return "", err
-	}
-
-	// replace the first path component with the unencrypted bucket name
-	return storj.JoinPaths(comps[0], storj.JoinPaths(storj.SplitPath(encrypted)[1:]...)), nil
-}
-
-// DecryptStreamInfo decrypts stream info. This is a legacy function that should no longer
-// be needed after the typed path refactoring.
-func DecryptStreamInfo(ctx context.Context, streamMetaBytes []byte, path storj.Path, rootKey *storj.Key) (
-	streamInfo []byte, streamMeta pb.StreamMeta, err error) {
-	defer mon.Task()(&ctx)(&err)
-
-	store := encryption.NewStore()
-	store.SetDefaultKey(rootKey)
-
-	return TypedDecryptStreamInfo(ctx, streamMetaBytes, ParsePath(path), store)
->>>>>>> 5176e4f0
 }