--- conflicted
+++ resolved
@@ -213,7 +213,7 @@
 	rr ranger.Ranger, meta Meta, err error) {
 	defer mon.Task()(&ctx)(&err)
 
-	lastRangerCloser, lastSegmentMeta, err := s.segments.Get(ctx, path.Prepend("l"))
+	lastSegmentMeta, err := s.segments.Meta(ctx, path.Prepend("l"))
 	if err != nil {
 		return nil, Meta{}, err
 	}
@@ -229,88 +229,16 @@
 		return nil, Meta{}, err
 	}
 
-<<<<<<< HEAD
 	derivedKey, err := path.DeriveContentKey(s.rootKey)
 	if err != nil {
 		return nil, Meta{}, err
 	}
 
 	nonce := msi.StartingNonce
-	var firstNonce [12]byte
-	copy(firstNonce[:], nonce)
-
-	var rangers []ranger.RangeCloser
-	cleanupRangers := func() {
-		for _, r := range rangers {
-			_ = r.Close()
-		}
-		_ = lastRangerCloser.Close()
-	}
-
-	for i := int64(0); i < msi.NumberOfSegments; i++ {
-		rangeCloser, segmentMeta, err := s.segments.Get(ctx, path.Prepend(currentPath))
-		if err != nil {
-			cleanupRangers()
-			return nil, Meta{}, err
-		}
-
-		encryptedEncKey := segmentMeta.Data
-		e, err := decrypt(encryptedEncKey, derivedKey[:32], firstNonce[:])
-		if err != nil {
-			cleanupRangers()
-			return nil, Meta{}, err
-		}
-		var encKey [32]byte
-		copy(encKey[:], e)
-
-		decrypter, err := eestream.NewAESGCMDecrypter(&encKey, &firstNonce, s.encryptionBlockSize)
-		if err != nil {
-			cleanupRangers()
-			return nil, Meta{}, err
-		}
-
-		var rd ranger.RangeCloser
-
-		if rangeCloser.Size()%int64(decrypter.InBlockSize()) != 0 {
-			reader, err := rangeCloser.Range(ctx, 0, rangeCloser.Size())
-			if err != nil {
-				cleanupRangers()
-				return nil, Meta{}, err
-			}
-			cipherData, err := ioutil.ReadAll(reader)
-			if err != nil {
-				cleanupRangers()
-				return nil, Meta{}, err
-			}
-			data, err := decrypt(cipherData, encKey[:], firstNonce[:])
-			if err != nil {
-				cleanupRangers()
-				return nil, Meta{}, err
-			}
-			rd = ranger.ByteRanger(data)
-		} else {
-			rd, err = eestream.Transform(rangeCloser, decrypter)
-			if err != nil {
-				cleanupRangers()
-				return nil, Meta{}, err
-			}
-		}
-
-		paddedSize := rd.Size()
-		size := msi.SegmentsSize
-		if i == msi.NumberOfSegments-1 {
-			size = msi.LastSegmentSize
-		}
-		rc, err := eestream.Unpad(rd, int(paddedSize-size)) // int64 -> int; is this a problem?
-		if err != nil {
-			cleanupRangers()
-			return nil, Meta{}, err
-		}
-
-		rangers = append(rangers, rc)
-=======
+	var startingNonce [12]byte
+	copy(startingNonce[:], nonce)
+
 	var rangers []ranger.Ranger
-
 	for i := int64(0); i < msi.NumberOfSegments; i++ {
 		currentPath := fmt.Sprintf("s%d", i)
 		size := msi.SegmentsSize
@@ -318,15 +246,15 @@
 			size = msi.LastSegmentSize
 		}
 		rr := &lazySegmentRanger{
-			segments: s.segments,
-			path:     path.Prepend(currentPath),
-			size:     size,
+			segments:            s.segments,
+			path:                path.Prepend(currentPath),
+			size:                size,
+			derivedKey:          derivedKey,
+			startingNonce:       &startingNonce,
+			encryptionBlockSize: s.encryptionBlockSize,
 		}
 		rangers = append(rangers, rr)
->>>>>>> ee5f32b0
-	}
-
-	rangers = append(rangers, lastRangerCloser)
+	}
 
 	catRangers := ranger.Concat(rangers...)
 
@@ -364,6 +292,7 @@
 	}
 
 	for i := 0; i < int(msi.NumberOfSegments); i++ {
+		currentPath := fmt.Sprintf("s%d", i)
 		err := s.segments.Delete(ctx, path.Prepend(currentPath))
 		if err != nil {
 			return err
@@ -409,7 +338,6 @@
 	return items, more, nil
 }
 
-<<<<<<< HEAD
 // TODO(moby) encrypt, decrypt, and getAESGCMKeyAndNonce are almost identical to functions in paths.go
 //     they should probably be abstracted from both stream store and paths
 func encrypt(data, key, nonce []byte) (cipherData []byte, err error) {
@@ -448,12 +376,16 @@
 		return []byte{}, errs.Wrap(err)
 	}
 	return decrypted, nil
-=======
+}
+
 type lazySegmentRanger struct {
-	ranger   ranger.Ranger
-	segments segments.Store
-	path     paths.Path
-	size     int64
+	ranger              ranger.Ranger
+	segments            segments.Store
+	path                paths.Path
+	size                int64
+	derivedKey          []byte
+	startingNonce       *[12]byte
+	encryptionBlockSize int
 }
 
 // Size implements Ranger.Size
@@ -464,12 +396,50 @@
 // Range implements Ranger.Range to be lazily connected
 func (lr *lazySegmentRanger) Range(ctx context.Context, offset, length int64) (io.ReadCloser, error) {
 	if lr.ranger == nil {
-		rr, _, err := lr.segments.Get(ctx, lr.path)
+		rr, m, err := lr.segments.Get(ctx, lr.path)
 		if err != nil {
 			return nil, err
 		}
-		lr.ranger = rr
+		encryptedEncKey := m.Data
+		e, err := decrypt(encryptedEncKey, lr.derivedKey, lr.startingNonce[:])
+		if err != nil {
+			return nil, err
+		}
+		var encKey [32]byte
+		copy(encKey[:], e)
+		decrypter, err := eestream.NewAESGCMDecrypter(&encKey, lr.startingNonce, lr.encryptionBlockSize)
+		if err != nil {
+			return nil, err
+		}
+
+		var rd ranger.Ranger
+		if rr.Size()%int64(decrypter.InBlockSize()) != 0 {
+			reader, err := rr.Range(ctx, 0, rr.Size())
+			if err != nil {
+				return nil, err
+			}
+			cipherData, err := ioutil.ReadAll(reader)
+			if err != nil {
+				return nil, err
+			}
+			data, err := decrypt(cipherData, encKey[:], lr.startingNonce[:])
+			if err != nil {
+				return nil, err
+			}
+			rd = ranger.ByteRanger(data)
+		} else {
+			rd, err = eestream.Transform(rr, decrypter)
+			if err != nil {
+				return nil, err
+			}
+		}
+
+		paddedSize := rd.Size()
+		rc, err := eestream.Unpad(rd, int(paddedSize-lr.Size())) // int64 -> int; is this a problem?
+		if err != nil {
+			return nil, err
+		}
+		lr.ranger = rc
 	}
 	return lr.ranger.Range(ctx, offset, length)
->>>>>>> ee5f32b0
 }