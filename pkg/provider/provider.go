--- conflicted
+++ resolved
@@ -61,31 +61,6 @@
 }
 
 // SetupIdentity ensures a CA and identity exist and returns a config overrides map
-<<<<<<< HEAD
-func SetupCA(ctx context.Context, c CASetupConfig) (*FullCertificateAuthority, error) {
-	if s := c.Stat(); s == NoCertNoKey || c.Overwrite {
-		t, err := time.ParseDuration(c.Timeout)
-		if err != nil {
-			return nil, errs.Wrap(err)
-		}
-		ctx, cancel := context.WithTimeout(ctx, t)
-		defer cancel()
-
-		// Create a certificate authority
-		ca, err := c.Create(ctx, 4)
-		if err != nil {
-			return nil, err
-		}
-		return ca, nil
-	} else {
-		return nil, ErrSetup.New("certificate authority file(s) exist: %s", s)
-	}
-}
-
-// SetupIdentity ensures a CA and identity exist and returns a config overrides map
-func SetupIdentity(ctx context.Context, c CASetupConfig, i IdentitySetupConfig) error {
-	ca, err := SetupCA(ctx, c)
-=======
 func SetupIdentity(ctx context.Context, c CASetupConfig, i IdentitySetupConfig) error {
 	if s := c.Status(); s != NoCertNoKey && !c.Overwrite {
 		return ErrSetup.New("certificate authority file(s) exist: %s", s)
@@ -99,24 +74,12 @@
 	defer cancel()
 
 	// Load or create a certificate authority
-	ca, err := c.Create(ctx, 4)
->>>>>>> 58c81051
+	ca, err := c.Create(ctx)
 	if err != nil {
 		return err
 	}
 
-<<<<<<< HEAD
-	if s := i.Stat(); s == NoCertNoKey || i.Overwrite {
-		// Create identity from new CA
-		_, err := i.Create(ca)
-		if err != nil {
-			return err
-		}
-		return nil
-	} else {
-=======
 	if s := c.Status(); s != NoCertNoKey && !c.Overwrite {
->>>>>>> 58c81051
 		return ErrSetup.New("identity file(s) exist: %s", s)
 	}
 
