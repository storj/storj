--- conflicted
+++ resolved
@@ -139,15 +139,8 @@
 		return 0, err
 	}
 
-<<<<<<< HEAD
-	blocks := (dataSize + uint32Size) / int64(transformer.InBlockSize())
-	if (dataSize+uint32Size)%int64(transformer.InBlockSize()) != 0 {
-		blocks++
-	}
-=======
 	inBlockSize := int64(transformer.InBlockSize())
 	blocks := (dataSize + uint32Size + inBlockSize - 1) / inBlockSize
->>>>>>> 2c410f51
 
 	encryptedSize := blocks * int64(transformer.OutBlockSize())
 
