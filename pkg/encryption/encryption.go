--- conflicted
+++ resolved
@@ -4,14 +4,9 @@
 package encryption
 
 import (
-<<<<<<< HEAD
 	"crypto/hmac"
 	"crypto/sha512"
 
-	"github.com/zeebo/errs"
-
-=======
->>>>>>> b2caac43
 	"storj.io/storj/pkg/storj"
 )
 
