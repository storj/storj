// Copyright (C) 2018 Storj Labs, Inc.
// See LICENSE for copying information.

package kademlia

import (
	"context"
	"fmt"
	"net"
	"os"
	"path/filepath"

	"github.com/gogo/protobuf/proto"
	"github.com/zeebo/errs"
	"go.uber.org/zap"
	"google.golang.org/grpc"

	"storj.io/storj/pkg/dht"
	"storj.io/storj/pkg/node"
	"storj.io/storj/pkg/pb"
	"storj.io/storj/pkg/provider"
	"storj.io/storj/pkg/storj"
	"storj.io/storj/pkg/utils"
	"storj.io/storj/storage"
	"storj.io/storj/storage/boltdb"
)

var (
	// NodeErr is the class for all errors pertaining to node operations
	NodeErr = errs.Class("node error")
	// BootstrapErr is the class for all errors pertaining to bootstrapping a node
	BootstrapErr = errs.Class("bootstrap node error")
	// NodeNotFound is returned when a lookup can not produce the requested node
	NodeNotFound = NodeErr.New("node not found")
	// TODO: shouldn't default to TCP but not sure what to do yet
	defaultTransport = pb.NodeTransport_TCP_TLS_GRPC
	defaultRetries   = 3
)

type discoveryOptions struct {
	concurrency    int
	retries        int
	bootstrap      bool
	bootstrapNodes []pb.Node
}

// Kademlia is an implementation of kademlia adhering to the DHT interface.
type Kademlia struct {
	alpha          int // alpha is a system wide concurrency parameter
	routingTable   *RoutingTable
	bootstrapNodes []pb.Node
	address        string
	nodeClient     node.Client
	identity       *provider.FullIdentity
}

// NewKademlia returns a newly configured Kademlia instance
func NewKademlia(id storj.NodeID, nodeType pb.NodeType, bootstrapNodes []pb.Node, address string, metadata *pb.NodeMetadata, identity *provider.FullIdentity, path string, alpha int) (*Kademlia, error) {
	self := pb.Node{
		Id:       id,
		Type:     nodeType,
		Address:  &pb.NodeAddress{Address: address},
		Metadata: metadata,
	}

	if _, err := os.Stat(path); os.IsNotExist(err) {
		if err := os.MkdirAll(path, 0777); err != nil {
			return nil, err
		}
	}

	bucketIdentifier := id.String()[:5] // need a way to differentiate between nodes if running more than one simultaneously
	dbpath := filepath.Join(path, fmt.Sprintf("kademlia_%s.db", bucketIdentifier))

	dbs, err := boltdb.NewShared(dbpath, KademliaBucket, NodeBucket)
	if err != nil {
		return nil, BootstrapErr.Wrap(err)
	}
	kdb, ndb := dbs[0], dbs[1]

	rt, err := NewRoutingTable(self, kdb, ndb)
	if err != nil {
		return nil, BootstrapErr.Wrap(err)
	}

	return NewKademliaWithRoutingTable(self, bootstrapNodes, identity, alpha, rt)
}

// NewKademliaWithRoutingTable returns a newly configured Kademlia instance
func NewKademliaWithRoutingTable(self pb.Node, bootstrapNodes []pb.Node, identity *provider.FullIdentity, alpha int, rt *RoutingTable) (*Kademlia, error) {
	k := &Kademlia{
		alpha:          alpha,
		routingTable:   rt,
		bootstrapNodes: bootstrapNodes,
		address:        self.Address.Address,
		identity:       identity,
	}

	nc, err := node.NewNodeClient(identity, self, k)
	if err != nil {
		return nil, BootstrapErr.Wrap(err)
	}

	k.nodeClient = nc

	return k, nil
}

// Disconnect safely closes connections to the Kademlia network
func (k *Kademlia) Disconnect() error {
	return utils.CombineErrors(
		k.nodeClient.Disconnect(),
		k.routingTable.Close(),
	)
}

// GetNodes returns all nodes from a starting node up to a maximum limit
// stored in the local routing table limiting the result by the specified restrictions
func (k *Kademlia) GetNodes(ctx context.Context, start storj.NodeID, limit int, restrictions ...pb.Restriction) ([]*pb.Node, error) {
	nodes := []*pb.Node{}
	iteratorMethod := func(it storage.Iterator) error {
		var item storage.ListItem
		maxLimit := storage.LookupLimit
		for ; maxLimit > 0 && it.Next(&item); maxLimit-- {
			var (
				id   storj.NodeID
				node = &pb.Node{}
			)
			err := id.Unmarshal(item.Key)
			if err != nil {
				return Error.Wrap(err)
			}
			err = proto.Unmarshal(item.Value, node)
			if err != nil {
				return Error.Wrap(err)
			}
			node.Id = id
			if meetsRestrictions(restrictions, *node) {
				nodes = append(nodes, node)
			}
			if len(nodes) == limit {
				return nil
			}
		}
		return nil
	}
	err := k.routingTable.iterate(
		storage.IterateOptions{
			First:   storage.Key(start.Bytes()),
			Recurse: true,
		},
		iteratorMethod,
	)
	if err != nil {
		return []*pb.Node{}, Error.Wrap(err)
	}

	return nodes, nil
}

// GetRoutingTable provides the routing table for the Kademlia DHT
func (k *Kademlia) GetRoutingTable(ctx context.Context) (dht.RoutingTable, error) {
	return k.routingTable, nil
}

// Bootstrap contacts one of a set of pre defined trusted nodes on the network and
// begins populating the local Kademlia node
func (k *Kademlia) Bootstrap(ctx context.Context) error {
	// What I want to do here is do a normal lookup for myself
	// so call lookup(ctx, nodeImLookingFor)
	if len(k.bootstrapNodes) == 0 {
		return BootstrapErr.New("no bootstrap nodes provided")
	}

	return k.lookup(ctx, k.routingTable.self.Id, discoveryOptions{
		concurrency: k.alpha, retries: defaultRetries, bootstrap: true, bootstrapNodes: k.bootstrapNodes,
	})
}

func (k *Kademlia) lookup(ctx context.Context, target storj.NodeID, opts discoveryOptions) error {
	kb := k.routingTable.K()
	// look in routing table for targetID
	nodes, err := k.routingTable.FindNear(target, kb)
	if err != nil {
		return err
	}

	if opts.bootstrap {
		for _, v := range opts.bootstrapNodes {
			nodes = append(nodes, &v)
		}
	}

	lookup := newPeerDiscovery(nodes, k.nodeClient, target, opts)
	err = lookup.Run(ctx)

	foundOne := <-lookup.foundOne
	foundAll := <-lookup.foundAll
	fmt.Printf("Found one: %+v -- Found All %+v\n", foundOne, foundAll)

	if err != nil {
		zap.L().Warn("lookup failed", zap.Error(err))
		return err
	}

	return nil
}

// Ping checks that the provided node is still accessible on the network
func (k *Kademlia) Ping(ctx context.Context, node pb.Node) (pb.Node, error) {
	ok, err := k.nodeClient.Ping(ctx, node)
	if err != nil {
		return pb.Node{}, NodeErr.Wrap(err)
	}

	if !ok {
		return pb.Node{}, NodeErr.New("Failed pinging node")
	}

	return node, nil
}

// FindNode looks up the provided NodeID first in the local Node, and if it is not found
// begins searching the network for the NodeID. Returns and error if node was not found
<<<<<<< HEAD
func (k *Kademlia) FindNode(ctx context.Context, ID dht.NodeID) (pb.Node, error) {
	kb := k.routingTable.K()
	nodes, err := k.routingTable.FindNear(ID, kb)
	if err != nil {
		return pb.Node{}, err
	}
	lookup := newPeerDiscovery(nodes, k.nodeClient, ID, discoveryOptions{
		concurrency: k.alpha, retries: defaultRetries, bootstrap: false, bootstrapNodes: k.bootstrapNodes,
=======
func (k *Kademlia) FindNode(ctx context.Context, ID storj.NodeID) (pb.Node, error) {
	// TODO(coyle): actually Find Node not just perform a lookup
	err := k.lookup(ctx, k.routingTable.self.Id, discoveryOptions{
		concurrency: k.alpha, retries: defaultRetries, bootstrap: false,
>>>>>>> 9ac35174
	})

	err = lookup.Run(ctx)
	if err != nil {
		return pb.Node{}, err
	}

<<<<<<< HEAD
	node := <-lookup.foundOne
	if node == nil {
		return pb.Node{}, nil
	}

	return *node, nil
=======
	// k.routingTable.getNodesFromIDsBytes()
	return pb.Node{}, nil
>>>>>>> 9ac35174
}

// ListenAndServe connects the kademlia node to the network and listens for incoming requests
func (k *Kademlia) ListenAndServe() error {
	identOpt, err := k.identity.ServerOption()
	if err != nil {
		return err
	}

	grpcServer := grpc.NewServer(identOpt)
	mn := node.NewServer(k)

	pb.RegisterNodesServer(grpcServer, mn)
	lis, err := net.Listen("tcp", k.address)
	if err != nil {
		return err
	}
	if err := grpcServer.Serve(lis); err != nil {
		return err
	}
	defer grpcServer.Stop()

	return nil
}

// Seen returns all nodes that this kademlia instance has successfully communicated with
func (k *Kademlia) Seen() []*pb.Node {
	nodes := []*pb.Node{}
	k.routingTable.mutex.Lock()
	for _, v := range k.routingTable.seen {
		nodes = append(nodes, pb.CopyNode(v))
	}
	k.routingTable.mutex.Unlock()
	return nodes
}

// GetIntroNode determines the best node to bootstrap a new node onto the network
func GetIntroNode(addr string) (*pb.Node, error) {
	if addr == "" {
		addr = "bootstrap.storj.io:8080"
	}

	return &pb.Node{
		Address: &pb.NodeAddress{
			Transport: defaultTransport,
			Address:   addr,
		},
	}, nil
}

// Restrict is used to limit nodes returned that don't match the miniumum storage requirements
func Restrict(r pb.Restriction, n []*pb.Node) []*pb.Node {
	oper := r.GetOperand()
	op := r.GetOperator()
	val := r.GetValue()
	var comp int64

	results := []*pb.Node{}
	for _, v := range n {
		switch oper {
		case pb.Restriction_FREE_BANDWIDTH:
			comp = v.GetRestrictions().GetFreeBandwidth()
		case pb.Restriction_FREE_DISK:
			comp = v.GetRestrictions().GetFreeDisk()
		}

		switch op {
		case pb.Restriction_EQ:
			if comp == val {
				results = append(results, v)
				continue
			}
		case pb.Restriction_LT:
			if comp < val {
				results = append(results, v)
				continue
			}
		case pb.Restriction_LTE:
			if comp <= val {
				results = append(results, v)
				continue
			}
		case pb.Restriction_GT:
			if comp > val {
				results = append(results, v)
				continue
			}
		case pb.Restriction_GTE:
			if comp >= val {
				results = append(results, v)
				continue
			}

		}

	}

	return results
}

func meetsRestrictions(rs []pb.Restriction, n pb.Node) bool {
	for _, r := range rs {
		oper := r.GetOperand()
		op := r.GetOperator()
		val := r.GetValue()
		var comp int64
		switch oper {
		case pb.Restriction_FREE_BANDWIDTH:
			comp = n.GetRestrictions().GetFreeBandwidth()
		case pb.Restriction_FREE_DISK:
			comp = n.GetRestrictions().GetFreeDisk()
		}
		switch op {
		case pb.Restriction_EQ:
			if comp != val {
				return false
			}
		case pb.Restriction_LT:
			if comp >= val {
				return false
			}
		case pb.Restriction_LTE:
			if comp > val {
				return false
			}
		case pb.Restriction_GT:
			if comp <= val {
				return false
			}
		case pb.Restriction_GTE:
			if comp < val {
				return false
			}
		}
	}
	return true
}<|MERGE_RESOLUTION|>--- conflicted
+++ resolved
@@ -222,7 +222,6 @@
 
 // FindNode looks up the provided NodeID first in the local Node, and if it is not found
 // begins searching the network for the NodeID. Returns and error if node was not found
-<<<<<<< HEAD
 func (k *Kademlia) FindNode(ctx context.Context, ID dht.NodeID) (pb.Node, error) {
 	kb := k.routingTable.K()
 	nodes, err := k.routingTable.FindNear(ID, kb)
@@ -231,12 +230,6 @@
 	}
 	lookup := newPeerDiscovery(nodes, k.nodeClient, ID, discoveryOptions{
 		concurrency: k.alpha, retries: defaultRetries, bootstrap: false, bootstrapNodes: k.bootstrapNodes,
-=======
-func (k *Kademlia) FindNode(ctx context.Context, ID storj.NodeID) (pb.Node, error) {
-	// TODO(coyle): actually Find Node not just perform a lookup
-	err := k.lookup(ctx, k.routingTable.self.Id, discoveryOptions{
-		concurrency: k.alpha, retries: defaultRetries, bootstrap: false,
->>>>>>> 9ac35174
 	})
 
 	err = lookup.Run(ctx)
@@ -244,17 +237,12 @@
 		return pb.Node{}, err
 	}
 
-<<<<<<< HEAD
 	node := <-lookup.foundOne
 	if node == nil {
 		return pb.Node{}, nil
 	}
 
 	return *node, nil
-=======
-	// k.routingTable.getNodesFromIDsBytes()
-	return pb.Node{}, nil
->>>>>>> 9ac35174
 }
 
 // ListenAndServe connects the kademlia node to the network and listens for incoming requests
