--- conflicted
+++ resolved
@@ -6,13 +6,7 @@
 import (
 	"context"
 	"math/rand"
-<<<<<<< HEAD
-	"sync/atomic"
-=======
-	"os"
-	"path/filepath"
 	"sync"
->>>>>>> f7e18882
 	"time"
 
 	"github.com/gogo/protobuf/proto"
