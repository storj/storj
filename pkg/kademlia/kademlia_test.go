// Copyright (C) 2018 Storj Labs, Inc.
// See LICENSE for copying information.
// See LICENSE for copying information.

package kademlia

import (
	"context"
	"io/ioutil"
	"net"
	"os"
	"path/filepath"
	"strconv"
	"testing"

	"github.com/golang/protobuf/proto"
	"github.com/stretchr/testify/assert"
	"google.golang.org/grpc"

	"storj.io/storj/pkg/dht"
	"storj.io/storj/pkg/node"
	"storj.io/storj/pkg/pb"
	"storj.io/storj/pkg/provider"
)

// helper function to get kademlia base configs without root Config struct
func kadconfig() KadConfig {
	return KadConfig{
		Alpha:                       5,
		DefaultIDLength:             256,
		DefaultBucketSize:           20,
		DefaultReplacementCacheSize: 5,
	}
}

// helper function to generate new node identities with
// correct difficulty and concurrency
func newTestIdentity() (*provider.FullIdentity, error) {
	fid, err := node.NewFullIdentity(context.Background(), 12, 4)
	return fid, err
}

func TestNewKademlia(t *testing.T) {
	rootdir, cleanup := mktempdir(t, "kademlia")
	defer cleanup()
	cases := []struct {
		id          dht.NodeID
		bn          []pb.Node
		addr        string
		expectedErr error
	}{
		{
			id: func() *node.ID {
				id, err := newTestIdentity()
				assert.NoError(t, err)
				n := node.ID(id.ID)
				return &n
			}(),
			bn:   []pb.Node{pb.Node{Id: "foo"}},
			addr: "127.0.0.1:8080",
		},
		{
			id: func() *node.ID {
				id, err := newTestIdentity()
				assert.NoError(t, err)
				n := node.ID(id.ID)
				return &n
			}(),
			bn:   []pb.Node{pb.Node{Id: "foo"}},
			addr: "127.0.0.1:8080",
		},
	}

	for i, v := range cases {
		dir := filepath.Join(rootdir, strconv.Itoa(i))

		kc := kadconfig()

		ca, err := provider.NewCA(context.Background(), 12, 4)
		assert.NoError(t, err)
		identity, err := ca.NewIdentity()
		assert.NoError(t, err)

		kad, err := NewKademlia(v.id, v.bn, v.addr, identity, dir, kc)
		assert.NoError(t, err)
		assert.Equal(t, v.expectedErr, err)
		assert.Equal(t, kad.bootstrapNodes, v.bn)
		assert.NotNil(t, kad.nodeClient)
		assert.NotNil(t, kad.routingTable)
		assert.NoError(t, kad.Disconnect())
	}

}

func TestLookup(t *testing.T) {
	lis, err := net.Listen("tcp", "127.0.0.1:0")
	addr := lis.Addr().String()

	assert.NoError(t, err)
	kc := kadconfig()

	srv, mns := newTestServer([]*pb.Node{&pb.Node{Id: "foo"}})
	go func() { assert.NoError(t, srv.Serve(lis)) }()
	defer srv.Stop()

	dir, cleanup := mktempdir(t, "kademlia")
	defer cleanup()
	k := func() *Kademlia {
		// make new identity
		fid, err := newTestIdentity()
		assert.NoError(t, err)
		fid2, err := newTestIdentity()
		assert.NoError(t, err)

		// create two new unique identities
		id := node.ID(fid.ID)
		id2 := node.ID(fid2.ID)
		assert.NotEqual(t, id, id2)

		kid := dht.NodeID(fid.ID)
		k, err := NewKademlia(kid, []pb.Node{pb.Node{Id: id2.String(), Address: &pb.NodeAddress{Address: lis.Addr().String()}}}, lis.Addr().String(), fid, dir, kc)
		assert.NoError(t, err)
		return k
	}()

	defer func() {
		assert.NoError(t, k.Disconnect())
	}()

	cases := []struct {
		target      dht.NodeID
		opts        lookupOpts
		expected    *pb.Node
		expectedErr error
	}{
		{target: func() *node.ID {
			fid, err := newTestIdentity()
			id := dht.NodeID(fid.ID)
			nid := node.ID(fid.ID)
			assert.NoError(t, err)
			mns.returnValue = []*pb.Node{&pb.Node{Id: id.String(), Address: &pb.NodeAddress{Address: addr}}}
			return &nid
		}(),
			opts:        lookupOpts{amount: 5},
			expected:    &pb.Node{},
			expectedErr: nil,
		},
		{target: func() *node.ID {
			id, err := newTestIdentity()
			assert.NoError(t, err)
			n := node.ID(id.ID)
			return &n
		}(),
			opts:        lookupOpts{amount: 5},
			expected:    nil,
			expectedErr: nil,
		},
	}

	for _, v := range cases {
		err := k.lookup(context.Background(), v.target, v.opts)
		assert.Equal(t, v.expectedErr, err)
	}
}

func TestBootstrap(t *testing.T) {
	bn, s, clean := testNode(t, []pb.Node{})
	defer clean()
	defer s.Stop()

<<<<<<< HEAD
	n1, s1 := testNode(t, []pb.Node{bn.routingTable.Local()})
=======
	n1, s1, clean1 := testNode(t, []pb.Node{*bn.routingTable.self})
	defer clean1()
>>>>>>> 79e1ed5d
	defer s1.Stop()

	err := n1.Bootstrap(context.Background())
	assert.NoError(t, err)

<<<<<<< HEAD
	n2, s2 := testNode(t, []pb.Node{bn.routingTable.Local()})
=======
	n2, s2, clean2 := testNode(t, []pb.Node{*bn.routingTable.self})
	defer clean2()
>>>>>>> 79e1ed5d
	defer s2.Stop()

	err = n2.Bootstrap(context.Background())
	assert.NoError(t, err)

	nodeIDs, err := n2.routingTable.nodeBucketDB.List(nil, 0)
	assert.NoError(t, err)
	assert.Len(t, nodeIDs, 3)
}

func testNode(t *testing.T, bn []pb.Node) (*Kademlia, *grpc.Server, func()) {
	// new address
	lis, err := net.Listen("tcp", "127.0.0.1:0")
	assert.NoError(t, err)
	// new config
	kc := kadconfig()
	// new identity
	fid, err := newTestIdentity()
	id := dht.NodeID(fid.ID)
	assert.NoError(t, err)
	// new kademlia
	dir, cleanup := mktempdir(t, "kademlia")

	k, err := NewKademlia(id, bn, lis.Addr().String(), fid, dir, kc)
	assert.NoError(t, err)
	s := node.NewServer(k)
	// new ident opts
	identOpt, err := fid.ServerOption()
	assert.NoError(t, err)

	grpcServer := grpc.NewServer(identOpt)

	pb.RegisterNodesServer(grpcServer, s)
	go func() { assert.NoError(t, grpcServer.Serve(lis)) }()

	return k, grpcServer, func() {
		defer cleanup()
		assert.NoError(t, k.Disconnect())
	}

}

func TestGetNodes(t *testing.T) {
	lis, err := net.Listen("tcp", "127.0.0.1:0")

	assert.NoError(t, err)
	kc := kadconfig()

	srv, _ := newTestServer([]*pb.Node{&pb.Node{Id: "foo"}})
	go func() { assert.NoError(t, srv.Serve(lis)) }()
	defer srv.Stop()

	// make new identity
	fid, err := newTestIdentity()
	assert.NoError(t, err)
	fid2, err := newTestIdentity()
	assert.NoError(t, err)
	fid.ID = "AAAAA"
	fid2.ID = "BBBBB"
	// create two new unique identities
	id := node.ID(fid.ID)
	id2 := node.ID(fid2.ID)
	assert.NotEqual(t, id, id2)
	kid := dht.NodeID(fid.ID)

	dir, cleanup := mktempdir(t, "kademlia")
	defer cleanup()
	k, err := NewKademlia(kid, []pb.Node{pb.Node{Id: id2.String(), Address: &pb.NodeAddress{Address: lis.Addr().String()}}}, lis.Addr().String(), fid, dir, kc)
	assert.NoError(t, err)
	defer func() {
		assert.NoError(t, k.Disconnect())
	}()

	// add nodes
	ids := []string{"AAAAA", "BBBBB", "CCCCC", "DDDDD"}
	bw := []int64{1, 2, 3, 4}
	disk := []int64{4, 3, 2, 1}
	nodes := []*pb.Node{}
	for i, v := range ids {
		n := &pb.Node{
			Id: v,
			Restrictions: &pb.NodeRestrictions{
				FreeBandwidth: bw[i],
				FreeDisk:      disk[i],
			},
		}
		nodes = append(nodes, n)
		err = k.routingTable.ConnectionSuccess(n)
		assert.NoError(t, err)
	}

	cases := []struct {
		testID       string
		start        string
		limit        int
		restrictions []pb.Restriction
		expected     []*pb.Node
	}{
		{testID: "one",
			start: "BBBBB",
			limit: 2,
			restrictions: []pb.Restriction{
				pb.Restriction{
					Operator: pb.Restriction_GT,
					Operand:  pb.Restriction_freeBandwidth,
					Value:    int64(2),
				},
			},
			expected: nodes[2:],
		},
		{testID: "two",
			start: "AAAAA",
			limit: 3,
			restrictions: []pb.Restriction{
				pb.Restriction{
					Operator: pb.Restriction_GT,
					Operand:  pb.Restriction_freeBandwidth,
					Value:    int64(2),
				},
				pb.Restriction{
					Operator: pb.Restriction_LT,
					Operand:  pb.Restriction_freeDisk,
					Value:    int64(2),
				},
			},
			expected: nodes[3:],
		},
		{testID: "three",
			start:        "AAAAA",
			limit:        4,
			restrictions: []pb.Restriction{},
			expected:     nodes,
		},
	}
	for _, c := range cases {
		t.Run(c.testID, func(t *testing.T) {
			ns, err := k.GetNodes(context.Background(), c.start, c.limit, c.restrictions...)
			assert.NoError(t, err)
			assert.Equal(t, len(c.expected), len(ns))
			for i, n := range ns {
				assert.True(t, proto.Equal(c.expected[i], n))
			}
		})
	}
}

func TestMeetsRestrictions(t *testing.T) {
	cases := []struct {
		testID string
		r      []pb.Restriction
		n      pb.Node
		expect bool
	}{
		{testID: "pass one",
			r: []pb.Restriction{
				pb.Restriction{
					Operator: pb.Restriction_EQ,
					Operand:  pb.Restriction_freeBandwidth,
					Value:    int64(1),
				},
			},
			n: pb.Node{
				Restrictions: &pb.NodeRestrictions{
					FreeBandwidth: int64(1),
				},
			},
			expect: true,
		},
		{testID: "pass multiple",
			r: []pb.Restriction{
				pb.Restriction{
					Operator: pb.Restriction_LTE,
					Operand:  pb.Restriction_freeBandwidth,
					Value:    int64(2),
				},
				pb.Restriction{
					Operator: pb.Restriction_GTE,
					Operand:  pb.Restriction_freeDisk,
					Value:    int64(2),
				},
			},
			n: pb.Node{
				Restrictions: &pb.NodeRestrictions{
					FreeBandwidth: int64(1),
					FreeDisk:      int64(3),
				},
			},
			expect: true,
		},
		{testID: "fail one",
			r: []pb.Restriction{
				pb.Restriction{
					Operator: pb.Restriction_LT,
					Operand:  pb.Restriction_freeBandwidth,
					Value:    int64(2),
				},
				pb.Restriction{
					Operator: pb.Restriction_GT,
					Operand:  pb.Restriction_freeDisk,
					Value:    int64(2),
				},
			},
			n: pb.Node{
				Restrictions: &pb.NodeRestrictions{
					FreeBandwidth: int64(2),
					FreeDisk:      int64(3),
				},
			},
			expect: false,
		},
		{testID: "fail multiple",
			r: []pb.Restriction{
				pb.Restriction{
					Operator: pb.Restriction_LT,
					Operand:  pb.Restriction_freeBandwidth,
					Value:    int64(2),
				},
				pb.Restriction{
					Operator: pb.Restriction_GT,
					Operand:  pb.Restriction_freeDisk,
					Value:    int64(2),
				},
			},
			n: pb.Node{
				Restrictions: &pb.NodeRestrictions{
					FreeBandwidth: int64(2),
					FreeDisk:      int64(2),
				},
			},
			expect: false,
		},
	}
	for _, c := range cases {
		t.Run(c.testID, func(t *testing.T) {
			result := meetsRestrictions(c.r, c.n)
			assert.Equal(t, c.expect, result)
		})
	}
}

func mktempdir(t *testing.T, dir string) (string, func()) {
	rootdir, err := ioutil.TempDir("", dir)
	assert.NoError(t, err)
	cleanup := func() {
		assert.NoError(t, os.RemoveAll(rootdir))
	}
	return rootdir, cleanup
}<|MERGE_RESOLUTION|>--- conflicted
+++ resolved
@@ -168,23 +168,15 @@
 	defer clean()
 	defer s.Stop()
 
-<<<<<<< HEAD
-	n1, s1 := testNode(t, []pb.Node{bn.routingTable.Local()})
-=======
-	n1, s1, clean1 := testNode(t, []pb.Node{*bn.routingTable.self})
+	n1, s1, clean1 := testNode(t, []pb.Node{bn.routingTable.self})
 	defer clean1()
->>>>>>> 79e1ed5d
 	defer s1.Stop()
 
 	err := n1.Bootstrap(context.Background())
 	assert.NoError(t, err)
 
-<<<<<<< HEAD
-	n2, s2 := testNode(t, []pb.Node{bn.routingTable.Local()})
-=======
-	n2, s2, clean2 := testNode(t, []pb.Node{*bn.routingTable.self})
+	n2, s2, clean2 := testNode(t, []pb.Node{bn.routingTable.self})
 	defer clean2()
->>>>>>> 79e1ed5d
 	defer s2.Stop()
 
 	err = n2.Bootstrap(context.Background())
