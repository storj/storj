--- conflicted
+++ resolved
@@ -30,14 +30,8 @@
 
 // CreateRequest is a request message for the Create rpc call
 message CreateRequest {
-<<<<<<< HEAD
   node.Node node = 1;
   node.NodeStats stats = 2;
-  bytes APIKey = 3;
-=======
-  Node node = 1;
-  NodeStats stats = 2;
->>>>>>> f46d43b0
 }
 
 // CreateResponse is a response message for the Create rpc call
@@ -47,12 +41,7 @@
 
 // GetRequest is a request message for the Get rpc call
 message GetRequest {
-<<<<<<< HEAD
   bytes node_id = 1 [(gogoproto.customtype) = "NodeID", (gogoproto.nullable) = false];
-  bytes APIKey = 2;
-=======
-  bytes node_id = 1;
->>>>>>> f46d43b0
 }
 
 // GetResponse is a response message for the Get rpc call
@@ -62,14 +51,8 @@
 
 // FindValidNodesRequest is a request message for the FindValidNodes rpc call
 message FindValidNodesRequest {
-<<<<<<< HEAD
   bytes node_ids = 1 [(gogoproto.casttype) = "NodeIDList"];
   node.NodeStats min_stats = 2;
-  bytes APIKey = 3;
-=======
-  repeated bytes node_ids = 1;
-  NodeStats min_stats = 2;
->>>>>>> f46d43b0
 }
 
 // FindValidNodesResponse is a response message for the FindValidNodes rpc call
@@ -80,12 +63,7 @@
 
 // UpdateRequest is a request message for the Update rpc call
 message UpdateRequest {
-<<<<<<< HEAD
   node.Node node = 1;
-  bytes APIKey = 2;
-=======
-  Node node = 1;
->>>>>>> f46d43b0
 }
 
 // UpdateRequest is a response message for the Update rpc call
@@ -95,32 +73,27 @@
 
 // UpdateUptimeRequest is a request message for the UpdateUptime rpc call
 message UpdateUptimeRequest {
-  Node node = 1;
+  node.Node node = 1;
 }
 
 // UpdateUptimeResponse is a response message for the UpdateUptime rpc call
 message UpdateUptimeResponse {
-  NodeStats stats = 1;
+  node.NodeStats stats = 1;
 }
 
 // UpdateAuditSuccessRequest is a request message for the UpdateAuditSuccess rpc call
 message UpdateAuditSuccessRequest {
-  Node node = 1;
+  node.Node node = 1;
 }
 
 // UpdateAuditSuccessResponse is a response message for the UpdateAuditSuccess rpc call
 message UpdateAuditSuccessResponse {
-  NodeStats stats = 1;
+  node.NodeStats stats = 1;
 }
 
 // UpdateBatchRequest is a request message for the UpdateBatch rpc call
 message UpdateBatchRequest {
-<<<<<<< HEAD
   repeated node.Node node_list = 1;
-  bytes APIKey = 2;
-=======
-  repeated Node node_list = 1;
->>>>>>> f46d43b0
 }
 
 // UpdateBatchResponse is a response message for the UpdateBatch rpc call
@@ -131,12 +104,7 @@
 
 // CreateEntryIfNotExistsRequest is a request message for the CreateEntryIfNotExists rpc call
 message CreateEntryIfNotExistsRequest {
-<<<<<<< HEAD
   node.Node node = 1;
-  bytes APIKey = 2;
-=======
-  Node node = 1;
->>>>>>> f46d43b0
 }
 
 // CreateEntryIfNotExistsResponse is a response message for the CreateEntryIfNotExists rpc call
