// Copyright (C) 2018 Storj Labs, Inc.
// See LICENSE for copying information.

package kvmetainfo

import (
	"context"
	"crypto/rand"
	"fmt"
	"io"
	"testing"
	"time"

	"github.com/stretchr/testify/assert"

	"storj.io/storj/internal/memory"
	"storj.io/storj/pkg/storage/streams"
	"storj.io/storj/pkg/storj"
	"storj.io/storj/pkg/stream"
)

const TestFile = "test-file"

func TestCreateObject(t *testing.T) {
	customRS := storj.RedundancyScheme{
		Algorithm:      storj.ReedSolomon,
		RequiredShares: 29,
		RepairShares:   35,
		OptimalShares:  80,
		TotalShares:    95,
		ShareSize:      2 * memory.KB.Int32(),
	}

	customES := storj.EncryptionScheme{
		Cipher:    storj.Unencrypted,
		BlockSize: 1 * memory.KB.Int32(),
	}

	runTest(t, func(ctx context.Context, db *DB) {
		bucket, err := db.CreateBucket(ctx, TestBucket, nil)
		if !assert.NoError(t, err) {
			return
		}

		for i, tt := range []struct {
			create     *storj.CreateObject
			expectedRS storj.RedundancyScheme
			expectedES storj.EncryptionScheme
		}{
			{
				create:     nil,
				expectedRS: defaultRS,
				expectedES: defaultES,
			}, {
				create:     &storj.CreateObject{RedundancyScheme: customRS, EncryptionScheme: customES},
				expectedRS: customRS,
				expectedES: customES,
			}, {
				create:     &storj.CreateObject{RedundancyScheme: customRS},
				expectedRS: customRS,
				expectedES: storj.EncryptionScheme{Cipher: defaultES.Cipher, BlockSize: customRS.ShareSize},
			}, {
				create:     &storj.CreateObject{EncryptionScheme: customES},
				expectedRS: defaultRS,
				expectedES: customES,
			},
		} {
			errTag := fmt.Sprintf("%d. %+v", i, tt)

			obj, err := db.CreateObject(ctx, bucket.Name, TestFile, tt.create)
			if !assert.NoError(t, err) {
				return
			}

			info := obj.Info()

			assert.Equal(t, TestBucket, info.Bucket, errTag)
			assert.Equal(t, TestFile, info.Path, errTag)
			assert.EqualValues(t, 0, info.Size, errTag)
			assert.Equal(t, tt.expectedRS, info.RedundancyScheme, errTag)
			assert.Equal(t, tt.expectedES, info.EncryptionScheme, errTag)
		}
	})
}

func TestGetObject(t *testing.T) {
	runTest(t, func(ctx context.Context, db *DB) {
		bucket, err := db.CreateBucket(ctx, TestBucket, nil)
		if !assert.NoError(t, err) {
			return
		}

		upload(ctx, t, db, bucket, TestFile, nil)

		_, err = db.GetObject(ctx, "", "")
		assert.True(t, storj.ErrNoBucket.Has(err))

		_, err = db.GetObject(ctx, bucket.Name, "")
		assert.True(t, storj.ErrNoPath.Has(err))

		_, err = db.GetObject(ctx, "non-existing-bucket", TestFile)
		assert.True(t, storj.ErrBucketNotFound.Has(err))

		_, err = db.GetObject(ctx, bucket.Name, "non-existing-file")
		assert.True(t, storj.ErrObjectNotFound.Has(err))

		object, err := db.GetObject(ctx, bucket.Name, TestFile)
		if assert.NoError(t, err) {
			assert.Equal(t, TestFile, object.Path)
		}
	})
}

func TestGetObjectStream(t *testing.T) {
	runTest(t, func(ctx context.Context, db *DB) {
		// we wait a second for all the nodes to complete bootstrapping off the satellite
		time.Sleep(2 * time.Second)

		data := make([]byte, 32*memory.KB)
		_, err := rand.Read(data)
		if !assert.NoError(t, err) {
			return
		}

<<<<<<< HEAD
		bucket, err := db.CreateBucket(ctx, TestBucket, nil)
=======
		fmt.Println("BEFORE")
		_, err = store.Put(ctx, "large-file", bytes.NewReader(data), objects.SerializableMeta{}, exp)
		fmt.Println("AFTER")
>>>>>>> 9ac35174
		if !assert.NoError(t, err) {
			return
		}

		upload(ctx, t, db, bucket, "empty-file", nil)
		upload(ctx, t, db, bucket, "small-file", []byte("test"))
		upload(ctx, t, db, bucket, "large-file", data)

		_, err = db.GetObjectStream(ctx, "", "")
		assert.True(t, storj.ErrNoBucket.Has(err))

		_, err = db.GetObjectStream(ctx, bucket.Name, "")
		assert.True(t, storj.ErrNoPath.Has(err))

		_, err = db.GetObjectStream(ctx, "non-existing-bucket", "small-file")
		assert.True(t, storj.ErrBucketNotFound.Has(err))

		_, err = db.GetObject(ctx, bucket.Name, "non-existing-file")
		assert.True(t, storj.ErrObjectNotFound.Has(err))

		stream, err := db.GetObjectStream(ctx, bucket.Name, "empty-file")
		if assert.NoError(t, err) {
			assertStream(ctx, t, stream, db.streams, "empty-file", 0, []byte{})
		}

		stream, err = db.GetObjectStream(ctx, bucket.Name, "small-file")
		if assert.NoError(t, err) {
			assertStream(ctx, t, stream, db.streams, "small-file", 4, []byte("test"))
		}

		stream, err = db.GetObjectStream(ctx, bucket.Name, "large-file")
		if assert.NoError(t, err) {
			assertStream(ctx, t, stream, db.streams, "large-file", int64(32*memory.KB), data)
		}
	})
}

func upload(ctx context.Context, t *testing.T, db *DB, bucket storj.Bucket, path storj.Path, data []byte) {
	obj, err := db.CreateObject(ctx, bucket.Name, path, nil)
	if !assert.NoError(t, err) {
		return
	}

	str, err := obj.CreateStream(ctx)
	if !assert.NoError(t, err) {
		return
	}

	upload := stream.NewUpload(ctx, str, db.streams, bucket.PathCipher)

	_, err = upload.Write(data)
	if !assert.NoError(t, err) {
		return
	}

	err = upload.Close()
	if !assert.NoError(t, err) {
		return
	}

	err = obj.Commit(ctx)
	if !assert.NoError(t, err) {
		return
	}
}

func assertStream(ctx context.Context, t *testing.T, readOnly storj.ReadOnlyStream, streams streams.Store, path storj.Path, size int64, content []byte) {
	assert.Equal(t, path, readOnly.Info().Path)

	segments, more, err := readOnly.Segments(ctx, 0, 0)
	if !assert.NoError(t, err) {
		return
	}

	assert.False(t, more)
	if !assert.Equal(t, 1, len(segments)) {
		return
	}

	assert.EqualValues(t, 0, segments[0].Index)
	assert.EqualValues(t, len(content), segments[0].Size)
	if segments[0].Size > int64(4*memory.KB) {
		assertRemoteSegment(t, segments[0])
	} else {
		assertInlineSegment(t, segments[0], content)
	}

	download := stream.NewDownload(ctx, readOnly, streams)
	defer func() {
		err = download.Close()
		assert.NoError(t, err)
	}()

	data := make([]byte, len(content))
	n, err := io.ReadFull(download, data)
	if !assert.NoError(t, err) {
		return
	}

	assert.Equal(t, len(content), n)
	assert.Equal(t, content, data)
}

func assertInlineSegment(t *testing.T, segment storj.Segment, content []byte) {
	assert.Equal(t, content, segment.Inline)
	assert.Nil(t, segment.PieceID)
	assert.Equal(t, 0, len(segment.Pieces))
}

func assertRemoteSegment(t *testing.T, segment storj.Segment) {
	assert.Nil(t, segment.Inline)
	assert.NotNil(t, segment.PieceID)
	assert.NotEqual(t, 0, len(segment.Pieces))

	// check that piece numbers and nodes are unique
	nums := make(map[byte]struct{})
	nodes := make(map[string]struct{})
	for _, piece := range segment.Pieces {
		if _, ok := nums[piece.Number]; ok {
			t.Fatalf("piece number %d is not unique", piece.Number)
		}
		nums[piece.Number] = struct{}{}

		id := piece.Location.String()
		if _, ok := nodes[id]; ok {
			t.Fatalf("node id %s is not unique", id)
		}
		nodes[id] = struct{}{}
	}
}

func TestDeleteObject(t *testing.T) {
	runTest(t, func(ctx context.Context, db *DB) {
		bucket, err := db.CreateBucket(ctx, TestBucket, nil)
		if !assert.NoError(t, err) {
			return
		}

		upload(ctx, t, db, bucket, TestFile, nil)

		err = db.DeleteObject(ctx, "", "")
		assert.True(t, storj.ErrNoBucket.Has(err))

		err = db.DeleteObject(ctx, bucket.Name, "")
		assert.True(t, storj.ErrNoPath.Has(err))

		err = db.DeleteObject(ctx, "non-existing-bucket", TestFile)
		assert.True(t, storj.ErrBucketNotFound.Has(err))

		err = db.DeleteObject(ctx, bucket.Name, "non-existing-file")
		assert.True(t, storj.ErrObjectNotFound.Has(err))

		err = db.DeleteObject(ctx, bucket.Name, TestFile)
		assert.NoError(t, err)
	})
}

func TestListObjectsEmpty(t *testing.T) {
	runTest(t, func(ctx context.Context, db *DB) {
		bucket, err := db.CreateBucket(ctx, TestBucket, nil)
		if !assert.NoError(t, err) {
			return
		}

		_, err = db.ListObjects(ctx, "", storj.ListOptions{})
		assert.True(t, storj.ErrNoBucket.Has(err))

		_, err = db.ListObjects(ctx, bucket.Name, storj.ListOptions{})
		assert.EqualError(t, err, "kvmetainfo: invalid direction 0")

		for _, direction := range []storj.ListDirection{
			storj.Before,
			storj.Backward,
			storj.Forward,
			storj.After,
		} {
			list, err := db.ListObjects(ctx, bucket.Name, storj.ListOptions{Direction: direction})
			if assert.NoError(t, err) {
				assert.False(t, list.More)
				assert.Equal(t, 0, len(list.Items))
			}
		}
	})
}

func TestListObjects(t *testing.T) {
	runTest(t, func(ctx context.Context, db *DB) {
		bucket, err := db.CreateBucket(ctx, TestBucket, &storj.Bucket{PathCipher: storj.Unencrypted})
		if !assert.NoError(t, err) {
			return
		}

		filePaths := []string{
			"a", "aa", "b", "bb", "c",
			"a/xa", "a/xaa", "a/xb", "a/xbb", "a/xc",
			"b/ya", "b/yaa", "b/yb", "b/ybb", "b/yc",
		}

		for _, path := range filePaths {
			upload(ctx, t, db, bucket, path, nil)
		}

		otherBucket, err := db.CreateBucket(ctx, "otherbucket", nil)
		if !assert.NoError(t, err) {
			return
		}

		upload(ctx, t, db, otherBucket, "file-in-other-bucket", nil)

		for i, tt := range []struct {
			options storj.ListOptions
			more    bool
			result  []string
		}{
			{
				options: options("", "", storj.After, 0),
				result:  []string{"a", "a/", "aa", "b", "b/", "bb", "c"},
			}, {
				options: options("", "`", storj.After, 0),
				result:  []string{"a", "a/", "aa", "b", "b/", "bb", "c"},
			}, {
				options: options("", "b", storj.After, 0),
				result:  []string{"b/", "bb", "c"},
			}, {
				options: options("", "c", storj.After, 0),
				result:  []string{},
			}, {
				options: options("", "ca", storj.After, 0),
				result:  []string{},
			}, {
				options: options("", "", storj.After, 1),
				more:    true,
				result:  []string{"a"},
			}, {
				options: options("", "`", storj.After, 1),
				more:    true,
				result:  []string{"a"},
			}, {
				options: options("", "aa", storj.After, 1),
				more:    true,
				result:  []string{"b"},
			}, {
				options: options("", "c", storj.After, 1),
				result:  []string{},
			}, {
				options: options("", "ca", storj.After, 1),
				result:  []string{},
			}, {
				options: options("", "", storj.After, 2),
				more:    true,
				result:  []string{"a", "a/"},
			}, {
				options: options("", "1", storj.After, 2),
				more:    true,
				result:  []string{"a", "a/"},
			}, {
				options: options("", "aa", storj.After, 2),
				more:    true,
				result:  []string{"b", "b/"},
			}, {
				options: options("", "bb", storj.After, 2),
				result:  []string{"c"},
			}, {
				options: options("", "c", storj.After, 2),
				result:  []string{},
			}, {
				options: options("", "ca", storj.After, 2),
				result:  []string{},
			}, {
				options: optionsRecursive("", "", storj.After, 0),
				result:  []string{"a", "a/xa", "a/xaa", "a/xb", "a/xbb", "a/xc", "aa", "b", "b/ya", "b/yaa", "b/yb", "b/ybb", "b/yc", "bb", "c"},
			}, {
				options: options("a", "", storj.After, 0),
				result:  []string{"xa", "xaa", "xb", "xbb", "xc"},
			}, {
				options: options("a/", "", storj.After, 0),
				result:  []string{"xa", "xaa", "xb", "xbb", "xc"},
			}, {
				options: options("a/", "xb", storj.After, 0),
				result:  []string{"xbb", "xc"},
			}, {
				options: optionsRecursive("", "a/xbb", storj.After, 5),
				more:    true,
				result:  []string{"a/xc", "aa", "b", "b/ya", "b/yaa"},
			}, {
				options: options("a/", "xaa", storj.After, 2),
				more:    true,
				result:  []string{"xb", "xbb"},
			}, {
				options: options("", "", storj.Forward, 0),
				result:  []string{"a", "a/", "aa", "b", "b/", "bb", "c"},
			}, {
				options: options("", "`", storj.Forward, 0),
				result:  []string{"a", "a/", "aa", "b", "b/", "bb", "c"},
			}, {
				options: options("", "b", storj.Forward, 0),
				result:  []string{"b", "b/", "bb", "c"},
			}, {
				options: options("", "c", storj.Forward, 0),
				result:  []string{"c"},
			}, {
				options: options("", "ca", storj.Forward, 0),
				result:  []string{},
			}, {
				options: options("", "", storj.Forward, 1),
				more:    true,
				result:  []string{"a"},
			}, {
				options: options("", "`", storj.Forward, 1),
				more:    true,
				result:  []string{"a"},
			}, {
				options: options("", "aa", storj.Forward, 1),
				more:    true,
				result:  []string{"aa"},
			}, {
				options: options("", "c", storj.Forward, 1),
				result:  []string{"c"},
			}, {
				options: options("", "ca", storj.Forward, 1),
				result:  []string{},
			}, {
				options: options("", "", storj.Forward, 2),
				more:    true,
				result:  []string{"a", "a/"},
			}, {
				options: options("", "`", storj.Forward, 2),
				more:    true,
				result:  []string{"a", "a/"},
			}, {
				options: options("", "aa", storj.Forward, 2),
				more:    true,
				result:  []string{"aa", "b"},
			}, {
				options: options("", "bb", storj.Forward, 2),
				result:  []string{"bb", "c"},
			}, {
				options: options("", "c", storj.Forward, 2),
				result:  []string{"c"},
			}, {
				options: options("", "ca", storj.Forward, 2),
				result:  []string{},
			}, {
				options: optionsRecursive("", "", storj.Forward, 0),
				result:  []string{"a", "a/xa", "a/xaa", "a/xb", "a/xbb", "a/xc", "aa", "b", "b/ya", "b/yaa", "b/yb", "b/ybb", "b/yc", "bb", "c"},
			}, {
				options: options("a", "", storj.Forward, 0),
				result:  []string{"xa", "xaa", "xb", "xbb", "xc"},
			}, {
				options: options("a/", "", storj.Forward, 0),
				result:  []string{"xa", "xaa", "xb", "xbb", "xc"},
			}, {
				options: options("a/", "xb", storj.Forward, 0),
				result:  []string{"xb", "xbb", "xc"},
			}, {
				options: optionsRecursive("", "a/xbb", storj.Forward, 5),
				more:    true,
				result:  []string{"a/xbb", "a/xc", "aa", "b", "b/ya"},
			}, {
				options: options("a/", "xaa", storj.Forward, 2),
				more:    true,
				result:  []string{"xaa", "xb"},
			}, {
				options: options("", "", storj.Backward, 0),
				result:  []string{"a", "a/", "aa", "b", "b/", "bb", "c"},
			}, {
				options: options("", "1", storj.Backward, 0),
				result:  []string{},
			}, {
				options: options("", "b", storj.Backward, 0),
				result:  []string{"a", "a/", "aa", "b"},
			}, {
				options: options("", "c", storj.Backward, 0),
				result:  []string{"a", "a/", "aa", "b", "b/", "bb", "c"},
			}, {
				options: options("", "ca", storj.Backward, 0),
				result:  []string{"a", "a/", "aa", "b", "b/", "bb", "c"},
			}, {
				options: options("", "", storj.Backward, 1),
				more:    true,
				result:  []string{"c"},
			}, {
				options: options("", "1", storj.Backward, 1),
				result:  []string{},
			}, {
				options: options("", "aa", storj.Backward, 1),
				more:    true,
				result:  []string{"aa"},
			}, {
				options: options("", "c", storj.Backward, 1),
				more:    true,
				result:  []string{"c"},
			}, {
				options: options("", "ca", storj.Backward, 1),
				more:    true,
				result:  []string{"c"},
			}, {
				options: options("", "", storj.Backward, 2),
				more:    true,
				result:  []string{"bb", "c"},
			}, {
				options: options("", "`", storj.Backward, 2),
				result:  []string{},
			}, {
				options: options("", "a/", storj.Backward, 2),
				result:  []string{"a"},
			}, {
				options: options("", "bb", storj.Backward, 2),
				more:    true,
				result:  []string{"b/", "bb"},
			}, {
				options: options("", "c", storj.Backward, 2),
				more:    true,
				result:  []string{"bb", "c"},
			}, {
				options: options("", "ca", storj.Backward, 2),
				more:    true,
				result:  []string{"bb", "c"},
			}, {
				options: optionsRecursive("", "", storj.Backward, 0),
				result:  []string{"a", "a/xa", "a/xaa", "a/xb", "a/xbb", "a/xc", "aa", "b", "b/ya", "b/yaa", "b/yb", "b/ybb", "b/yc", "bb", "c"},
			}, {
				options: options("a", "", storj.Backward, 0),
				result:  []string{"xa", "xaa", "xb", "xbb", "xc"},
			}, {
				options: options("a/", "", storj.Backward, 0),
				result:  []string{"xa", "xaa", "xb", "xbb", "xc"},
			}, {
				options: options("a/", "xb", storj.Backward, 0),
				result:  []string{"xa", "xaa", "xb"},
			}, {
				options: optionsRecursive("", "b/yaa", storj.Backward, 5),
				more:    true,
				result:  []string{"a/xc", "aa", "b", "b/ya", "b/yaa"},
			}, {
				options: options("a/", "xbb", storj.Backward, 2),
				more:    true,
				result:  []string{"xb", "xbb"},
			}, {
				options: options("", "", storj.Before, 0),
				result:  []string{"a", "a/", "aa", "b", "b/", "bb", "c"},
			}, {
				options: options("", "`", storj.Before, 0),
				result:  []string{},
			}, {
				options: options("", "a", storj.Before, 0),
				result:  []string{},
			}, {
				options: options("", "b", storj.Before, 0),
				result:  []string{"a", "a/", "aa"},
			}, {
				options: options("", "c", storj.Before, 0),
				result:  []string{"a", "a/", "aa", "b", "b/", "bb"},
			}, {
				options: options("", "ca", storj.Before, 0),
				result:  []string{"a", "a/", "aa", "b", "b/", "bb", "c"},
			}, {
				options: options("", "", storj.Before, 1),
				more:    true,
				result:  []string{"c"},
			}, {
				options: options("", "`", storj.Before, 1),
				result:  []string{},
			}, {
				options: options("", "a/", storj.Before, 1),
				result:  []string{"a"},
			}, {
				options: options("", "c", storj.Before, 1),
				more:    true,
				result:  []string{"bb"},
			}, {
				options: options("", "ca", storj.Before, 1),
				more:    true,
				result:  []string{"c"},
			}, {
				options: options("", "", storj.Before, 2),
				more:    true,
				result:  []string{"bb", "c"},
			}, {
				options: options("", "`", storj.Before, 2),
				result:  []string{},
			}, {
				options: options("", "a/", storj.Before, 2),
				result:  []string{"a"},
			}, {
				options: options("", "bb", storj.Before, 2),
				more:    true,
				result:  []string{"b", "b/"},
			}, {
				options: options("", "c", storj.Before, 2),
				more:    true,
				result:  []string{"b/", "bb"},
			}, {
				options: options("", "ca", storj.Before, 2),
				more:    true,
				result:  []string{"bb", "c"},
			}, {
				options: optionsRecursive("", "", storj.Before, 0),
				result:  []string{"a", "a/xa", "a/xaa", "a/xb", "a/xbb", "a/xc", "aa", "b", "b/ya", "b/yaa", "b/yb", "b/ybb", "b/yc", "bb", "c"},
			}, {
				options: options("a", "", storj.Before, 0),
				result:  []string{"xa", "xaa", "xb", "xbb", "xc"},
			}, {
				options: options("a/", "", storj.Before, 0),
				result:  []string{"xa", "xaa", "xb", "xbb", "xc"},
			}, {
				options: options("a/", "xb", storj.Before, 0),
				result:  []string{"xa", "xaa"},
			}, {
				options: optionsRecursive("", "b/yaa", storj.Before, 5),
				more:    true,
				result:  []string{"a/xbb", "a/xc", "aa", "b", "b/ya"},
			}, {
				options: options("a/", "xbb", storj.Before, 2),
				more:    true,
				result:  []string{"xaa", "xb"},
			},
		} {
			errTag := fmt.Sprintf("%d. %+v", i, tt)

			list, err := db.ListObjects(ctx, bucket.Name, tt.options)

			if assert.NoError(t, err, errTag) {
				assert.Equal(t, tt.more, list.More, errTag)
				assert.Equal(t, tt.result, getObjectPaths(list), errTag)
			}
		}
	})
}

func options(prefix, cursor string, direction storj.ListDirection, limit int) storj.ListOptions {
	return storj.ListOptions{
		Prefix:    prefix,
		Cursor:    cursor,
		Direction: direction,
		Limit:     limit,
	}
}

func optionsRecursive(prefix, cursor string, direction storj.ListDirection, limit int) storj.ListOptions {
	return storj.ListOptions{
		Prefix:    prefix,
		Cursor:    cursor,
		Direction: direction,
		Limit:     limit,
		Recursive: true,
	}
}

func getObjectPaths(list storj.ObjectList) []string {
	names := make([]string, len(list.Items))

	for i, item := range list.Items {
		names[i] = item.Path
	}

	return names
}<|MERGE_RESOLUTION|>--- conflicted
+++ resolved
@@ -122,13 +122,7 @@
 			return
 		}
 
-<<<<<<< HEAD
 		bucket, err := db.CreateBucket(ctx, TestBucket, nil)
-=======
-		fmt.Println("BEFORE")
-		_, err = store.Put(ctx, "large-file", bytes.NewReader(data), objects.SerializableMeta{}, exp)
-		fmt.Println("AFTER")
->>>>>>> 9ac35174
 		if !assert.NoError(t, err) {
 			return
 		}
