// Copyright (C) 2018 Storj Labs, Inc.
// See LICENSE for copying information.

package process

import (
	"context"
	"flag"
	"log"
	"path/filepath"

	homedir "github.com/mitchellh/go-homedir"
	"github.com/spf13/cobra"
	"github.com/spf13/pflag"
	"github.com/spf13/viper"
)

// ReadFlags will read in and bind flags for viper and pflag
func readFlags() {
	pflag.CommandLine.AddGoFlagSet(flag.CommandLine)
	pflag.Parse()
	viper.BindPFlags(pflag.CommandLine)
}

// get config path
func configPath() string {
	home, _ := homedir.Dir()
	return filepath.Join(home, ".storj")
}

func generateConfig() error {
	readFlags()
	storj := filepath.Join(configPath(), "main.json")
	err := viper.WriteConfigAs(storj)
	return err
}

// ConfigEnvironment will read in command line flags, set the name of the config file,
// then look for configs in the current working directory and in $HOME/.storj
func ConfigEnvironment() (*viper.Viper, error) {
	viper.SetEnvPrefix("storj")
	viper.AutomaticEnv()
	viper.SetConfigName("main")
	viper.AddConfigPath(".")
	viper.AddConfigPath(configPath())

	err := viper.ReadInConfig()
	if err != nil {
		log.Print("cannot find config file, generating new config from defaults.")
		if err := generateConfig(); err != nil {
			log.Print("error generating config", err)
		}
	}

	readFlags()
	v := viper.GetViper()
	return v, nil
}

func fileExists(path string) bool {
	_, err := os.Stat(path)
	if err != nil {
		if os.IsNotExist(err) {
			return false
		}
		log.Fatalf("failed to check for file existence: %v", err)
	}
	return true
}

// Execute runs a *cobra.Command and sets up Storj-wide process configuration
// like a configuration file and logging.
func Execute(cmd *cobra.Command) {
	pflag.CommandLine.AddGoFlagSet(flag.CommandLine)

	cobra.OnInitialize(func() {
<<<<<<< HEAD
		ConfigEnvironment()
		viper.BindPFlags(cmd.Flags())
		viper.SetEnvPrefix("storj")
		viper.AutomaticEnv()
=======
		if err := viper.BindPFlags(cmd.Flags()); err != nil {
			log.Fatalf("Failed to bind flags: %s\n", err)
		}

		viper.SetEnvPrefix("storj")
		viper.AutomaticEnv()
		if *cfgFile != "" && fileExists(*cfgFile) {
			viper.SetConfigFile(*cfgFile)
			if err := viper.ReadInConfig(); err != nil {
				log.Fatalf("Failed to read configs: %s\n", err)
			}
		}
>>>>>>> d4fe8713
	})

	Must(cmd.Execute())
}

<<<<<<< HEAD
// Main runs a Service
func Main(configFn func() (*viper.Viper, error), s ...Service) error {
	configFn()
=======
// ConfigEnvironment sets up a standard Viper environment and parses CLI flags
func ConfigEnvironment() error {
	cfgFile := flag.String("config", defaultConfigPath(""), "config file")
	pflag.CommandLine.AddGoFlagSet(flag.CommandLine)
	pflag.Parse()
	if err := viper.BindPFlags(pflag.CommandLine); err != nil {
		return err
	}

	viper.SetEnvPrefix("storj")
	viper.AutomaticEnv()
	if *cfgFile != "" {
		viper.SetConfigFile(*cfgFile)
		if err := viper.ReadInConfig(); err != nil {
			return err
		}
	}

	return nil
}

// Main runs a Service
func Main(configFn func() error, s ...Service) error {
	if err := configFn(); err != nil {
		return err
	}

>>>>>>> d4fe8713
	ctx, cancel := context.WithCancel(context.Background())
	defer cancel()

	errors := make(chan error, len(s))

	for _, service := range s {
		go func(ctx context.Context, s Service, ch <-chan error) {
			errors <- CtxService(s)(&cobra.Command{}, pflag.Args())
		}(ctx, service, errors)
	}

	select {
	case <-ctx.Done():
		return nil
	case err := <-errors:
		return err
	}
}

// Must checks for errors
func Must(err error) {
	if err != nil {
		log.Fatal(err)
	}
}<|MERGE_RESOLUTION|>--- conflicted
+++ resolved
@@ -7,6 +7,7 @@
 	"context"
 	"flag"
 	"log"
+	"os"
 	"path/filepath"
 
 	homedir "github.com/mitchellh/go-homedir"
@@ -19,19 +20,25 @@
 func readFlags() {
 	pflag.CommandLine.AddGoFlagSet(flag.CommandLine)
 	pflag.Parse()
-	viper.BindPFlags(pflag.CommandLine)
+	err := viper.BindPFlags(pflag.CommandLine)
+	if err != nil {
+		log.Print("error parsing command line flags into viper:", err)
+	}
 }
 
-// get config path
+// get default config folder
 func configPath() string {
 	home, _ := homedir.Dir()
 	return filepath.Join(home, ".storj")
 }
 
+// get default config file
+func defaultConfigFile(name string) string {
+	return filepath.Join(configPath(), name)
+}
+
 func generateConfig() error {
-	readFlags()
-	storj := filepath.Join(configPath(), "main.json")
-	err := viper.WriteConfigAs(storj)
+	err := viper.WriteConfigAs(defaultConfigFile("main.json"))
 	return err
 }
 
@@ -41,22 +48,39 @@
 	viper.SetEnvPrefix("storj")
 	viper.AutomaticEnv()
 	viper.SetConfigName("main")
+	viper.SetConfigType("json")
 	viper.AddConfigPath(".")
 	viper.AddConfigPath(configPath())
 
+	// Override default config with a specific config
+	cfgFile := flag.String("config", "", "config file")
+	generate := flag.Bool("generate", false, "generate a default config in ~/.storj")
+
+	// if that file exists, set it as the config instead of reading in from default locations
+	if *cfgFile != "" && fileExists(*cfgFile) {
+		viper.SetConfigFile(*cfgFile)
+	}
+
 	err := viper.ReadInConfig()
+
 	if err != nil {
-		log.Print("cannot find config file, generating new config from defaults.")
-		if err := generateConfig(); err != nil {
-			log.Print("error generating config", err)
+		log.Print("could not read config file; defaulting to command line flags for configuration")
+	}
+
+	readFlags()
+
+	if *generate == true {
+		err := generateConfig()
+		if err != nil {
+			log.Print("unable to generate config file.", err)
 		}
 	}
 
-	readFlags()
 	v := viper.GetViper()
 	return v, nil
 }
 
+// check if file exists, handle error correctly if it doesn't
 func fileExists(path string) bool {
 	_, err := os.Stat(path)
 	if err != nil {
@@ -71,66 +95,22 @@
 // Execute runs a *cobra.Command and sets up Storj-wide process configuration
 // like a configuration file and logging.
 func Execute(cmd *cobra.Command) {
-	pflag.CommandLine.AddGoFlagSet(flag.CommandLine)
-
 	cobra.OnInitialize(func() {
-<<<<<<< HEAD
-		ConfigEnvironment()
-		viper.BindPFlags(cmd.Flags())
-		viper.SetEnvPrefix("storj")
-		viper.AutomaticEnv()
-=======
-		if err := viper.BindPFlags(cmd.Flags()); err != nil {
-			log.Fatalf("Failed to bind flags: %s\n", err)
+		_, err := ConfigEnvironment()
+		if err != nil {
+			log.Fatal("error configuring environment", err)
 		}
-
-		viper.SetEnvPrefix("storj")
-		viper.AutomaticEnv()
-		if *cfgFile != "" && fileExists(*cfgFile) {
-			viper.SetConfigFile(*cfgFile)
-			if err := viper.ReadInConfig(); err != nil {
-				log.Fatalf("Failed to read configs: %s\n", err)
-			}
-		}
->>>>>>> d4fe8713
 	})
 
 	Must(cmd.Execute())
 }
 
-<<<<<<< HEAD
 // Main runs a Service
 func Main(configFn func() (*viper.Viper, error), s ...Service) error {
-	configFn()
-=======
-// ConfigEnvironment sets up a standard Viper environment and parses CLI flags
-func ConfigEnvironment() error {
-	cfgFile := flag.String("config", defaultConfigPath(""), "config file")
-	pflag.CommandLine.AddGoFlagSet(flag.CommandLine)
-	pflag.Parse()
-	if err := viper.BindPFlags(pflag.CommandLine); err != nil {
+	if _, err := configFn(); err != nil {
 		return err
 	}
 
-	viper.SetEnvPrefix("storj")
-	viper.AutomaticEnv()
-	if *cfgFile != "" {
-		viper.SetConfigFile(*cfgFile)
-		if err := viper.ReadInConfig(); err != nil {
-			return err
-		}
-	}
-
-	return nil
-}
-
-// Main runs a Service
-func Main(configFn func() error, s ...Service) error {
-	if err := configFn(); err != nil {
-		return err
-	}
-
->>>>>>> d4fe8713
 	ctx, cancel := context.WithCancel(context.Background())
 	defer cancel()
 
