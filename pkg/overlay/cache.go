--- conflicted
+++ resolved
@@ -40,11 +40,8 @@
 
 	// Get looks up the node by nodeID
 	Get(ctx context.Context, nodeID storj.NodeID) (*NodeDossier, error)
-<<<<<<< HEAD
-	// KnownUnreliableOrOffline filters a set of nodes to unhealth or offlines node, independent of new note that KnownUnreliableOrOffline will not return node ids which are not in the database at all
-=======
+
 	// KnownUnreliableOrOffline filters a set of nodes to unhealth or offlines node, independent of new
->>>>>>> b48f584c
 	KnownUnreliableOrOffline(context.Context, *NodeCriteria, storj.NodeIDList) (storj.NodeIDList, error)
 	// Paginate will page through the database nodes
 	Paginate(ctx context.Context, offset int64, limit int) ([]*NodeDossier, bool, error)
