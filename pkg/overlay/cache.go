// Copyright (C) 2018 Storj Labs, Inc.
// See LICENSE for copying information.

package overlay

import (
	"context"
	"crypto/rand"

	"github.com/gogo/protobuf/proto"
	"github.com/zeebo/errs"

	"storj.io/storj/pkg/dht"
	"storj.io/storj/pkg/pb"
	"storj.io/storj/pkg/statdb"
	statproto "storj.io/storj/pkg/statdb/proto"
	"storj.io/storj/pkg/storj"
	"storj.io/storj/storage"
)

const (
	// OverlayBucket is the string representing the bucket used for a bolt-backed overlay dht cache
	OverlayBucket = "overlay"
)

// ErrNodeNotFound error standardization
var ErrNodeNotFound = errs.New("Node not found")

// ErrBucketNotFound returns if a bucket is unable to be found in the routing table
var ErrBucketNotFound = errs.New("Bucket not found")

// OverlayError creates class of errors for stack traces
var OverlayError = errs.Class("Overlay Error")

// Cache is used to store overlay data in Redis
type Cache struct {
	DB     storage.KeyValueStore
	DHT    dht.DHT
	StatDB *statdb.StatDB
}

// NewOverlayCache returns a new Cache
func NewOverlayCache(db storage.KeyValueStore, dht dht.DHT, sdb *statdb.StatDB) *Cache {
	return &Cache{DB: db, DHT: dht, StatDB: sdb}
}

// Get looks up the provided nodeID from the overlay cache
func (o *Cache) Get(ctx context.Context, nodeID storj.NodeID) (*pb.Node, error) {
	b, err := o.DB.Get(nodeID.Bytes())
	if err != nil {
		return nil, err
	}
	if b.IsZero() {
		// TODO: log? return an error?
		return nil, nil
	}
	na := &pb.Node{}
	if err := proto.Unmarshal(b, na); err != nil {
		return nil, err
	}
	return na, nil
}

// GetAll looks up the provided nodeIDs from the overlay cache
func (o *Cache) GetAll(ctx context.Context, nodeIDs storj.NodeIDList) ([]*pb.Node, error) {
	if len(nodeIDs) == 0 {
		return nil, OverlayError.New("no nodeIDs provided")
	}
	var ks storage.Keys
	for _, v := range nodeIDs {
		ks = append(ks, v.Bytes())
	}
	vs, err := o.DB.GetAll(ks)
	if err != nil {
		return nil, err
	}
	var ns []*pb.Node
	for _, v := range vs {
		if v == nil {
			ns = append(ns, nil)
			continue
		}
		na := &pb.Node{}
		err := proto.Unmarshal(v, na)
		if err != nil {
			return nil, OverlayError.New("could not unmarshal non-nil node: %v", err)
		}
		ns = append(ns, na)
	}
	return ns, nil
}

// Put adds a nodeID to the redis cache with a binary representation of proto defined Node
func (o *Cache) Put(ctx context.Context, nodeID storj.NodeID, value pb.Node) error {
	// If we get a Node without an ID (i.e. bootstrap node)
	// we don't want to add to the routing tbale
	if nodeID == (storj.NodeID{}) {
		return nil
	}

	// get existing node rep, or create a new statdb node with 0 rep
	res, err := o.StatDB.CreateEntryIfNotExists(ctx, &statproto.CreateEntryIfNotExistsRequest{
		Node: &pb.Node{
			Id: nodeID,
		},
	})
	if err != nil {
		return err
	}
	stats := res.Stats
	value.Reputation = &pb.NodeStats{
		AuditSuccessRatio: stats.AuditSuccessRatio,
		AuditCount:        stats.AuditCount,
		UptimeRatio:       stats.UptimeRatio,
		UptimeCount:       stats.UptimeCount,
	}

	data, err := proto.Marshal(&value)
	if err != nil {
		return err
	}

	return o.DB.Put(nodeID.Bytes(), data)
<<<<<<< HEAD
}

// Bootstrap walks the initialized network and populates the cache
func (o *Cache) Bootstrap(ctx context.Context) error {
	// TODO(coyle): make Bootstrap work
	// look in our routing table
	// get every node we know about
	// ask every node for every node they know about
	// for each newly known node, ask those nodes for every node they know about
	// continue until no new nodes are found
	return nil
}

// Discovery runs lookups for random node ID's to find new nodes in the network
func (o *Cache) Discovery(ctx context.Context) error {
	r, err := randomID()
	_, err = o.DHT.FindNode(ctx, r)
	if err != nil {
		return OverlayError.Wrap(err)
	}
	return nil
}

// Refresh updates the cache db with the current DHT.
// We currently do not penalize nodes that are unresponsive,
// but should in the future.
func (o *Cache) Refresh(ctx context.Context) error {
	// TODO(coyle): make refresh work by looking on the network for new ndoes
	nodes := o.DHT.Seen()

	for _, v := range nodes {
		if err := o.Put(ctx, v.Id, *v); err != nil {
			return err
		}
	}

	return nil
}

// Walk iterates over each node in each bucket to traverse the network
func (o *Cache) Walk(ctx context.Context) error {
	// TODO: This should walk the cache, rather than be a duplicate of refresh
	return nil
}

func randomID() (storj.NodeID, error) {
	b := make([]byte, 32)
	rand.Read(b)
	return storj.NodeIDFromBytes(b)
=======
>>>>>>> 9bdee7b1
}<|MERGE_RESOLUTION|>--- conflicted
+++ resolved
@@ -5,7 +5,6 @@
 
 import (
 	"context"
-	"crypto/rand"
 
 	"github.com/gogo/protobuf/proto"
 	"github.com/zeebo/errs"
@@ -121,56 +120,4 @@
 	}
 
 	return o.DB.Put(nodeID.Bytes(), data)
-<<<<<<< HEAD
-}
-
-// Bootstrap walks the initialized network and populates the cache
-func (o *Cache) Bootstrap(ctx context.Context) error {
-	// TODO(coyle): make Bootstrap work
-	// look in our routing table
-	// get every node we know about
-	// ask every node for every node they know about
-	// for each newly known node, ask those nodes for every node they know about
-	// continue until no new nodes are found
-	return nil
-}
-
-// Discovery runs lookups for random node ID's to find new nodes in the network
-func (o *Cache) Discovery(ctx context.Context) error {
-	r, err := randomID()
-	_, err = o.DHT.FindNode(ctx, r)
-	if err != nil {
-		return OverlayError.Wrap(err)
-	}
-	return nil
-}
-
-// Refresh updates the cache db with the current DHT.
-// We currently do not penalize nodes that are unresponsive,
-// but should in the future.
-func (o *Cache) Refresh(ctx context.Context) error {
-	// TODO(coyle): make refresh work by looking on the network for new ndoes
-	nodes := o.DHT.Seen()
-
-	for _, v := range nodes {
-		if err := o.Put(ctx, v.Id, *v); err != nil {
-			return err
-		}
-	}
-
-	return nil
-}
-
-// Walk iterates over each node in each bucket to traverse the network
-func (o *Cache) Walk(ctx context.Context) error {
-	// TODO: This should walk the cache, rather than be a duplicate of refresh
-	return nil
-}
-
-func randomID() (storj.NodeID, error) {
-	b := make([]byte, 32)
-	rand.Read(b)
-	return storj.NodeIDFromBytes(b)
-=======
->>>>>>> 9bdee7b1
 }