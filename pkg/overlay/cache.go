// Copyright (C) 2019 Storj Labs, Inc.
// See LICENSE for copying information.

package overlay

import (
	"context"
	"errors"
	"time"

	"github.com/zeebo/errs"
	"go.uber.org/zap"

	"storj.io/storj/pkg/pb"
	"storj.io/storj/pkg/storj"
	"storj.io/storj/storage"
)

// ErrEmptyNode is returned when the nodeID is empty
var ErrEmptyNode = errs.New("empty node ID")

// ErrNodeNotFound is returned if a node does not exist in database
var ErrNodeNotFound = errs.Class("node not found")

// ErrBucketNotFound is returned if a bucket is unable to be found in the routing table
var ErrBucketNotFound = errs.New("bucket not found")

// ErrNotEnoughNodes is when selecting nodes failed with the given parameters
var ErrNotEnoughNodes = errs.Class("not enough nodes")

// OverlayError creates class of errors for stack traces
var OverlayError = errs.Class("overlay error")

// DB implements the database for overlay.Cache
type DB interface {
	// SelectStorageNodes looks up nodes based on criteria
	SelectStorageNodes(ctx context.Context, count int, criteria *NodeCriteria) ([]*pb.Node, error)
	// SelectNewStorageNodes looks up nodes based on new node criteria
	SelectNewStorageNodes(ctx context.Context, count int, criteria *NodeCriteria) ([]*pb.Node, error)

	// Get looks up the node by nodeID
	Get(ctx context.Context, nodeID storj.NodeID) (*NodeDossier, error)
<<<<<<< HEAD

	// KnownUnreliableOrOffline filters a set of nodes to unhealth or offlines node, independent of new
	// Note that KnownUnreliableOrOffline will not return node ids which are not in the database at all
	KnownUnreliableOrOffline(context.Context, *NodeCriteria, storj.NodeIDList) (storj.NodeIDList, error)
	// List lists nodes starting from cursor
	List(ctx context.Context, cursor storj.NodeID, limit int) ([]*NodeDossier, error)
=======
  // UnreliableOrOffline filters a set of nodes to unhealth or offlines node, independent of new
	// Note that UnreliableOrOffline will not return node ids which are not in the database at all
	UnreliableOrOffline(context.Context, *NodeCriteria, storj.NodeIDList) (storj.NodeIDList, error)
>>>>>>> 0d4017a7
	// Paginate will page through the database nodes
	Paginate(ctx context.Context, offset int64, limit int) ([]*NodeDossier, bool, error)

	// CreateStats initializes the stats for node.
	CreateStats(ctx context.Context, nodeID storj.NodeID, initial *NodeStats) (stats *NodeStats, err error)
	// Update updates node address
	UpdateAddress(ctx context.Context, value *pb.Node) error
	// UpdateStats all parts of single storagenode's stats.
	UpdateStats(ctx context.Context, request *UpdateRequest) (stats *NodeStats, err error)
	// UpdateNodeInfo updates node dossier with info requested from the node itself like node type, email, wallet, capacity, and version.
	UpdateNodeInfo(ctx context.Context, node storj.NodeID, nodeInfo *pb.InfoResponse) (stats *NodeDossier, err error)
	// UpdateUptime updates a single storagenode's uptime stats.
	UpdateUptime(ctx context.Context, nodeID storj.NodeID, isUp bool) (stats *NodeStats, err error)
}

// FindStorageNodesRequest defines easy request parameters.
type FindStorageNodesRequest struct {
	MinimumRequiredNodes int
	RequestedCount       int
	FreeBandwidth        int64
	FreeDisk             int64
	ExcludedNodes        []storj.NodeID
	MinimumVersion       string // semver or empty
}

// NodeCriteria are the requirements for selecting nodes
type NodeCriteria struct {
	FreeBandwidth      int64
	FreeDisk           int64
	AuditCount         int64
	AuditSuccessRatio  float64
	UptimeCount        int64
	UptimeSuccessRatio float64
	Excluded           []storj.NodeID
	MinimumVersion     string // semver or empty
	OnlineWindow       time.Duration
}

// UpdateRequest is used to update a node status.
type UpdateRequest struct {
	NodeID       storj.NodeID
	AuditSuccess bool
	IsUp         bool
}

// NodeDossier is the complete info that the satellite tracks for a storage node
type NodeDossier struct {
	pb.Node
	Type       pb.NodeType
	Operator   pb.NodeOperator
	Capacity   pb.NodeCapacity
	Reputation NodeStats
	Version    pb.NodeVersion
}

// NodeStats contains statistics about a node.
type NodeStats struct {
	Latency90          int64
	AuditSuccessRatio  float64
	AuditSuccessCount  int64
	AuditCount         int64
	UptimeRatio        float64
	UptimeSuccessCount int64
	UptimeCount        int64
	LastContactSuccess time.Time
	LastContactFailure time.Time
}

// Cache is used to store and handle node information
type Cache struct {
	log         *zap.Logger
	db          DB
	preferences NodeSelectionConfig
}

// NewCache returns a new Cache
func NewCache(log *zap.Logger, db DB, preferences NodeSelectionConfig) *Cache {
	return &Cache{
		log:         log,
		db:          db,
		preferences: preferences,
	}
}

// Close closes resources
func (cache *Cache) Close() error { return nil }

// Inspect lists limited number of items in the cache
func (cache *Cache) Inspect(ctx context.Context) (storage.Keys, error) {
	// TODO: implement inspection tools
	return nil, errors.New("not implemented")
}

// Paginate returns a list of `limit` nodes starting from `start` offset.
func (cache *Cache) Paginate(ctx context.Context, offset int64, limit int) (_ []*NodeDossier, _ bool, err error) {
	defer mon.Task()(&ctx)(&err)
	return cache.db.Paginate(ctx, offset, limit)
}

// Get looks up the provided nodeID from the overlay cache
func (cache *Cache) Get(ctx context.Context, nodeID storj.NodeID) (_ *NodeDossier, err error) {
	defer mon.Task()(&ctx)(&err)
	if nodeID.IsZero() {
		return nil, ErrEmptyNode
	}
	return cache.db.Get(ctx, nodeID)
}

// IsOnline checks if a node is 'online' based on the collected statistics.
func (cache *Cache) IsOnline(node *NodeDossier) bool {
	return time.Now().Sub(node.Reputation.LastContactSuccess) < cache.preferences.OnlineWindow &&
		node.Reputation.LastContactSuccess.After(node.Reputation.LastContactFailure)
}

// FindStorageNodes searches the overlay network for nodes that meet the provided requirements
func (cache *Cache) FindStorageNodes(ctx context.Context, req FindStorageNodesRequest) ([]*pb.Node, error) {
	return cache.FindStorageNodesWithPreferences(ctx, req, &cache.preferences)
}

// FindStorageNodesWithPreferences searches the overlay network for nodes that meet the provided criteria
func (cache *Cache) FindStorageNodesWithPreferences(ctx context.Context, req FindStorageNodesRequest, preferences *NodeSelectionConfig) (nodes []*pb.Node, err error) {
	defer mon.Task()(&ctx)(&err)

	// TODO: add sanity limits to requested node count
	// TODO: add sanity limits to excluded nodes
	reputableNodeCount := req.MinimumRequiredNodes
	if reputableNodeCount <= 0 {
		reputableNodeCount = req.RequestedCount
	}

	excluded := req.ExcludedNodes

	newNodeCount := 0
	if preferences.NewNodePercentage > 0 {
		newNodeCount = int(float64(reputableNodeCount) * preferences.NewNodePercentage)
	}

	var newNodes []*pb.Node
	if newNodeCount > 0 {
		newNodes, err = cache.db.SelectNewStorageNodes(ctx, newNodeCount, &NodeCriteria{
			FreeBandwidth:     req.FreeBandwidth,
			FreeDisk:          req.FreeDisk,
			AuditCount:        preferences.AuditCount,
			AuditSuccessRatio: preferences.AuditSuccessRatio,
			Excluded:          excluded,
			MinimumVersion:    preferences.MinimumVersion,
			OnlineWindow:      preferences.OnlineWindow,
		})
		if err != nil {
			return nil, err
		}
	}

	// add selected new nodes to the excluded list for reputable node selection
	for _, newNode := range newNodes {
		excluded = append(excluded, newNode.Id)
	}

	reputableNodes, err := cache.db.SelectStorageNodes(ctx, reputableNodeCount-len(newNodes), &NodeCriteria{
		FreeBandwidth:      req.FreeBandwidth,
		FreeDisk:           req.FreeDisk,
		AuditCount:         preferences.AuditCount,
		AuditSuccessRatio:  preferences.AuditSuccessRatio,
		UptimeCount:        preferences.UptimeCount,
		UptimeSuccessRatio: preferences.UptimeRatio,
		Excluded:           excluded,
		MinimumVersion:     preferences.MinimumVersion,
		OnlineWindow:       preferences.OnlineWindow,
	})
	if err != nil {
		return nil, err
	}

	nodes = append(nodes, newNodes...)
	nodes = append(nodes, reputableNodes...)

	if len(nodes) < reputableNodeCount {
		return nodes, ErrNotEnoughNodes.New("requested %d found %d", reputableNodeCount, len(nodes))
	}

	return nodes, nil
}

// KnownUnreliableOrOffline filters a set of nodes to unhealth or offlines node, independent of new
// Note that KnownUnreliableOrOffline will not return node ids which are not in the database at all
func (cache *Cache) KnownUnreliableOrOffline(ctx context.Context, nodeIds storj.NodeIDList) (badNodes storj.NodeIDList, err error) {
	defer mon.Task()(&ctx)(&err)
	criteria := &NodeCriteria{
		AuditCount:         cache.preferences.AuditCount,
		AuditSuccessRatio:  cache.preferences.AuditSuccessRatio,
		OnlineWindow:       cache.preferences.OnlineWindow,
		UptimeCount:        cache.preferences.UptimeCount,
		UptimeSuccessRatio: cache.preferences.UptimeRatio,
	}
	return cache.db.KnownUnreliableOrOffline(ctx, criteria, nodeIds)
}

// Put adds a node id and proto definition into the overlay cache
func (cache *Cache) Put(ctx context.Context, nodeID storj.NodeID, value pb.Node) (err error) {
	defer mon.Task()(&ctx)(&err)

	// If we get a Node without an ID (i.e. bootstrap node)
	// we don't want to add to the routing tbale
	if nodeID.IsZero() {
		return nil
	}
	if nodeID != value.Id {
		return errors.New("invalid request")
	}
	return cache.db.UpdateAddress(ctx, &value)
}

// Create adds a new stats entry for node.
func (cache *Cache) Create(ctx context.Context, nodeID storj.NodeID, initial *NodeStats) (stats *NodeStats, err error) {
	defer mon.Task()(&ctx)(&err)
	return cache.db.CreateStats(ctx, nodeID, initial)
}

// UpdateStats all parts of single storagenode's stats.
func (cache *Cache) UpdateStats(ctx context.Context, request *UpdateRequest) (stats *NodeStats, err error) {
	defer mon.Task()(&ctx)(&err)
	return cache.db.UpdateStats(ctx, request)
}

// UpdateNodeInfo updates node dossier with info requested from the node itself like node type, email, wallet, capacity, and version.
func (cache *Cache) UpdateNodeInfo(ctx context.Context, node storj.NodeID, nodeInfo *pb.InfoResponse) (stats *NodeDossier, err error) {
	defer mon.Task()(&ctx)(&err)
	return cache.db.UpdateNodeInfo(ctx, node, nodeInfo)
}

// UpdateUptime updates a single storagenode's uptime stats.
func (cache *Cache) UpdateUptime(ctx context.Context, nodeID storj.NodeID, isUp bool) (stats *NodeStats, err error) {
	defer mon.Task()(&ctx)(&err)
	return cache.db.UpdateUptime(ctx, nodeID, isUp)
}

// ConnFailure implements the Transport Observer `ConnFailure` function
func (cache *Cache) ConnFailure(ctx context.Context, node *pb.Node, failureError error) {
	var err error
	defer mon.Task()(&ctx)(&err)

	// TODO: Kademlia paper specifies 5 unsuccessful PINGs before removing the node
	// from our routing table, but this is the cache so maybe we want to treat
	// it differently.
	_, err = cache.db.UpdateUptime(ctx, node.Id, false)
	if err != nil {
		zap.L().Debug("error updating uptime for node", zap.Error(err))
	}
}

// ConnSuccess implements the Transport Observer `ConnSuccess` function
func (cache *Cache) ConnSuccess(ctx context.Context, node *pb.Node) {
	var err error
	defer mon.Task()(&ctx)(&err)

	err = cache.Put(ctx, node.Id, *node)
	if err != nil {
		zap.L().Debug("error updating uptime for node", zap.Error(err))
	}
	_, err = cache.db.UpdateUptime(ctx, node.Id, true)
	if err != nil {
		zap.L().Debug("error updating node connection info", zap.Error(err))
	}
}<|MERGE_RESOLUTION|>--- conflicted
+++ resolved
@@ -40,18 +40,9 @@
 
 	// Get looks up the node by nodeID
 	Get(ctx context.Context, nodeID storj.NodeID) (*NodeDossier, error)
-<<<<<<< HEAD
-
 	// KnownUnreliableOrOffline filters a set of nodes to unhealth or offlines node, independent of new
 	// Note that KnownUnreliableOrOffline will not return node ids which are not in the database at all
 	KnownUnreliableOrOffline(context.Context, *NodeCriteria, storj.NodeIDList) (storj.NodeIDList, error)
-	// List lists nodes starting from cursor
-	List(ctx context.Context, cursor storj.NodeID, limit int) ([]*NodeDossier, error)
-=======
-  // UnreliableOrOffline filters a set of nodes to unhealth or offlines node, independent of new
-	// Note that UnreliableOrOffline will not return node ids which are not in the database at all
-	UnreliableOrOffline(context.Context, *NodeCriteria, storj.NodeIDList) (storj.NodeIDList, error)
->>>>>>> 0d4017a7
 	// Paginate will page through the database nodes
 	Paginate(ctx context.Context, offset int64, limit int) ([]*NodeDossier, bool, error)
 
