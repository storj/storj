--- conflicted
+++ resolved
@@ -15,6 +15,9 @@
 	"storj.io/storj/pkg/node"
 	"storj.io/storj/pkg/pb"
 	"storj.io/storj/storage"
+	"storj.io/storj/storage/boltdb"
+	"storj.io/storj/storage/redis"
+	"storj.io/storj/storage/storelogger"
 )
 
 const (
@@ -31,7 +34,6 @@
 	DHT dht.DHT
 }
 
-<<<<<<< HEAD
 // NewRedisOverlayCache returns a pointer to a new Cache instance with an initialized connection to Redis.
 func NewRedisOverlayCache(address, password string, dbindex int, dht dht.DHT) (*Cache, error) {
 	db, err := redis.NewClient(address, password, dbindex)
@@ -53,8 +55,6 @@
 
 }
 
-=======
->>>>>>> 832317b0
 // NewOverlayCache returns a new Cache
 func NewOverlayCache(db storage.KeyValueStore, dht dht.DHT) *Cache {
 	return &Cache{DB: db, DHT: dht}
@@ -112,21 +112,17 @@
 	if err != nil {
 		return err
 	}
-<<<<<<< HEAD
 	// If we get a Node without an ID (i.e. bootstrap node)
 	// we don't want to add to the routing tbale
 	if nodeID == "" {
 		return nil
 	}
 
-=======
->>>>>>> 832317b0
 	return o.DB.Put(node.IDFromString(nodeID).Bytes(), data)
 }
 
 // Bootstrap walks the initialized network and populates the cache
 func (o *Cache) Bootstrap(ctx context.Context) error {
-<<<<<<< HEAD
 	// TODO(coyle): make Bootstrap work
 	// look in our routing table
 	// get every node we know about
@@ -134,69 +130,14 @@
 	// for each newly known node, ask those nodes for every node they know about
 	// continue until no new nodes are found
 	return nil
-=======
-	nodes, err := o.DHT.GetNodes(ctx, "", 1280)
-	if err != nil {
-		return OverlayError.New("Error getting nodes from DHT: %v", err)
-	}
-	for _, v := range nodes {
-		found, err := o.DHT.FindNode(ctx, node.IDFromString(v.Id))
-		if err != nil {
-			zap.L().Info("Node find failed", zap.String("nodeID", v.Id))
-			continue
-		}
-		n, err := proto.Marshal(&found)
-		if err != nil {
-			zap.L().Error("Node marshall failed", zap.String("nodeID", v.Id))
-			continue
-		}
-		if err := o.DB.Put(node.IDFromString(found.Id).Bytes(), n); err != nil {
-			zap.L().Error("Node cache put failed", zap.String("nodeID", v.Id))
-			continue
-		}
-	}
-	return err
->>>>>>> 832317b0
 }
 
 // Refresh updates the cache db with the current DHT.
 // We currently do not penalize nodes that are unresponsive,
 // but should in the future.
 func (o *Cache) Refresh(ctx context.Context) error {
-<<<<<<< HEAD
 	// TODO(coyle): make refresh work by looking on the network for new ndoes
 	nodes := o.DHT.Seen()
-=======
-	zap.L().Info("starting cache refresh")
-	r, err := randomID()
-	if err != nil {
-		return err
-	}
-	rid := node.ID(r)
-
-	near, err := o.DHT.GetNodes(ctx, rid.String(), 128)
-	if err != nil {
-		return err
-	}
-
-	for _, n := range near {
-		pinged, err := o.DHT.Ping(ctx, *n)
-		if err != nil {
-			zap.L().Info("Node ping failed", zap.String("nodeID", n.GetId()))
-			continue
-		}
-		data, err := proto.Marshal(&pinged)
-		if err != nil {
-			zap.L().Error("Node marshall failed", zap.String("nodeID", n.GetId()))
-			continue
-		}
-		err = o.DB.Put(node.IDFromString(pinged.Id).Bytes(), data)
-		if err != nil {
-			zap.L().Error("Node cache put failed", zap.String("nodeID", n.GetId()))
-			continue
-		}
-	}
->>>>>>> 832317b0
 
 	for _, v := range nodes {
 		if err := o.Put(v.GetId(), *v); err != nil {
