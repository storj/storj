--- conflicted
+++ resolved
@@ -145,7 +145,7 @@
 	}, nil
 }
 
-<<<<<<< HEAD
+// TODO: nicer method arguments
 // filterNodes removes nodes with duplicate IP addresses and updates excluded list with all nodes
 func (server *Server) filterNodes(ctx context.Context, nodes []*pb.Node, nodeRequirement int64, usedAddrs map[string]bool,
 	excluded storj.NodeIDList) (resultNodes []*pb.Node, updatedExcluded storj.NodeIDList, updatedUsed map[string]bool) {
@@ -188,25 +188,12 @@
 	limit := int(float64(maxNodes) * server.matchingNodeRatio)
 	minReputation := server.minStats
 
-	keys, err := server.cache.db.List(startID.Bytes(), limit)
-=======
-// TODO: nicer method arguments
-func (server *Server) populate(ctx context.Context,
-	startID storj.NodeID, maxNodes int64,
-	minRestrictions *pb.NodeRestrictions,
-	minReputation *pb.NodeStats,
-	excluded storj.NodeIDList) ([]*pb.Node, storj.NodeID, error) {
-
-	// TODO: move the query into db
-	limit := int(maxNodes * 2)
-	nodes, err := server.cache.db.List(ctx, startID, limit)
->>>>>>> 78dc02b7
+	keys, err := server.cache.db.List(ctx, startID, limit)
 	if err != nil {
 		server.log.Error("Error listing nodes", zap.Error(err))
 		return nil, storj.NodeID{}, Error.Wrap(err)
 	}
 
-<<<<<<< HEAD
 	if len(keys) <= 0 {
 		server.log.Info("No Keys returned from List operation")
 		return []*pb.Node{}, startID, nil
@@ -218,10 +205,6 @@
 		return nil, storj.NodeID{}, Error.Wrap(err)
 	}
 
-=======
-	var nextStart storj.NodeID
-	result := []*pb.Node{}
->>>>>>> 78dc02b7
 	for _, v := range nodes {
 		if v == nil {
 			continue
@@ -246,7 +229,6 @@
 			server.log.Debug("excluded = " + v.Id.String())
 			continue
 		}
-<<<<<<< HEAD
 		nodes = append(nodes, v)
 	}
 
@@ -301,8 +283,6 @@
 			nodes = append(nodes, v)
 		}
 	}
-=======
->>>>>>> 78dc02b7
 
 		server.log.Debug("append " + v.Id.String() + " - " + v.Type.String())
 		result = append(result, v)
