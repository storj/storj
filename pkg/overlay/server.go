--- conflicted
+++ resolved
@@ -182,18 +182,10 @@
 	return false
 }
 
-<<<<<<< HEAD
 // lookupRequestsToNodeIDs returns the nodeIDs from the LookupRequests
 func lookupRequestsToNodeIDs(reqs *pb.LookupRequests) (ids storj.NodeIDList) {
-	for _, v := range reqs.Lookuprequest {
+	for _, v := range reqs.LookupRequest {
 		ids = append(ids, v.NodeId)
-=======
-//lookupRequestsToNodeIDs returns the nodeIDs from the LookupRequests
-func lookupRequestsToNodeIDs(reqs *pb.LookupRequests) []string {
-	var ids []string
-	for _, v := range reqs.LookupRequest {
-		ids = append(ids, v.NodeID)
->>>>>>> f46d43b0
 	}
 	return ids
 }
