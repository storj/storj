// Copyright (C) 2018 Storj Labs, Inc.
// See LICENSE for copying information.

package overlay

import (
	"strings"
	"time"

	"github.com/zeebo/errs"
	monkit "gopkg.in/spacemonkeygo/monkit.v2"

	"storj.io/storj/pkg/storj"
	"storj.io/storj/pkg/utils"
)

var (
	mon = monkit.Package()
	// Error represents an overlay error
	Error = errs.Class("overlay error")
)

// Config is a configuration struct for everything you need to start the
// Overlay cache responsibility.
type Config struct {
	RefreshInterval time.Duration `help:"the interval at which the cache refreshes itself in seconds" default:"1s"`
	Node            NodeSelectionConfig
}

// LookupConfig is a configuration struct for querying the overlay cache with one or more node IDs
type LookupConfig struct {
	NodeIDsString string `help:"one or more string-encoded node IDs, delimited by Delimiter"`
	Delimiter     string `help:"delimiter used for parsing node IDs" default:","`
}

// NodeSelectionConfig is a configuration struct to determine the minimum
// values for nodes to select
type NodeSelectionConfig struct {
	UptimeRatio       float64 `help:"a node's ratio of being up/online vs. down/offline" default:"0"`
	UptimeCount       int64   `help:"the number of times a node's uptime has been checked" default:"0"`
	AuditSuccessRatio float64 `help:"a node's ratio of successful audits" default:"0"`
	AuditCount        int64   `help:"the number of times a node has been audited" default:"0"`

	NewNodeAuditThreshold int64   `help:"the number of audits a node must have to not be considered a New Node" default:"1"`
	NewNodePercentage     float64 `help:"the percentage of new nodes allowed per request" default:"0.05"`
	MatchingNodeRatio     float64 `help:"the ratio of requested nodes to matching nodes for a given list of restrictions" default:"2"`
}

<<<<<<< HEAD
// CtxKey used for assigning cache and server
type CtxKey int

const (
	ctxKeyOverlay CtxKey = iota
	ctxKeyOverlayServer
)

// Run implements the provider.Responsibility interface. Run assumes a
// Kademlia responsibility has been started before this one.
func (c Config) Run(ctx context.Context, server *provider.Provider) (
	err error) {
	defer mon.Task()(&ctx)(&err)

	sdb, ok := ctx.Value("masterdb").(interface {
		StatDB() statdb.DB
		OverlayCache() DB
	})
	if !ok {
		return Error.Wrap(errs.New("unable to get master db instance"))
	}

	cache := NewCache(sdb.OverlayCache(), sdb.StatDB())

	minStats := &pb.NodeStats{
		UptimeCount:       c.Node.UptimeCount,
		UptimeRatio:       c.Node.UptimeRatio,
		AuditSuccessRatio: c.Node.AuditSuccessRatio,
		AuditCount:        c.Node.AuditCount,
	}

	srv := NewServer(zap.L(), cache, minStats, c.Node.MatchingNodeRatio, c.Node.NewNodeAuditThreshold, c.Node.NewNodePercentage)
	pb.RegisterOverlayServer(server.GRPC(), srv)

	zap.S().Warn("Once the Peer refactor is done, the overlay inspector needs to be registered on a " +
		"gRPC server that only listens on localhost")
	// TODO: register on a private rpc server
	pb.RegisterOverlayInspectorServer(server.GRPC(), NewInspector(cache))

	ctx2 := context.WithValue(ctx, ctxKeyOverlay, cache)
	ctx2 = context.WithValue(ctx2, ctxKeyOverlayServer, srv)
	return server.Run(ctx2)
}

// LoadFromContext gives access to the cache from the context, or returns nil
func LoadFromContext(ctx context.Context) *Cache {
	if v, ok := ctx.Value(ctxKeyOverlay).(*Cache); ok {
		return v
	}
	return nil
}

// LoadServerFromContext gives access to the overlay server from the context, or returns nil
func LoadServerFromContext(ctx context.Context) *Server {
	if v, ok := ctx.Value(ctxKeyOverlayServer).(*Server); ok {
		return v
	}
	return nil
}

=======
>>>>>>> 5de7f8af
// ParseIDs converts the base58check encoded node ID strings from the config into node IDs
func (c LookupConfig) ParseIDs() (ids storj.NodeIDList, err error) {
	var idErrs []error
	idStrs := strings.Split(c.NodeIDsString, c.Delimiter)
	for _, s := range idStrs {
		id, err := storj.NodeIDFromString(s)
		if err != nil {
			idErrs = append(idErrs, err)
			continue
		}
		ids = append(ids, id)
	}
	if err := utils.CombineErrors(idErrs...); err != nil {
		return nil, err
	}
	return ids, nil
}<|MERGE_RESOLUTION|>--- conflicted
+++ resolved
@@ -46,69 +46,6 @@
 	MatchingNodeRatio     float64 `help:"the ratio of requested nodes to matching nodes for a given list of restrictions" default:"2"`
 }
 
-<<<<<<< HEAD
-// CtxKey used for assigning cache and server
-type CtxKey int
-
-const (
-	ctxKeyOverlay CtxKey = iota
-	ctxKeyOverlayServer
-)
-
-// Run implements the provider.Responsibility interface. Run assumes a
-// Kademlia responsibility has been started before this one.
-func (c Config) Run(ctx context.Context, server *provider.Provider) (
-	err error) {
-	defer mon.Task()(&ctx)(&err)
-
-	sdb, ok := ctx.Value("masterdb").(interface {
-		StatDB() statdb.DB
-		OverlayCache() DB
-	})
-	if !ok {
-		return Error.Wrap(errs.New("unable to get master db instance"))
-	}
-
-	cache := NewCache(sdb.OverlayCache(), sdb.StatDB())
-
-	minStats := &pb.NodeStats{
-		UptimeCount:       c.Node.UptimeCount,
-		UptimeRatio:       c.Node.UptimeRatio,
-		AuditSuccessRatio: c.Node.AuditSuccessRatio,
-		AuditCount:        c.Node.AuditCount,
-	}
-
-	srv := NewServer(zap.L(), cache, minStats, c.Node.MatchingNodeRatio, c.Node.NewNodeAuditThreshold, c.Node.NewNodePercentage)
-	pb.RegisterOverlayServer(server.GRPC(), srv)
-
-	zap.S().Warn("Once the Peer refactor is done, the overlay inspector needs to be registered on a " +
-		"gRPC server that only listens on localhost")
-	// TODO: register on a private rpc server
-	pb.RegisterOverlayInspectorServer(server.GRPC(), NewInspector(cache))
-
-	ctx2 := context.WithValue(ctx, ctxKeyOverlay, cache)
-	ctx2 = context.WithValue(ctx2, ctxKeyOverlayServer, srv)
-	return server.Run(ctx2)
-}
-
-// LoadFromContext gives access to the cache from the context, or returns nil
-func LoadFromContext(ctx context.Context) *Cache {
-	if v, ok := ctx.Value(ctxKeyOverlay).(*Cache); ok {
-		return v
-	}
-	return nil
-}
-
-// LoadServerFromContext gives access to the overlay server from the context, or returns nil
-func LoadServerFromContext(ctx context.Context) *Server {
-	if v, ok := ctx.Value(ctxKeyOverlayServer).(*Server); ok {
-		return v
-	}
-	return nil
-}
-
-=======
->>>>>>> 5de7f8af
 // ParseIDs converts the base58check encoded node ID strings from the config into node IDs
 func (c LookupConfig) ParseIDs() (ids storj.NodeIDList, err error) {
 	var idErrs []error
