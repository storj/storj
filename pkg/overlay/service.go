// Copyright (C) 2018 Storj Labs, Inc.
// See LICENSE for copying information.

package overlay

import (
	"context"
	"flag"
	"fmt"
	"net"
	"net/http"
	"time"

	"go.uber.org/zap"
	"google.golang.org/grpc"
	monkit "gopkg.in/spacemonkeygo/monkit.v2"

	"storj.io/storj/pkg/kademlia"
	proto "storj.io/storj/protos/overlay"
	"storj.io/storj/storage/redis"
)

var (
	node          string
	bootstrapIP   string
	bootstrapPort string
	stun          bool
	redisAddress  string
	redisPassword string
	db            int
	gui           bool
)

func init() {
	flag.StringVar(&node, "node", "", "Boot up a storj node")
	flag.StringVar(&bootstrapIP, "bootstrapIP", "", "Specify an IP address for a custom node to bootstrap your network with.")
	flag.StringVar(&bootstrapPort, "bootstrapPort", "", "Specify a port for a custom node to bootstrap your network with.")
	flag.BoolVar(&stun, "stun", false, "Set STUN to true")
	flag.StringVar(&redisAddress, "cache", "", "The <IP:PORT> string to use for connection to a redis cache")
	flag.StringVar(&redisPassword, "password", "", "The password used for authentication to a secured redis instance")
	flag.IntVar(&db, "db", 0, "The network cache database")
	flag.BoolVar(&gui, "gui", false, "Serve a GUI for stats and metrics on localhost:4000")
	flag.Parse()
}

// NewServer creates a new Overlay Service Server
func NewServer() *grpc.Server {
	grpcServer := grpc.NewServer()
	proto.RegisterOverlayServer(grpcServer, &Overlay{})

	return grpcServer
}

// NewClient connects to grpc server at the provided address with the provided options
// returns a new instance of an overlay Client
func NewClient(serverAddr *string, opts ...grpc.DialOption) (proto.OverlayClient, error) {
	conn, err := grpc.Dial(*serverAddr, opts...)
	if err != nil {
		return nil, err
	}

	return proto.NewOverlayClient(conn), nil
}

// Service contains all methods needed to implement the process.Service interface
type Service struct {
	logger  *zap.Logger
	metrics *monkit.Registry
}

// Process is the main function that executes the service
func (s *Service) Process(ctx context.Context) error {
	fmt.Println("starting up storj-node")

	var bootstrapAddress string

	if bootstrapIP != "" && bootstrapPort != "" {
		fmt.Println("bootstrapping with %s:%s", bootstrapIP, bootstrapPort)
		bootstrapAddress = fmt.Sprintf("%s:%s", bootstrapIP, bootstrapPort)
	} else {
		bootstrapAddress = fmt.Sprintf("127.0.0.1:4001")
	}

	bnode := &proto.Node{
		Address: &proto.NodeAddress{
			Address: bootstrapAddress,
		},
		// Id: "123456677234234",
	}

	nodes := []proto.Node{}
	nodes = append(nodes, *bnode)

	fmt.Println("bnode %+v\n", bnode)
	fmt.Printf("nodes %+v\n", nodes)

	kad, err := kademlia.NewKademlia(nodes, "127.0.0.1", "4000")
	fmt.Println("KAD:", kad)
	if err != nil {
		s.logger.Error("Failed to create NewKademlia", zap.Error(err))
		return err
	}

	go kad.ListenAndServe()

	time.Sleep(time.Second)

	fmt.Println("bootstrap func", kad.Bootstrap(ctx))
	kad.Bootstrap(ctx)
<<<<<<< HEAD
	cache, err := redis.NewOverlayClient(redisAddress, redisPassword, db, kad)
	fmt.Println(cache)

=======
	// bootstrap cache
	cache, err := redis.NewOverlayClient(redisAddress, redisPassword, db, &kad)
>>>>>>> e22810da
	if err != nil {
		s.logger.Error("Failed to create a new overlay client", zap.Error(err))
		return err
	}

	if redisAddress != "" {
		fmt.Println("starting up overlay cache")
		cache, err := redis.NewOverlayClient(redisAddress, redisPassword, db, kad)

		if err != nil {
			s.logger.Error("Failed to create a new overlay client", zap.Error(err))
			return err
		}

		if err := cache.Bootstrap(ctx); err != nil {
			s.logger.Error("Failed to boostrap cache", zap.Error(err))
			return err
		}

		// send off cache refreshes concurrently
		go cache.Refresh(ctx)
	}

	lis, err := net.Listen("tcp", fmt.Sprintf(":%d", 0))
	if err != nil {
		s.logger.Error("Failed to initialize TCP connection", zap.Error(err))
		return err
	}

	grpcServer := grpc.NewServer()
	proto.RegisterOverlayServer(grpcServer, &Overlay{})

	if gui {
		fmt.Println("starting up gui on port 4000")
		http.Handle("/", http.FileServer(http.Dir("./static")))
		http.ListenAndServe(":4000", nil)
	}

	defer grpcServer.GracefulStop()
	return grpcServer.Serve(lis)
}

// SetLogger adds the initialized logger to the Service
func (s *Service) SetLogger(l *zap.Logger) error {
	s.logger = l
	return nil
}

// SetMetricHandler adds the initialized metric handler to the Service
func (s *Service) SetMetricHandler(m *monkit.Registry) error {
	s.metrics = m
	return nil
}

// InstanceID implements Service.InstanceID
func (s *Service) InstanceID() string { return "" }<|MERGE_RESOLUTION|>--- conflicted
+++ resolved
@@ -107,14 +107,8 @@
 
 	fmt.Println("bootstrap func", kad.Bootstrap(ctx))
 	kad.Bootstrap(ctx)
-<<<<<<< HEAD
-	cache, err := redis.NewOverlayClient(redisAddress, redisPassword, db, kad)
-	fmt.Println(cache)
-
-=======
 	// bootstrap cache
 	cache, err := redis.NewOverlayClient(redisAddress, redisPassword, db, &kad)
->>>>>>> e22810da
 	if err != nil {
 		s.logger.Error("Failed to create a new overlay client", zap.Error(err))
 		return err
