// Copyright (C) 2018 Storj Labs, Inc.
// See LICENSE for copying information.

package overlay

import (
	"context"
	"fmt"
	"math/rand"
	"os"
	"path/filepath"
	"strconv"
	"testing"

	"github.com/gogo/protobuf/proto"
	"github.com/stretchr/testify/assert"
	"github.com/zeebo/errs"
	"go.uber.org/zap/zaptest"

	"storj.io/storj/pkg/dht"
	"storj.io/storj/pkg/kademlia"
<<<<<<< HEAD
	"storj.io/storj/pkg/node"
	"storj.io/storj/pkg/provider"
	"storj.io/storj/protos/overlay"
=======
	"storj.io/storj/pkg/pb"
>>>>>>> 74a39432
	"storj.io/storj/storage"
	"storj.io/storj/storage/boltdb"
	"storj.io/storj/storage/redis"
	"storj.io/storj/storage/redis/redisserver"
	"storj.io/storj/storage/storelogger"
	"storj.io/storj/storage/teststore"
)

var (
	ctx = context.Background()
)

type dbClient int
type responses map[dbClient]*pb.Node
type responsesB map[dbClient][]*pb.Node
type errors map[dbClient]*errs.Class

const (
	mock dbClient = iota
	bolt
	_redis
	testNetSize = 30
)

<<<<<<< HEAD
func newTestKademlia(t *testing.T, ip, port string, d dht.DHT, b overlay.Node) *kademlia.Kademlia {
	i, err := node.NewID()
	assert.NoError(t, err)
	id := *i
	n := []overlay.Node{b}
	ca, err := provider.NewCA(ctx, 12, 4)
	assert.NoError(t, err)
	identity, err := ca.NewIdentity()
	assert.NoError(t, err)
	kad, err := kademlia.NewKademlia(&id, n, fmt.Sprintf("%s:%s", ip, port), identity)
=======
func newTestKademlia(t *testing.T, ip, port string, d dht.DHT, b pb.Node) *kademlia.Kademlia {
	i, err := kademlia.NewID()
	assert.NoError(t, err)
	id := *i
	n := []pb.Node{b}
	kad, err := kademlia.NewKademlia(&id, n, ip, port)
>>>>>>> 74a39432
	assert.NoError(t, err)

	return kad
}

<<<<<<< HEAD
func bootstrapTestNetwork(t *testing.T, ip, port string) ([]dht.DHT, overlay.Node) {
	bid, err := node.NewID()
=======
func bootstrapTestNetwork(t *testing.T, ip, port string) ([]dht.DHT, pb.Node) {
	bid, err := kademlia.NewID()
>>>>>>> 74a39432
	assert.NoError(t, err)

	bnid := *bid
	dhts := []dht.DHT{}

	p, err := strconv.Atoi(port)
	pm := strconv.Itoa(p)
	assert.NoError(t, err)
	intro, err := kademlia.GetIntroNode(fmt.Sprintf("%s:%s", ip, pm))
	assert.NoError(t, err)

	ca, err := provider.NewCA(ctx, 12, 4)
	assert.NoError(t, err)
	identity, err := ca.NewIdentity()
	assert.NoError(t, err)

<<<<<<< HEAD
	boot, err := kademlia.NewKademlia(&bnid, []overlay.Node{*intro}, fmt.Sprintf("%s:%s", ip, pm), identity)
=======
	boot, err := kademlia.NewKademlia(&bnid, []pb.Node{*intro}, ip, pm)
>>>>>>> 74a39432

	assert.NoError(t, err)
	rt, err := boot.GetRoutingTable(context.Background())
	assert.NoError(t, err)
	bootNode := rt.Local()

	err = boot.ListenAndServe()
	assert.NoError(t, err)
	p++

	err = boot.Bootstrap(context.Background())
	assert.NoError(t, err)
	for i := 0; i < testNetSize; i++ {
		gg := strconv.Itoa(p)

		nid, err := node.NewID()
		assert.NoError(t, err)
		id := *nid

<<<<<<< HEAD
		ca, err := provider.NewCA(ctx, 12, 4)
		assert.NoError(t, err)
		identity, err := ca.NewIdentity()
		assert.NoError(t, err)

		dht, err := kademlia.NewKademlia(&id, []overlay.Node{bootNode}, fmt.Sprintf("%s:%s", ip, gg), identity)
=======
		dht, err := kademlia.NewKademlia(&id, []pb.Node{bootNode}, ip, gg)
>>>>>>> 74a39432
		assert.NoError(t, err)

		p++
		dhts = append(dhts, dht)
		err = dht.ListenAndServe()
		assert.NoError(t, err)
		err = dht.Bootstrap(context.Background())
		assert.NoError(t, err)
	}

	return dhts, bootNode
}

var (
	getCases = []struct {
		testID              string
		expectedTimesCalled int
		key                 string
		expectedResponses   responses
		expectedErrors      errors
		data                []storage.ListItem
	}{
		{
			testID:              "valid Get",
			expectedTimesCalled: 1,
			key:                 "foo",
			expectedResponses: func() responses {
				na := &pb.Node{Address: &pb.NodeAddress{Transport: pb.NodeTransport_TCP, Address: "127.0.0.1:9999"}}
				return responses{
					mock:   na,
					bolt:   na,
					_redis: na,
				}
			}(),
			expectedErrors: errors{
				mock:   nil,
				bolt:   nil,
				_redis: nil,
			},
			data: []storage.ListItem{{
				Key: storage.Key("foo"),
				Value: func() storage.Value {
					na := &pb.Node{Address: &pb.NodeAddress{Transport: pb.NodeTransport_TCP, Address: "127.0.0.1:9999"}}
					d, err := proto.Marshal(na)
					if err != nil {
						panic(err)
					}
					return d
				}(),
			}},
		}, {
			testID:              "forced get error",
			expectedTimesCalled: 1,
			key:                 "error",
			expectedResponses: func() responses {
				na := &pb.Node{Address: &pb.NodeAddress{Transport: pb.NodeTransport_TCP, Address: "127.0.0.1:9999"}}
				return responses{
					mock:   nil,
					bolt:   na,
					_redis: na,
				}
			}(),
			expectedErrors: errors{
				mock:   nil,
				bolt:   nil,
				_redis: nil,
			},
			data: []storage.ListItem{{
				Key: storage.Key("error"),
				Value: func() storage.Value {
					na := &pb.Node{Address: &pb.NodeAddress{Transport: pb.NodeTransport_TCP, Address: "127.0.0.1:9999"}}
					d, err := proto.Marshal(na)
					if err != nil {
						panic(err)
					}
					return d
				}(),
			}},
		},
		{
			testID:              "get missing key",
			expectedTimesCalled: 1,
			key:                 "bar",
			expectedResponses: responses{
				mock:   nil,
				bolt:   nil,
				_redis: nil,
			},
			expectedErrors: errors{
				mock:   &storage.ErrKeyNotFound,
				bolt:   &storage.ErrKeyNotFound,
				_redis: &storage.ErrKeyNotFound,
			},
			data: []storage.ListItem{{
				Key: storage.Key("foo"),
				Value: func() storage.Value {
					na := &pb.Node{Address: &pb.NodeAddress{Transport: pb.NodeTransport_TCP, Address: "127.0.0.1:9999"}}
					d, err := proto.Marshal(na)
					if err != nil {
						panic(err)
					}
					return d
				}(),
			}},
		},
	}
	getAllCases = []struct {
		testID              string
		expectedTimesCalled int
		keys                []string
		expectedResponses   responsesB
		expectedErrors      errors
		data                []storage.ListItem
	}{
		{testID: "valid GetAll",
			expectedTimesCalled: 1,
			keys:                []string{"key1"},
			expectedResponses: func() responsesB {
				n1 := &pb.Node{Address: &pb.NodeAddress{Transport: pb.NodeTransport_TCP, Address: "127.0.0.1:9999"}}
				ns := []*pb.Node{n1}
				return responsesB{
					mock:   ns,
					bolt:   ns,
					_redis: ns,
				}
			}(),
			expectedErrors: errors{
				mock:   nil,
				bolt:   nil,
				_redis: nil,
			},
			data: []storage.ListItem{
				{
					Key: storage.Key("key1"),
					Value: func() storage.Value {
						na := &pb.Node{Address: &pb.NodeAddress{Transport: pb.NodeTransport_TCP, Address: "127.0.0.1:9999"}}
						d, err := proto.Marshal(na)
						if err != nil {
							panic(err)
						}
						return d
					}(),
				},
			},
		},
		{testID: "valid GetAll",
			expectedTimesCalled: 1,
			keys:                []string{"key1", "key2"},
			expectedResponses: func() responsesB {
				n1 := &pb.Node{Address: &pb.NodeAddress{Transport: pb.NodeTransport_TCP, Address: "127.0.0.1:9999"}}
				n2 := &pb.Node{Address: &pb.NodeAddress{Transport: pb.NodeTransport_TCP, Address: "127.0.0.1:9998"}}
				ns := []*pb.Node{n1, n2}
				return responsesB{
					mock:   ns,
					bolt:   ns,
					_redis: ns,
				}
			}(),
			expectedErrors: errors{
				mock:   nil,
				bolt:   nil,
				_redis: nil,
			},
			data: []storage.ListItem{
				{
					Key: storage.Key("key1"),
					Value: func() storage.Value {
						na := &pb.Node{Address: &pb.NodeAddress{Transport: pb.NodeTransport_TCP, Address: "127.0.0.1:9999"}}
						d, err := proto.Marshal(na)
						if err != nil {
							panic(err)
						}
						return d
					}(),
				}, {
					Key: storage.Key("key2"),
					Value: func() storage.Value {
						na := &pb.Node{Address: &pb.NodeAddress{Transport: pb.NodeTransport_TCP, Address: "127.0.0.1:9998"}}
						d, err := proto.Marshal(na)
						if err != nil {
							panic(err)
						}
						return d
					}(),
				},
			},
		},
		{testID: "mix of valid and nil nodes returned",
			expectedTimesCalled: 1,
			keys:                []string{"key1", "key3"},
			expectedResponses: func() responsesB {
				n1 := &pb.Node{Address: &pb.NodeAddress{Transport: pb.NodeTransport_TCP, Address: "127.0.0.1:9999"}}
				ns := []*pb.Node{n1, nil}
				return responsesB{
					mock:   ns,
					bolt:   ns,
					_redis: ns,
				}
			}(),
			expectedErrors: errors{
				mock:   nil,
				bolt:   nil,
				_redis: nil,
			},
			data: []storage.ListItem{
				{
					Key: storage.Key("key1"),
					Value: func() storage.Value {
						na := &pb.Node{Address: &pb.NodeAddress{Transport: pb.NodeTransport_TCP, Address: "127.0.0.1:9999"}}
						d, err := proto.Marshal(na)
						if err != nil {
							panic(err)
						}
						return d
					}(),
				},
			},
		},
		{testID: "empty string keys",
			expectedTimesCalled: 1,
			keys:                []string{"", ""},
			expectedResponses: func() responsesB {
				ns := []*pb.Node{nil, nil}
				return responsesB{
					mock:   ns,
					bolt:   ns,
					_redis: ns,
				}
			}(),
			expectedErrors: errors{
				mock:   nil,
				bolt:   nil,
				_redis: nil,
			},
		},
		{testID: "empty keys",
			expectedTimesCalled: 0,
			keys:                []string{},
			expectedResponses: func() responsesB {
				return responsesB{
					mock:   nil,
					bolt:   nil,
					_redis: nil,
				}
			}(),
			expectedErrors: errors{
				mock:   &OverlayError,
				bolt:   &OverlayError,
				_redis: &OverlayError,
			},
		},
	}
	putCases = []struct {
		testID              string
		expectedTimesCalled int
		key                 string
		value               pb.Node
		expectedErrors      errors
		data                []storage.ListItem
	}{
		{
			testID:              "valid Put",
			expectedTimesCalled: 1,
			key:                 "foo",
			value:               pb.Node{Id: "foo", Address: &pb.NodeAddress{Transport: pb.NodeTransport_TCP, Address: "127.0.0.1:9999"}},
			expectedErrors: errors{
				mock:   nil,
				bolt:   nil,
				_redis: nil,
			},
			data: []storage.ListItem{},
		},
	}

	refreshCases = []struct {
		testID              string
		expectedTimesCalled int
		expectedErr         error
		data                []storage.ListItem
	}{
		{
			testID:              "valid update",
			expectedTimesCalled: 1,
			expectedErr:         nil,
			data:                []storage.ListItem{},
		},
	}
)

func redisTestClient(t *testing.T, addr string, items []storage.ListItem) storage.KeyValueStore {
	client, err := redis.NewClient(addr, "", 1)
	if err != nil {
		t.Fatal(err)
	}

	if err := storage.PutAll(client, items...); err != nil {
		t.Fatal(err)
	}

	return client
}

func boltTestClient(t *testing.T, items []storage.ListItem) (_ storage.KeyValueStore, _ func()) {
	boltPath, err := filepath.Abs("test_bolt.db")
	assert.NoError(t, err)

	client, err := boltdb.New(boltPath, "testBoltdb")
	assert.NoError(t, err)

	cleanup := func() {
		assert.NoError(t, client.Close())
		assert.NoError(t, os.Remove(boltPath))
	}

	if err := storage.PutAll(client, items...); err != nil {
		t.Fatal(err)
	}

	return storelogger.New(zaptest.NewLogger(t), client), cleanup
}

func TestRedisGet(t *testing.T) {
	redisAddr, cleanup, err := redisserver.Start()
	if err != nil {
		t.Fatal(err)
	}
	defer cleanup()

	for _, c := range getCases {
		t.Run(c.testID, func(t *testing.T) {
			db := redisTestClient(t, redisAddr, c.data)
			oc := Cache{DB: db}

			resp, err := oc.Get(ctx, c.key)
			assertErrClass(t, c.expectedErrors[_redis], err)
			assert.Equal(t, c.expectedResponses[_redis], resp)
		})
	}
}

func TestRedisGetAll(t *testing.T) {
	redisAddr, cleanup, err := redisserver.Start()
	if err != nil {
		t.Fatal(err)
	}
	defer cleanup()
	for _, c := range getAllCases {
		t.Run(c.testID, func(t *testing.T) {
			db := redisTestClient(t, redisAddr, c.data)
			oc := Cache{DB: db}

			resp, err := oc.GetAll(ctx, c.keys)
			assertErrClass(t, c.expectedErrors[_redis], err)
			assert.Equal(t, c.expectedResponses[_redis], resp)
		})
	}
}

func assertErrClass(t *testing.T, class *errs.Class, err error) {
	t.Helper()
	if class != nil {
		assert.True(t, class.Has(err))
	} else {
		assert.NoError(t, err)
	}
}

func TestRedisPut(t *testing.T) {
	redisAddr, cleanup, err := redisserver.Start()
	if err != nil {
		t.Fatal(err)
	}
	defer cleanup()

	for _, c := range putCases {
		t.Run(c.testID, func(t *testing.T) {
			db := redisTestClient(t, redisAddr, c.data)
			oc := Cache{DB: db}

			err := oc.Put(c.key, c.value)
			assertErrClass(t, c.expectedErrors[_redis], err)

			v, err := db.Get([]byte(c.key))
			assert.NoError(t, err)

			na := &pb.Node{}
			assert.NoError(t, proto.Unmarshal(v, na))
			assert.True(t, proto.Equal(na, &c.value))
		})
	}
}

func TestBoltGet(t *testing.T) {
	for _, c := range getCases {
		t.Run(c.testID, func(t *testing.T) {
			db, cleanup := boltTestClient(t, c.data)
			defer cleanup()

			oc := Cache{DB: db}

			resp, err := oc.Get(ctx, c.key)
			assertErrClass(t, c.expectedErrors[bolt], err)
			assert.Equal(t, c.expectedResponses[bolt], resp)
		})
	}
}

func TestBoltGetAll(t *testing.T) {
	for _, c := range getAllCases {
		t.Run(c.testID, func(t *testing.T) {
			db, cleanup := boltTestClient(t, c.data)
			defer cleanup()
			oc := Cache{DB: db}
			resp, err := oc.GetAll(ctx, c.keys)
			assertErrClass(t, c.expectedErrors[bolt], err)
			assert.Equal(t, c.expectedResponses[bolt], resp)
		})
	}
}
func TestBoltPut(t *testing.T) {
	for _, c := range putCases {
		t.Run(c.testID, func(t *testing.T) {
			db, cleanup := boltTestClient(t, c.data)
			defer cleanup()

			oc := Cache{DB: db}

			err := oc.Put(c.key, c.value)
			assertErrClass(t, c.expectedErrors[_redis], err)

			v, err := db.Get([]byte(c.key))
			assert.NoError(t, err)
			na := &pb.Node{}

			assert.NoError(t, proto.Unmarshal(v, na))
			assert.True(t, proto.Equal(na, &c.value))
		})
	}
}

func TestMockGet(t *testing.T) {
	for _, c := range getCases {
		t.Run(c.testID, func(t *testing.T) {

			db := teststore.New()
			if err := storage.PutAll(db, c.data...); err != nil {
				t.Fatal(err)
			}
			oc := Cache{DB: db}

			if c.key == "error" {
				db.ForceError = 1
			}
			assert.Equal(t, 0, db.CallCount.Get)

			resp, err := oc.Get(ctx, c.key)
			if c.key == "error" {
				assert.Error(t, err)
			} else {
				assertErrClass(t, c.expectedErrors[mock], err)
			}
			assert.Equal(t, c.expectedResponses[mock], resp)
			assert.Equal(t, c.expectedTimesCalled, db.CallCount.Get)
		})
	}
}

func TestMockGetAll(t *testing.T) {
	for _, c := range getAllCases {
		t.Run(c.testID, func(t *testing.T) {

			db := teststore.New()
			if err := storage.PutAll(db, c.data...); err != nil {
				t.Fatal(err)
			}
			oc := Cache{DB: db}

			assert.Equal(t, 0, db.CallCount.GetAll)

			resp, err := oc.GetAll(ctx, c.keys)
			assertErrClass(t, c.expectedErrors[mock], err)
			assert.Equal(t, c.expectedResponses[mock], resp)
			assert.Equal(t, c.expectedTimesCalled, db.CallCount.GetAll)
		})
	}
}

func TestMockPut(t *testing.T) {
	for _, c := range putCases {
		t.Run(c.testID, func(t *testing.T) {
			db := teststore.New()
			if err := storage.PutAll(db, c.data...); err != nil {
				t.Fatal(err)
			}
			db.CallCount.Put = 0

			oc := Cache{DB: db}

			err := oc.Put(c.key, c.value)
			assertErrClass(t, c.expectedErrors[mock], err)
			assert.Equal(t, c.expectedTimesCalled, db.CallCount.Put)

			v, err := db.Get(storage.Key(c.key))
			assert.NoError(t, err)

			na := &pb.Node{}
			assert.NoError(t, proto.Unmarshal(v, na))
			assert.True(t, proto.Equal(na, &c.value))
		})
	}
}

func TestRefresh(t *testing.T) {
	t.Skip()
	for _, c := range refreshCases {
		t.Run(c.testID, func(t *testing.T) {
			dhts, b := bootstrapTestNetwork(t, "127.0.0.1", "0")
			ctx := context.Background()

			db := teststore.New()
			if err := storage.PutAll(db, c.data...); err != nil {
				t.Fatal(err)
			}

			dht := newTestKademlia(t, "127.0.0.1", "0", dhts[rand.Intn(testNetSize)], b)

			_cache := &Cache{
				DB:  db,
				DHT: dht,
			}

			err := _cache.Refresh(ctx)
			assert.Equal(t, err, c.expectedErr)
		})
	}
}

func TestNewRedisOverlayCache(t *testing.T) {
	redisAddr, cleanup, err := redisserver.Start()
	if err != nil {
		t.Fatal(err)
	}
	defer cleanup()

	cases := []struct {
		testName, address string
		testFunc          func(string)
	}{
		{
			testName: "NewRedisOverlayCache valid",
			address:  redisAddr,
			testFunc: func(address string) {
				cache, err := NewRedisOverlayCache(address, "", 1, nil)

				assert.NoError(t, err)
				assert.NotNil(t, cache)
			},
		},
		{
			testName: "NewRedisOverlayCache fail",
			address:  "",
			testFunc: func(address string) {
				cache, err := NewRedisOverlayCache(address, "", 1, nil)

				assert.Error(t, err)
				assert.Nil(t, cache)
			},
		},
	}

	for _, c := range cases {
		t.Run(c.testName, func(t *testing.T) {
			c.testFunc(c.address)
		})
	}
}<|MERGE_RESOLUTION|>--- conflicted
+++ resolved
@@ -19,13 +19,9 @@
 
 	"storj.io/storj/pkg/dht"
 	"storj.io/storj/pkg/kademlia"
-<<<<<<< HEAD
 	"storj.io/storj/pkg/node"
+	"storj.io/storj/pkg/pb"
 	"storj.io/storj/pkg/provider"
-	"storj.io/storj/protos/overlay"
-=======
-	"storj.io/storj/pkg/pb"
->>>>>>> 74a39432
 	"storj.io/storj/storage"
 	"storj.io/storj/storage/boltdb"
 	"storj.io/storj/storage/redis"
@@ -50,37 +46,23 @@
 	testNetSize = 30
 )
 
-<<<<<<< HEAD
-func newTestKademlia(t *testing.T, ip, port string, d dht.DHT, b overlay.Node) *kademlia.Kademlia {
+func newTestKademlia(t *testing.T, ip, port string, d dht.DHT, b pb.Node) *kademlia.Kademlia {
 	i, err := node.NewID()
-	assert.NoError(t, err)
-	id := *i
-	n := []overlay.Node{b}
-	ca, err := provider.NewCA(ctx, 12, 4)
-	assert.NoError(t, err)
-	identity, err := ca.NewIdentity()
-	assert.NoError(t, err)
-	kad, err := kademlia.NewKademlia(&id, n, fmt.Sprintf("%s:%s", ip, port), identity)
-=======
-func newTestKademlia(t *testing.T, ip, port string, d dht.DHT, b pb.Node) *kademlia.Kademlia {
-	i, err := kademlia.NewID()
 	assert.NoError(t, err)
 	id := *i
 	n := []pb.Node{b}
-	kad, err := kademlia.NewKademlia(&id, n, ip, port)
->>>>>>> 74a39432
+	ca, err := provider.NewCA(ctx, 12, 4)
+	assert.NoError(t, err)
+	identity, err := ca.NewIdentity()
+	assert.NoError(t, err)
+	kad, err := kademlia.NewKademlia(&id, n, fmt.Sprintf("%s:%s", ip, port), identity)
 	assert.NoError(t, err)
 
 	return kad
 }
 
-<<<<<<< HEAD
-func bootstrapTestNetwork(t *testing.T, ip, port string) ([]dht.DHT, overlay.Node) {
+func bootstrapTestNetwork(t *testing.T, ip, port string) ([]dht.DHT, pb.Node) {
 	bid, err := node.NewID()
-=======
-func bootstrapTestNetwork(t *testing.T, ip, port string) ([]dht.DHT, pb.Node) {
-	bid, err := kademlia.NewID()
->>>>>>> 74a39432
 	assert.NoError(t, err)
 
 	bnid := *bid
@@ -97,11 +79,7 @@
 	identity, err := ca.NewIdentity()
 	assert.NoError(t, err)
 
-<<<<<<< HEAD
-	boot, err := kademlia.NewKademlia(&bnid, []overlay.Node{*intro}, fmt.Sprintf("%s:%s", ip, pm), identity)
-=======
-	boot, err := kademlia.NewKademlia(&bnid, []pb.Node{*intro}, ip, pm)
->>>>>>> 74a39432
+	boot, err := kademlia.NewKademlia(&bnid, []pb.Node{*intro}, fmt.Sprintf("%s:%s", ip, pm), identity)
 
 	assert.NoError(t, err)
 	rt, err := boot.GetRoutingTable(context.Background())
@@ -121,16 +99,12 @@
 		assert.NoError(t, err)
 		id := *nid
 
-<<<<<<< HEAD
 		ca, err := provider.NewCA(ctx, 12, 4)
 		assert.NoError(t, err)
 		identity, err := ca.NewIdentity()
 		assert.NoError(t, err)
 
-		dht, err := kademlia.NewKademlia(&id, []overlay.Node{bootNode}, fmt.Sprintf("%s:%s", ip, gg), identity)
-=======
-		dht, err := kademlia.NewKademlia(&id, []pb.Node{bootNode}, ip, gg)
->>>>>>> 74a39432
+		dht, err := kademlia.NewKademlia(&id, []pb.Node{bootNode}, fmt.Sprintf("%s:%s", ip, gg), identity)
 		assert.NoError(t, err)
 
 		p++
