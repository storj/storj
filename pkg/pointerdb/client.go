// Copyright (C) 2018 Storj Labs, Inc.
// See LICENSE for copying information.

package pointerdb

import (
	"context"

	"github.com/golang/protobuf/proto"
	"google.golang.org/grpc"
	monkit "gopkg.in/spacemonkeygo/monkit.v2"

	p "storj.io/storj/pkg/paths"
	pb "storj.io/storj/protos/pointerdb"
)

var (
	mon = monkit.Package()
)

// PointerDB creates a grpcClient
type PointerDB struct {
	grpcClient pb.PointerDBClient
}

// a compiler trick to make sure *Overlay implements Client
var _ Client = (*PointerDB)(nil)

// ListItem is a single item in a listing
type ListItem struct {
	Path    p.Path
	Pointer *pb.Pointer
}

// Client services offerred for the interface
type Client interface {
	Put(ctx context.Context, path p.Path, pointer *pb.Pointer, APIKey []byte) error
	Get(ctx context.Context, path p.Path, APIKey []byte) (*pb.Pointer, error)
<<<<<<< HEAD
	List(ctx context.Context, startingPathKey p.Path, limit int64, APIKey []byte) (
		paths [][]byte, truncated bool, err error)
=======
	List(ctx context.Context, prefix, startAfter, endBefore p.Path,
		recursive bool, limit int, metaFlags uint32, APIKey []byte) (
		items []ListItem, more bool, err error)
>>>>>>> 32307620
	Delete(ctx context.Context, path p.Path, APIKey []byte) error
}

// NewClient initializes a new pointerdb client
func NewClient(address string) (*PointerDB, error) {
	c, err := clientConnection(address, grpc.WithInsecure())

	if err != nil {
		return nil, err
	}
	return &PointerDB{
		grpcClient: c,
	}, nil
}

// a compiler trick to make sure *PointerDB implements Client
var _ Client = (*PointerDB)(nil)

// ClientConnection makes a server connection
func clientConnection(serverAddr string, opts ...grpc.DialOption) (pb.PointerDBClient, error) {
	conn, err := grpc.Dial(serverAddr, opts...)

	if err != nil {
		return nil, err
	}
	return pb.NewPointerDBClient(conn), nil
}

// Put is the interface to make a PUT request, needs Pointer and APIKey
func (pdb *PointerDB) Put(ctx context.Context, path p.Path, pointer *pb.Pointer, APIKey []byte) (err error) {
	defer mon.Task()(&ctx)(&err)

	_, err = pdb.grpcClient.Put(ctx, &pb.PutRequest{Path: path.String(), Pointer: pointer, APIKey: APIKey})

	return err
}

// Get is the interface to make a GET request, needs PATH and APIKey
func (pdb *PointerDB) Get(ctx context.Context, path p.Path, APIKey []byte) (pointer *pb.Pointer, err error) {
	defer mon.Task()(&ctx)(&err)

	res, err := pdb.grpcClient.Get(ctx, &pb.GetRequest{Path: path.String(), APIKey: APIKey})
	if err != nil {
		return nil, err
	}

	pointer = &pb.Pointer{}
	err = proto.Unmarshal(res.GetPointer(), pointer)

	return pointer, nil
}

// List is the interface to make a LIST request, needs StartingPathKey, Limit, and APIKey
func (pdb *PointerDB) List(ctx context.Context, prefix, startAfter, endBefore p.Path,
	recursive bool, limit int, metaFlags uint32, APIKey []byte) (
	items []ListItem, more bool, err error) {
	defer mon.Task()(&ctx)(&err)

	res, err := pdb.grpcClient.List(ctx, &pb.ListRequest{
		Prefix:     prefix.String(),
		StartAfter: startAfter.String(),
		EndBefore:  endBefore.String(),
		Recursive:  recursive,
		Limit:      int32(limit),
		MetaFlags:  metaFlags,
		APIKey:     APIKey,
	})
	if err != nil {
		return nil, false, err
	}

	list := res.GetItems()
	items = make([]ListItem, len(list))
	for i, itm := range list {
		items[i] = ListItem{
			Path:    p.New(itm.GetPath()),
			Pointer: itm.GetPointer(),
		}
	}

	return items, res.GetMore(), nil
}

// Delete is the interface to make a Delete request, needs Path and APIKey
func (pdb *PointerDB) Delete(ctx context.Context, path p.Path, APIKey []byte) (err error) {
	defer mon.Task()(&ctx)(&err)

	_, err = pdb.grpcClient.Delete(ctx, &pb.DeleteRequest{Path: path.String(), APIKey: APIKey})

	return err
}<|MERGE_RESOLUTION|>--- conflicted
+++ resolved
@@ -36,14 +36,9 @@
 type Client interface {
 	Put(ctx context.Context, path p.Path, pointer *pb.Pointer, APIKey []byte) error
 	Get(ctx context.Context, path p.Path, APIKey []byte) (*pb.Pointer, error)
-<<<<<<< HEAD
-	List(ctx context.Context, startingPathKey p.Path, limit int64, APIKey []byte) (
-		paths [][]byte, truncated bool, err error)
-=======
 	List(ctx context.Context, prefix, startAfter, endBefore p.Path,
 		recursive bool, limit int, metaFlags uint32, APIKey []byte) (
 		items []ListItem, more bool, err error)
->>>>>>> 32307620
 	Delete(ctx context.Context, path p.Path, APIKey []byte) error
 }
 
