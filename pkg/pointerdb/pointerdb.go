// Copyright (C) 2018 Storj Labs, Inc.
// See LICENSE for copying information.

package pointerdb

import (
	"context"

	"github.com/golang/protobuf/proto"
	"github.com/golang/protobuf/ptypes"
	"github.com/zeebo/errs"
	"go.uber.org/zap"
	"google.golang.org/grpc/codes"
	"google.golang.org/grpc/status"
	monkit "gopkg.in/spacemonkeygo/monkit.v2"

	"storj.io/storj/pkg/storage/meta"
	"storj.io/storj/pointerdb/auth"
	pb "storj.io/storj/protos/pointerdb"
	"storj.io/storj/storage"
)

var (
	mon          = monkit.Package()
	segmentError = errs.Class("segment error")
)

// Server implements the network state RPC service
type Server struct {
	DB     storage.KeyValueStore
	logger *zap.Logger
	config Config
}

// NewServer creates instance of Server
func NewServer(db storage.KeyValueStore, logger *zap.Logger, c Config) *Server {
	return &Server{
		DB:     db,
		logger: logger,
		config: c,
	}
}

func (s *Server) validateAuth(APIKey []byte) error {
	if !auth.ValidateAPIKey(string(APIKey)) {
		s.logger.Error("unauthorized request: ", zap.Error(status.Errorf(codes.Unauthenticated, "Invalid API credential")))
		return status.Errorf(codes.Unauthenticated, "Invalid API credential")
	}
	return nil
}

func (s *Server) validateSegment(req *pb.PutRequest) error {
	min := s.config.MinInlineSegmentSize
	max := s.config.MaxInlineSegmentSize
	inlineSize := len(req.GetPointer().InlineSegment)
	remote := req.GetPointer().Remote

	if remote != nil && req.GetPointer().GetSize() < min {
		return segmentError.New("inline segment size %d less than minimum allowed %d", inlineSize, min)
	}

	if inlineSize > max {
		return segmentError.New("inline segment size %d greater than maximum allowed %d", inlineSize, max)
	}

	return nil
}

// Put formats and hands off a key/value (path/pointer) to be saved to boltdb
func (s *Server) Put(ctx context.Context, req *pb.PutRequest) (resp *pb.PutResponse, err error) {
	defer mon.Task()(&ctx)(&err)
	s.logger.Debug("entering pointerdb put")

	err = s.validateSegment(req)
	if err != nil {
		return nil, status.Errorf(codes.InvalidArgument, err.Error())
	}

	if err = s.validateAuth(req.GetAPIKey()); err != nil {
		return nil, err
	}

	// Update the pointer with the creation date
	req.GetPointer().CreationDate = ptypes.TimestampNow()

	pointerBytes, err := proto.Marshal(req.GetPointer())
	if err != nil {
		s.logger.Error("err marshaling pointer", zap.Error(err))
		return nil, status.Errorf(codes.Internal, err.Error())
	}

	// TODO(kaloyan): make sure that we know we are overwriting the pointer!
	// In such case we should delete the pieces of the old segment if it was
	// a remote one.
	if err = s.DB.Put([]byte(req.GetPath()), pointerBytes); err != nil {
		s.logger.Error("err putting pointer", zap.Error(err))
		return nil, status.Errorf(codes.Internal, err.Error())
	}
	s.logger.Debug("put to the db: " + req.GetPath())

	return &pb.PutResponse{}, nil
}

// Get formats and hands off a file path to get from boltdb
func (s *Server) Get(ctx context.Context, req *pb.GetRequest) (resp *pb.GetResponse, err error) {
	defer mon.Task()(&ctx)(&err)
	s.logger.Debug("entering pointerdb get")

	if err = s.validateAuth(req.GetAPIKey()); err != nil {
		return nil, err
	}

	pointerBytes, err := s.DB.Get([]byte(req.GetPath()))
	if err != nil {
		if storage.ErrKeyNotFound.Has(err) {
			return nil, status.Errorf(codes.NotFound, err.Error())
		}
		s.logger.Error("err getting pointer", zap.Error(err))
		return nil, status.Errorf(codes.Internal, err.Error())
	}

	return &pb.GetResponse{
		Pointer: pointerBytes,
	}, nil
}

// List returns all Path keys in the Pointers bucket
func (s *Server) List(ctx context.Context, req *pb.ListRequest) (resp *pb.ListResponse, err error) {
	defer mon.Task()(&ctx)(&err)
	s.logger.Debug("entering pointerdb list")

<<<<<<< HEAD
	if err = s.validateAuth(req.APIKey); err != nil {
=======
	limit := int(req.GetLimit())
	if err = s.validateAuth(req.GetAPIKey()); err != nil {
>>>>>>> 79354bf0
		return nil, err
	}

	var prefix storage.Key
	if req.Prefix != "" {
		// TODO: remove this special case
		prefix = storage.Key(req.Prefix + "/")
	}

	rawItems, more, err := storage.ListV2(s.DB, storage.ListOptions{
		Prefix:       prefix,
		StartAfter:   storage.Key(req.StartAfter),
		EndBefore:    storage.Key(req.EndBefore),
		Recursive:    true, // req.Recursive,
		Limit:        storage.Limit(req.Limit),
		IncludeValue: req.MetaFlags != meta.None,
	})
	if err != nil {
		return nil, status.Errorf(codes.Internal, "ListV2: %v", err)
	}

	var items []*pb.ListResponse_Item
	for _, rawItem := range rawItems {
		items = append(items, s.createListItem(prefix, rawItem, req.MetaFlags))
	}

	return &pb.ListResponse{Items: items, More: more == storage.More(true)}, nil
}

// createListItem creates a new list item with the given path. It also adds
// the metadata according to the given metaFlags.
func (s *Server) createListItem(prefix storage.Key, rawItem storage.ListItem, metaFlags uint32) *pb.ListResponse_Item {
	item := &pb.ListResponse_Item{
		// TODO: remove prefixing items in next PR
		Path:     append(prefix, rawItem.Key...).String(),
		IsPrefix: rawItem.IsPrefix,
	}
	if item.IsPrefix {
		return item
	}

	err := s.setMetadata(item, rawItem.Value, metaFlags)
	if err != nil {
		s.logger.Warn("err retrieving metadata", zap.Error(err))
	}
	return item
}

// getMetadata adds the metadata to the given item pointer according to the
// given metaFlags
func (s *Server) setMetadata(item *pb.ListResponse_Item, data []byte, metaFlags uint32) (err error) {
	if metaFlags == meta.None || len(data) == 0 {
		return nil
	}

	pr := &pb.Pointer{}
	err = proto.Unmarshal(data, pr)
	if err != nil {
		return err
	}

	// Start with an empty pointer to and add only what's requested in
	// metaFlags to safe to transfer payload
	item.Pointer = &pb.Pointer{}
	if metaFlags&meta.Modified != 0 {
		item.Pointer.CreationDate = pr.GetCreationDate()
	}
	if metaFlags&meta.Expiration != 0 {
		item.Pointer.ExpirationDate = pr.GetExpirationDate()
	}
	if metaFlags&meta.Size != 0 {
		item.Pointer.Size = pr.GetSize()
	}
	if metaFlags&meta.UserDefined != 0 {
		item.Pointer.Metadata = pr.GetMetadata()
	}

	return nil
}

// Delete formats and hands off a file path to delete from boltdb
func (s *Server) Delete(ctx context.Context, req *pb.DeleteRequest) (resp *pb.DeleteResponse, err error) {
	defer mon.Task()(&ctx)(&err)
	s.logger.Debug("entering pointerdb delete")

	if err = s.validateAuth(req.GetAPIKey()); err != nil {
		return nil, err
	}

	err = s.DB.Delete([]byte(req.GetPath()))
	if err != nil {
		s.logger.Error("err deleting path and pointer", zap.Error(err))
		return nil, status.Errorf(codes.Internal, err.Error())
	}
	s.logger.Debug("deleted pointer at path: " + req.GetPath())
	return &pb.DeleteResponse{}, nil
}<|MERGE_RESOLUTION|>--- conflicted
+++ resolved
@@ -129,12 +129,7 @@
 	defer mon.Task()(&ctx)(&err)
 	s.logger.Debug("entering pointerdb list")
 
-<<<<<<< HEAD
 	if err = s.validateAuth(req.APIKey); err != nil {
-=======
-	limit := int(req.GetLimit())
-	if err = s.validateAuth(req.GetAPIKey()); err != nil {
->>>>>>> 79354bf0
 		return nil, err
 	}
 
