--- conflicted
+++ resolved
@@ -65,14 +65,8 @@
 		Action:            action,
 		SerialNumber:      serialNum.String(),
 	}
-<<<<<<< HEAD
 	err = auth.SignMessage(pba, *allocation.satelliteIdentity)
 	return pba, err
-=======
-	if err := auth.SignMessage(pba, *allocation.satelliteIdentity); err != nil {
-		return nil, err
-	}
-	return pba, nil
 }
 
 func (allocation *AllocationSigner) restrictActions(peerID storj.NodeID, action pb.BandwidthAction) error {
@@ -88,5 +82,4 @@
 	default:
 		return errors.New("unknown action restriction")
 	}
->>>>>>> 36e4d8c1
 }