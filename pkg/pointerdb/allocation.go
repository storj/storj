--- conflicted
+++ resolved
@@ -77,11 +77,7 @@
 	UplinkIdentity  *identity.PeerIdentity
 	StorageNodeID   storj.NodeID
 	PieceID         storj.PieceID
-<<<<<<< HEAD
-	Action          pb.Action
-=======
 	Action          pb.PieceAction
->>>>>>> 3ac3172e
 	Limit           int64
 	PieceExpiration *timestamp.Timestamp
 }
@@ -113,11 +109,7 @@
 	}
 
 	pba = &pb.OrderLimit2{
-<<<<<<< HEAD
-		SerialNumber:    []byte(serialNum.String()),
-=======
 		SerialNumber:    storj.SerialNumber(*serialNum),
->>>>>>> 3ac3172e
 		SatelliteId:     allocation.satelliteIdentity.ID,
 		UplinkId:        parameters.UplinkIdentity.ID,
 		StorageNodeId:   parameters.StorageNodeID,
@@ -157,25 +149,15 @@
 	}
 }
 
-<<<<<<< HEAD
-func (allocation *AllocationSigner) restrictActionsOrderLimit(peerID storj.NodeID, action pb.Action) error {
-	switch action {
-	case pb.Action_GET_REPAIR, pb.Action_PUT_REPAIR, pb.Action_GET_AUDIT:
-=======
 func (allocation *AllocationSigner) restrictActionsOrderLimit(peerID storj.NodeID, action pb.PieceAction) error {
 	switch action {
 	case pb.PieceAction_GET_REPAIR, pb.PieceAction_PUT_REPAIR, pb.PieceAction_GET_AUDIT:
->>>>>>> 3ac3172e
 		if peerID != allocation.satelliteIdentity.ID {
 			return errors.New("action restricted to signing satellite")
 		}
 
 		return nil
-<<<<<<< HEAD
-	case pb.Action_GET, pb.Action_PUT, pb.Action_DELETE:
-=======
 	case pb.PieceAction_GET, pb.PieceAction_PUT, pb.PieceAction_DELETE:
->>>>>>> 3ac3172e
 		return nil
 	default:
 		return errors.New("unknown action restriction")
