--- conflicted
+++ resolved
@@ -25,16 +25,9 @@
 
 // PointerDB creates a grpcClient
 type PointerDB struct {
-<<<<<<< HEAD
 	client          pb.PointerDBClient
-	signatureHeader *metadata.MD
-	peer            *peer.Peer
+  authorization *pb.SignedMessage
 	pba             *pb.PayerBandwidthAllocation
-=======
-	grpcClient    pb.PointerDBClient
-	pba           *pb.PayerBandwidthAllocation
-	authorization *pb.SignedMessage
->>>>>>> 8d816174
 }
 
 // New Used as a public function
@@ -67,10 +60,9 @@
 
 // NewClient initializes a new pointerdb client
 func NewClient(identity *provider.FullIdentity, address string, APIKey string) (*PointerDB, error) {
-<<<<<<< HEAD
 	signatureHeader := &metadata.MD{}
 	_peer := &peer.Peer{}
-	apiKeyInjector := grpcauth.NewAPIKeyInjector(APIKey, grpc.Header(signatureHeader), grpc.Peer(_peer))
+	apiKeyInjector := grpcauth.NewAPIKeyInjector(APIKey)
 	tc := transport.NewClient(identity)
 	conn, err := tc.DialAddress(
 		context.Background(),
@@ -84,22 +76,7 @@
 	return &PointerDB{
 		client:          pb.NewPointerDBClient(conn),
 		signatureHeader: signatureHeader,
-		peer:            _peer,
 	}, nil
-=======
-	dialOpt, err := identity.DialOption()
-	if err != nil {
-		return nil, err
-	}
-
-	apiKeyInjector := grpcauth.NewAPIKeyInjector(APIKey)
-	c, err := clientConnection(address, dialOpt, grpc.WithUnaryInterceptor(apiKeyInjector))
-
-	if err != nil {
-		return nil, err
-	}
-	return &PointerDB{grpcClient: c}, nil
->>>>>>> 8d816174
 }
 
 // a compiler trick to make sure *PointerDB implements Client
