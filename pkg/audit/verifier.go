--- conflicted
+++ resolved
@@ -88,14 +88,9 @@
 
 	for pieceNum, share := range shares {
 		if shares[pieceNum].Error != nil {
-<<<<<<< HEAD
+			// TODO(kaloyan): we need to check the logic here if we correctly identify offline nodes from those that didn't respond.
 			if shares[pieceNum].Error == context.DeadlineExceeded || !transport.Error.Has(shares[pieceNum].Error) || ContainError.Has(shares[pieceNum].Error) {
-				failedNodes = append(failedNodes, nodes[pieceNum])
-=======
-			// TODO(kaloyan): we need to check the logic here if we correctly identify offline nodes from those that didn't respond.
-			if shares[pieceNum].Error == context.DeadlineExceeded || !transport.Error.Has(shares[pieceNum].Error) {
 				containedNodes[pieceNum] = nodes[pieceNum]
->>>>>>> de807073
 			} else {
 				offlineNodes = append(offlineNodes, nodes[pieceNum])
 			}
