--- conflicted
+++ resolved
@@ -18,11 +18,7 @@
 	"storj.io/storj/pkg/auth/signing"
 	"storj.io/storj/pkg/identity"
 	"storj.io/storj/pkg/pb"
-<<<<<<< HEAD
-	"storj.io/storj/pkg/piecestore/psclient"
 	"storj.io/storj/pkg/statdb"
-=======
->>>>>>> db64d659
 	"storj.io/storj/pkg/storj"
 	"storj.io/storj/pkg/transport"
 	"storj.io/storj/uplink/piecestore"
@@ -52,55 +48,29 @@
 type defaultDownloader struct {
 	log       *zap.Logger
 	transport transport.Client
-<<<<<<< HEAD
 	statDB    statdb.DB
 	identity  *identity.FullIdentity
-=======
-	overlay   *overlay.Cache
->>>>>>> db64d659
 	reporter
 
 	minBytesPerSecond memory.Size
 }
 
 // newDefaultDownloader creates a defaultDownloader
-<<<<<<< HEAD
-func newDefaultDownloader(transport transport.Client, statDB statdb.DB, id *identity.FullIdentity) *defaultDownloader {
-	return &defaultDownloader{transport: transport, statDB: statDB, identity: id}
+func newDefaultDownloader(log *zap.Logger, transport transport.Client, statDB statdb.DB, id *identity.FullIdentity, minBytesPerSecond memory.Size) *defaultDownloader {
+	return &defaultDownloader{log: log, transport: transport, statDB: statDB, identity: id, minBytesPerSecond: minBytesPerSecond}
 }
 
 // NewVerifier creates a Verifier
-func NewVerifier(transport transport.Client, statDB statdb.DB, id *identity.FullIdentity) *Verifier {
-	return &Verifier{downloader: newDefaultDownloader(transport, statDB, id)}
-=======
-func newDefaultDownloader(log *zap.Logger, transport transport.Client, overlay *overlay.Cache, id *identity.FullIdentity, minBytesPerSecond memory.Size) *defaultDownloader {
-	return &defaultDownloader{log: log, transport: transport, overlay: overlay, minBytesPerSecond: minBytesPerSecond}
-}
-
-// NewVerifier creates a Verifier
-func NewVerifier(log *zap.Logger, transport transport.Client, overlay *overlay.Cache, id *identity.FullIdentity, minBytesPerSecond memory.Size) *Verifier {
-	return &Verifier{downloader: newDefaultDownloader(log, transport, overlay, id, minBytesPerSecond)}
->>>>>>> db64d659
+func NewVerifier(log *zap.Logger, transport transport.Client, statDB statdb.DB, id *identity.FullIdentity, minBytesPerSecond memory.Size) *Verifier {
+	return &Verifier{downloader: newDefaultDownloader(log, transport, statDB, id, minBytesPerSecond)}
 }
 
 // Verify downloads shares then verifies the data correctness at the given stripe
 func (verifier *Verifier) Verify(ctx context.Context, stripe *Stripe) (verifiedNodes *RecordAuditsInfo, err error) {
 	defer mon.Task()(&ctx)(&err)
 
-<<<<<<< HEAD
-	if fromNode == nil {
-		// TODO(moby) perhaps we should not penalize this node's reputation if it is not returned by the statdb
-		return s, Error.New("no node returned from statdb for piece %s", id.String())
-	}
-
-	ps, err := psclient.NewPSClient(ctx, d.transport, fromNode, 0)
-	if err != nil {
-		return s, err
-	}
-=======
 	pointer := stripe.Segment
 	shareSize := pointer.GetRemote().GetRedundancy().GetErasureShareSize()
->>>>>>> db64d659
 
 	shares, nodes, err := verifier.downloader.DownloadShares(ctx, stripe.OrderLimits, stripe.Index, shareSize)
 	if err != nil {
@@ -160,37 +130,12 @@
 	shares = make(map[int]Share, len(limits))
 	nodes = make(map[int]storj.NodeID, len(limits))
 
-<<<<<<< HEAD
-	for _, p := range pieces {
-		nodeIds = append(nodeIds, p.NodeId)
-	}
-
-	// TODO(moby) nodeSlice will not include offline nodes, so statdb should update uptime for these nodes
-	nodeSlice, err := d.statDB.GetAll(ctx, nodeIds)
-	if err != nil {
-		return nil, nodes, err
-	}
-
-	shares = make(map[int]Share, len(nodeSlice))
-	nodes = make(map[int]storj.NodeID, len(nodeSlice))
-
-	shareSize := int(pointer.Remote.Redundancy.GetErasureShareSize())
-	pieceID := psclient.PieceID(pointer.Remote.GetPieceId())
-
-	// this downloads shares from nodes at the given stripe index
-	for i, node := range nodeSlice {
-		paddedSize := calcPadded(pointer.GetSegmentSize(), shareSize)
-		pieceSize := paddedSize / int64(pointer.Remote.Redundancy.GetMinReq())
-
-		s, err := d.getShare(ctx, stripeIndex, shareSize, int(pieces[i].PieceNum), pieceID, pieceSize, node.GetNode(), pba)
-=======
 	for i, limit := range limits {
 		if limit == nil {
 			continue
 		}
 
 		share, err := d.getShare(ctx, limit, stripeIndex, shareSize, i)
->>>>>>> db64d659
 		if err != nil {
 			share = Share{
 				Error:    err,
@@ -222,7 +167,6 @@
 	conn, err := d.transport.DialNode(timedCtx, &pb.Node{
 		Id:      storageNodeID,
 		Address: limit.GetStorageNodeAddress(),
-		Type:    pb.NodeType_STORAGE,
 	})
 	if err != nil {
 		return Share{}, err
