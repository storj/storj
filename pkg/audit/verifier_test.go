// Copyright (C) 2019 Storj Labs, Inc.
// See LICENSE for copying information.

package audit

import (
	"context"
	"crypto/rand"
	"testing"

	"github.com/stretchr/testify/assert"
	"github.com/stretchr/testify/require"
	"github.com/vivint/infectious"
	"storj.io/storj/pkg/pb"
	"storj.io/storj/pkg/pkcrypto"
	"storj.io/storj/pkg/storj"
)

func TestFailingAudit(t *testing.T) {
	const (
		required = 8
		total    = 14
	)

	f, err := infectious.NewFEC(required, total)
	require.NoError(t, err)

	shares := make([]infectious.Share, total)
	output := func(s infectious.Share) {
		shares[s.Number] = s.DeepCopy()
	}

	// the data to encode must be padded to a multiple of required, hence the
	// underscores.
	err = f.Encode([]byte("hello, world! __"), output)
	require.NoError(t, err)

	modifiedShares := make([]infectious.Share, len(shares))
	for i := range shares {
		modifiedShares[i] = shares[i].DeepCopy()
	}

	modifiedShares[0].Data[1] = '!'
	modifiedShares[2].Data[0] = '#'
	modifiedShares[3].Data[1] = '!'
	modifiedShares[4].Data[0] = 'b'

	badPieceNums := []int{0, 2, 3, 4}

	ctx := context.Background()
	auditPkgShares := make(map[int]Share, len(modifiedShares))
	for i := range modifiedShares {
		auditPkgShares[modifiedShares[i].Number] = Share{
			PieceNum: modifiedShares[i].Number,
			Data:     append([]byte(nil), modifiedShares[i].Data...),
		}
	}

	pieceNums, correctedShares, err := auditShares(ctx, 8, 14, auditPkgShares)
	if err != nil {
		panic(err)
	}

	for i, num := range pieceNums {
		if num != badPieceNums[i] {
			t.Fatal("expected nums in pieceNums to be same as in badPieceNums")
		}
	}

	require.Equal(t, shares, correctedShares)
}

func TestNotEnoughShares(t *testing.T) {
	const (
		required = 8
		total    = 14
	)

	f, err := infectious.NewFEC(required, total)
	require.NoError(t, err)

	shares := make([]infectious.Share, total)
	output := func(s infectious.Share) {
		shares[s.Number] = s.DeepCopy()
	}

	// the data to encode must be padded to a multiple of required, hence the
	// underscores.
	err = f.Encode([]byte("hello, world! __"), output)
	require.NoError(t, err)

	ctx := context.Background()
	auditPkgShares := make(map[int]Share, len(shares))
	for i := range shares {
		auditPkgShares[shares[i].Number] = Share{
			PieceNum: shares[i].Number,
			Data:     append([]byte(nil), shares[i].Data...),
		}
	}
	_, _, err = auditShares(ctx, 20, 40, auditPkgShares)
	require.Contains(t, err.Error(), "infectious: must specify at least the number of required shares")
}

func TestCreatePendingAudits(t *testing.T) {
	const (
		required = 8
		total    = 14
	)

	f, err := infectious.NewFEC(required, total)
<<<<<<< HEAD
	if err != nil {
		panic(err)
	}
=======
	require.NoError(t, err)
>>>>>>> 29b3cec6

	shares := make([]infectious.Share, total)
	output := func(s infectious.Share) {
		shares[s.Number] = s.DeepCopy()
	}

	// the data to encode must be padded to a multiple of required, hence the
	// underscores.
	err = f.Encode([]byte("hello, world! __"), output)
<<<<<<< HEAD
	if err != nil {
		panic(err)
	}
=======
	require.NoError(t, err)
>>>>>>> 29b3cec6

	var testNodeID storj.NodeID
	_, err = rand.Read(testNodeID[:])
	require.NoError(t, err)

	ctx := context.Background()
	contained := make(map[int]storj.NodeID)
	contained[1] = testNodeID
	stripe := Stripe{
		Index: 3,
		Segment: &pb.Pointer{
			Type: pb.Pointer_REMOTE,
			Remote: &pb.RemoteSegment{
				RootPieceId: storj.NewPieceID(),
				Redundancy: &pb.RedundancyScheme{
					MinReq:           8,
					Total:            14,
					ErasureShareSize: int32(len(shares[0].Data)),
				},
			},
		},
		SegmentPath: "test/path",
	}

	pending, err := createPendingAudits(ctx, contained, shares, &stripe)
	require.NoError(t, err)
	require.Equal(t, 1, len(pending))
	assert.Equal(t, testNodeID, pending[0].NodeID)
	assert.Equal(t, stripe.Segment.Remote.RootPieceId, pending[0].PieceID)
	assert.Equal(t, stripe.Index, pending[0].StripeIndex)
	assert.Equal(t, stripe.Segment.Remote.Redundancy.ErasureShareSize, pending[0].ShareSize)
	assert.Equal(t, pkcrypto.SHA256Hash(shares[1].Data), pending[0].ExpectedShareHash)
	assert.EqualValues(t, 0, pending[0].ReverifyCount)
}<|MERGE_RESOLUTION|>--- conflicted
+++ resolved
@@ -108,13 +108,7 @@
 	)
 
 	f, err := infectious.NewFEC(required, total)
-<<<<<<< HEAD
-	if err != nil {
-		panic(err)
-	}
-=======
 	require.NoError(t, err)
->>>>>>> 29b3cec6
 
 	shares := make([]infectious.Share, total)
 	output := func(s infectious.Share) {
@@ -124,13 +118,7 @@
 	// the data to encode must be padded to a multiple of required, hence the
 	// underscores.
 	err = f.Encode([]byte("hello, world! __"), output)
-<<<<<<< HEAD
-	if err != nil {
-		panic(err)
-	}
-=======
 	require.NoError(t, err)
->>>>>>> 29b3cec6
 
 	var testNodeID storj.NodeID
 	_, err = rand.Read(testNodeID[:])
