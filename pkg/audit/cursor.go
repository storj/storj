// Copyright (C) 2019 Storj Labs, Inc.
// See LICENSE for copying information.

package audit

import (
	"context"
	"crypto/rand"
	"math/big"
	"sync"

	"github.com/golang/protobuf/ptypes/timestamp"

	"storj.io/storj/pkg/auth/signing"
	"storj.io/storj/pkg/eestream"
	"storj.io/storj/pkg/identity"
	"storj.io/storj/pkg/overlay"
	"storj.io/storj/pkg/pb"
	"storj.io/storj/pkg/pointerdb"
	"storj.io/storj/pkg/storage/meta"
	"storj.io/storj/pkg/storj"
)

// Stripe keeps track of a stripe's index and its parent segment
type Stripe struct {
	Index       int64
	Segment     *pb.Pointer
	OrderLimits []*pb.AddressedOrderLimit
}

// Cursor keeps track of audit location in pointer db
type Cursor struct {
	pointerdb  *pointerdb.Service
	allocation *pointerdb.AllocationSigner
	cache      *overlay.Cache
	identity   *identity.FullIdentity
	signer     signing.Signer
	lastPath   storj.Path
	mutex      sync.Mutex
}

// NewCursor creates a Cursor which iterates over pointer db
func NewCursor(pointerdb *pointerdb.Service, allocation *pointerdb.AllocationSigner, cache *overlay.Cache, identity *identity.FullIdentity) *Cursor {
	return &Cursor{
		pointerdb:  pointerdb,
		allocation: allocation,
		cache:      cache,
		identity:   identity,
		signer:     signing.SignerFromFullIdentity(identity),
	}
}

// NextStripe returns a random stripe to be audited
func (cursor *Cursor) NextStripe(ctx context.Context) (stripe *Stripe, err error) {
	cursor.mutex.Lock()
	defer cursor.mutex.Unlock()

	var pointerItems []*pb.ListResponse_Item
	var path storj.Path
	var more bool

	pointerItems, more, err = cursor.pointerdb.List("", cursor.lastPath, "", true, 0, meta.None)
	if err != nil {
		return nil, err
	}

	if len(pointerItems) == 0 {
		return nil, nil
	}

	pointerItem, err := getRandomPointer(pointerItems)
	if err != nil {
		return nil, err
	}

	path = pointerItem.Path

	// keep track of last path listed
	if !more {
		cursor.lastPath = ""
	} else {
		cursor.lastPath = pointerItems[len(pointerItems)-1].Path
	}

	// get pointer info
	pointer, err := cursor.pointerdb.Get(path)
	if err != nil {
		return nil, err
	}

	if pointer.GetType() != pb.Pointer_REMOTE {
		return nil, nil
	}

	if pointer.GetSegmentSize() == 0 {
		return nil, nil
	}

	index, err := getRandomStripe(pointer)
	if err != nil {
		return nil, err
	}

	limits, err := cursor.createOrderLimits(ctx, pointer)
	if err != nil {
		return nil, err
	}

	return &Stripe{
		Index:       index,
		Segment:     pointer,
		OrderLimits: limits,
	}, nil
}

func getRandomStripe(pointer *pb.Pointer) (index int64, err error) {
	redundancy, err := eestream.NewRedundancyStrategyFromProto(pointer.GetRemote().GetRedundancy())
	if err != nil {
		return 0, err
	}

	// the last segment could be smaller than stripe size
	if pointer.GetSegmentSize() < int64(redundancy.StripeSize()) {
		return 0, nil
	}

	randomStripeIndex, err := rand.Int(rand.Reader, big.NewInt(pointer.GetSegmentSize()/int64(redundancy.StripeSize())))
	if err != nil {
		return -1, err
	}

	return randomStripeIndex.Int64(), nil
}

func getRandomPointer(pointerItems []*pb.ListResponse_Item) (pointer *pb.ListResponse_Item, err error) {
	randomNum, err := rand.Int(rand.Reader, big.NewInt(int64(len(pointerItems))))
	if err != nil {
		return &pb.ListResponse_Item{}, err
	}

	return pointerItems[randomNum.Int64()], nil
}

func (cursor *Cursor) createOrderLimits(ctx context.Context, pointer *pb.Pointer) ([]*pb.AddressedOrderLimit, error) {
<<<<<<< HEAD
	redundancy, err := eestream.NewRedundancyStrategyFromProto(pointer.GetRemote().GetRedundancy())
	if err != nil {
		return nil, err
	}

	auditorIdentity := cursor.identity.PeerIdentity()
	rootPieceID := pointer.GetRemote().RootPieceId
	pieceSize := eestream.CalcPieceSize(pointer.GetSegmentSize(), redundancy)
	expiration := pointer.ExpirationDate

	limits := make([]*pb.AddressedOrderLimit, redundancy.TotalCount())
	for _, piece := range pointer.GetRemote().GetRemotePieces() {
		derivedPieceID := rootPieceID.Derive(piece.NodeId)
		orderLimit, err := cursor.createOrderLimit(ctx, auditorIdentity, piece.NodeId, derivedPieceID, expiration, pieceSize, pb.Action_GET_AUDIT)
=======
	auditorIdentity := cursor.identity.PeerIdentity()
	rootPieceID := pointer.GetRemote().RootPieceId
	shareSize := pointer.GetRemote().GetRedundancy().GetErasureShareSize()
	expiration := pointer.ExpirationDate

	limits := make([]*pb.AddressedOrderLimit, pointer.GetRemote().GetRedundancy().GetTotal())
	for _, piece := range pointer.GetRemote().GetRemotePieces() {
		derivedPieceID := rootPieceID.Derive(piece.NodeId)
		orderLimit, err := cursor.createOrderLimit(ctx, auditorIdentity, piece.NodeId, derivedPieceID, expiration, int64(shareSize), pb.PieceAction_GET_AUDIT)
>>>>>>> 3ac3172e
		if err != nil {
			return nil, err
		}

		node, err := cursor.cache.Get(ctx, piece.NodeId)
		if err != nil {
			return nil, err
		}

		if node != nil {
			node.Type.DPanicOnInvalid("auditor order limits")
		}

		limits[piece.GetPieceNum()] = &pb.AddressedOrderLimit{
			Limit:              orderLimit,
			StorageNodeAddress: node.Address,
		}
	}

	return limits, nil
}

<<<<<<< HEAD
func (cursor *Cursor) createOrderLimit(ctx context.Context, uplinkIdentity *identity.PeerIdentity, nodeID storj.NodeID, pieceID storj.PieceID, expiration *timestamp.Timestamp, limit int64, action pb.Action) (*pb.OrderLimit2, error) {
=======
func (cursor *Cursor) createOrderLimit(ctx context.Context, uplinkIdentity *identity.PeerIdentity, nodeID storj.NodeID, pieceID storj.PieceID, expiration *timestamp.Timestamp, limit int64, action pb.PieceAction) (*pb.OrderLimit2, error) {
>>>>>>> 3ac3172e
	parameters := pointerdb.OrderLimitParameters{
		UplinkIdentity:  uplinkIdentity,
		StorageNodeID:   nodeID,
		PieceID:         pieceID,
		Action:          action,
		PieceExpiration: expiration,
		Limit:           limit,
	}

	orderLimit, err := cursor.allocation.OrderLimit(ctx, parameters)
	if err != nil {
		return nil, err
	}

	orderLimit, err = signing.SignOrderLimit(cursor.signer, orderLimit)
	if err != nil {
		return nil, err
	}

	return orderLimit, nil
}<|MERGE_RESOLUTION|>--- conflicted
+++ resolved
@@ -142,22 +142,6 @@
 }
 
 func (cursor *Cursor) createOrderLimits(ctx context.Context, pointer *pb.Pointer) ([]*pb.AddressedOrderLimit, error) {
-<<<<<<< HEAD
-	redundancy, err := eestream.NewRedundancyStrategyFromProto(pointer.GetRemote().GetRedundancy())
-	if err != nil {
-		return nil, err
-	}
-
-	auditorIdentity := cursor.identity.PeerIdentity()
-	rootPieceID := pointer.GetRemote().RootPieceId
-	pieceSize := eestream.CalcPieceSize(pointer.GetSegmentSize(), redundancy)
-	expiration := pointer.ExpirationDate
-
-	limits := make([]*pb.AddressedOrderLimit, redundancy.TotalCount())
-	for _, piece := range pointer.GetRemote().GetRemotePieces() {
-		derivedPieceID := rootPieceID.Derive(piece.NodeId)
-		orderLimit, err := cursor.createOrderLimit(ctx, auditorIdentity, piece.NodeId, derivedPieceID, expiration, pieceSize, pb.Action_GET_AUDIT)
-=======
 	auditorIdentity := cursor.identity.PeerIdentity()
 	rootPieceID := pointer.GetRemote().RootPieceId
 	shareSize := pointer.GetRemote().GetRedundancy().GetErasureShareSize()
@@ -167,7 +151,6 @@
 	for _, piece := range pointer.GetRemote().GetRemotePieces() {
 		derivedPieceID := rootPieceID.Derive(piece.NodeId)
 		orderLimit, err := cursor.createOrderLimit(ctx, auditorIdentity, piece.NodeId, derivedPieceID, expiration, int64(shareSize), pb.PieceAction_GET_AUDIT)
->>>>>>> 3ac3172e
 		if err != nil {
 			return nil, err
 		}
@@ -190,11 +173,7 @@
 	return limits, nil
 }
 
-<<<<<<< HEAD
-func (cursor *Cursor) createOrderLimit(ctx context.Context, uplinkIdentity *identity.PeerIdentity, nodeID storj.NodeID, pieceID storj.PieceID, expiration *timestamp.Timestamp, limit int64, action pb.Action) (*pb.OrderLimit2, error) {
-=======
 func (cursor *Cursor) createOrderLimit(ctx context.Context, uplinkIdentity *identity.PeerIdentity, nodeID storj.NodeID, pieceID storj.PieceID, expiration *timestamp.Timestamp, limit int64, action pb.PieceAction) (*pb.OrderLimit2, error) {
->>>>>>> 3ac3172e
 	parameters := pointerdb.OrderLimitParameters{
 		UplinkIdentity:  uplinkIdentity,
 		StorageNodeID:   nodeID,
