// Copyright (C) 2019 Storj Labs, Inc.
// See LICENSE for copying information.

package audit_test

import (
	"crypto/rand"
	"math"
	"math/big"
	"reflect"
	"testing"
	"time"

	"github.com/golang/protobuf/ptypes/timestamp"
	"github.com/stretchr/testify/require"

	"storj.io/storj/internal/testcontext"
	"storj.io/storj/internal/testplanet"
	"storj.io/storj/internal/teststorj"
	"storj.io/storj/pkg/audit"
	"storj.io/storj/pkg/pb"
	"storj.io/storj/pkg/storage/meta"
	"storj.io/storj/pkg/storj"
	"storj.io/storj/satellite/metainfo"
)

func TestAuditSegment(t *testing.T) {
	testplanet.Run(t, testplanet.Config{
		SatelliteCount: 1, StorageNodeCount: 4, UplinkCount: 1,
	}, func(t *testing.T, ctx *testcontext.Context, planet *testplanet.Planet) {
		type pathCount struct {
			path  storj.Path
			count int
		}

		// note: to simulate better,
		// change limit in library to 5 in
		// list api call, default is  0 == 1000 listing
		//populate pointerdb with 10 non-expired pointers of test data
		tests, cursor, pointerdb := populateTestData(t, planet, &timestamp.Timestamp{Seconds: time.Now().Unix() + 3000})

		t.Run("NextStripe", func(t *testing.T) {
			for _, tt := range tests {
				t.Run(tt.bm, func(t *testing.T) {
					stripe, err := cursor.NextStripe(ctx)
					if err != nil {
						require.Error(t, err)
						require.Nil(t, stripe)
					} else {
						require.NotNil(t, stripe)
					}
				})
			}
		})

		// test to see how random paths are
		t.Run("probabilisticTest", func(t *testing.T) {
			list, _, err := pointerdb.List("", "", "", true, 10, meta.None)
			require.NoError(t, err)
			require.Len(t, list, 10)

			// get count of items picked at random
			uniquePathCounted := []pathCount{}
			pathCounter := []pathCount{}

			// get a list of 100 paths generated from random
			for i := 0; i < 100; i++ {
				randomNum, err := rand.Int(rand.Reader, big.NewInt(int64(len(list))))
				if err != nil {
					t.Error("num error: failed to get num")
				}
				pointerItem := list[randomNum.Int64()]
				path := pointerItem.Path
				val := pathCount{path: path, count: 1}
				pathCounter = append(pathCounter, val)
			}

			// get a count for paths in list
			for _, pc := range pathCounter {
				skip := false
				for i, up := range uniquePathCounted {
					if reflect.DeepEqual(pc.path, up.path) {
						up.count = up.count + 1
						uniquePathCounted[i] = up
						skip = true
						break
					}
				}
				if !skip {
					uniquePathCounted = append(uniquePathCounted, pc)
				}
			}

			// Section: binomial test for randomness
			n := float64(100) // events
			p := float64(.10) // theoretical probability of getting  1/10 paths
			m := n * p
			s := math.Sqrt(m * (1 - p)) // binomial distribution

			// if values fall outside of the critical values of test statistics (ie Z value)
			// in a 2-tail test
			// we can assume, 95% confidence, it's not sampling according to a 10% probability
			for _, v := range uniquePathCounted {
				z := (float64(v.count) - m) / s
				if z <= -1.96 || z >= 1.96 {
					t.Log(false)
				} else {
					t.Log(true)
				}
			}
		})
	})
}

func TestDeleteExpired(t *testing.T) {
	testplanet.Run(t, testplanet.Config{
		SatelliteCount: 1, StorageNodeCount: 4, UplinkCount: 1,
	}, func(t *testing.T, ctx *testcontext.Context, planet *testplanet.Planet) {
<<<<<<< HEAD
		//populate pointerdb with 10 expired pointers of test data
		_, cursor, pointerdb := populateTestData(t, planet, &timestamp.Timestamp{})
=======
		//populate metainfo with 10 expired pointers of test data
		tests, cursor, metainfo := populateTestData(t, planet, &timestamp.Timestamp{})
>>>>>>> fe3dfc15
		//make sure it they're in there
		list, _, err := metainfo.List("", "", "", true, 10, meta.None)
		require.NoError(t, err)
		require.Len(t, list, 10)
		// make sure an error and no pointer is returned
		t.Run("NextStripe", func(t *testing.T) {
			stripe, err := cursor.NextStripe(ctx)
			require.Error(t, err)
			require.Nil(t, stripe)
		})
		//make sure it they're not in there anymore
		list, _, err = metainfo.List("", "", "", true, 10, meta.None)
		require.NoError(t, err)
		require.Len(t, list, 0)
	})
}

type testData struct {
	bm   string
	path storj.Path
}

func populateTestData(t *testing.T, planet *testplanet.Planet, expiration *timestamp.Timestamp) ([]testData, *audit.Cursor, *metainfo.Service) {
	tests := []testData{
		{bm: "success-1", path: "folder1/file1"},
		{bm: "success-2", path: "foodFolder1/file1/file2"},
		{bm: "success-3", path: "foodFolder1/file1/file2/foodFolder2/file3"},
		{bm: "success-4", path: "projectFolder/project1.txt/"},
		{bm: "success-5", path: "newProjectFolder/project2.txt"},
		{bm: "success-6", path: "Pictures/image1.png"},
		{bm: "success-7", path: "Pictures/Nature/mountains.png"},
		{bm: "success-8", path: "Pictures/City/streets.png"},
		{bm: "success-9", path: "Pictures/Animals/Dogs/dogs.png"},
		{bm: "success-10", path: "Nada/ビデオ/😶"},
	}
	metainfo := planet.Satellites[0].Metainfo.Service
	cursor := audit.NewCursor(metainfo)

	// put 10 pointers in db with expirations
	t.Run("putToDB", func(t *testing.T) {
		for _, tt := range tests {
			t.Run(tt.bm, func(t *testing.T) {
				pointer := makePointer(tt.path, expiration)
				require.NoError(t, metainfo.Put(tt.path, pointer))
			})
		}
	})
	return tests, cursor, metainfo
}

func makePointer(path storj.Path, expiration *timestamp.Timestamp) *pb.Pointer {
	var rps []*pb.RemotePiece
	rps = append(rps, &pb.RemotePiece{
		PieceNum: 1,
		NodeId:   teststorj.NodeIDFromString("testId"),
	})
	return &pb.Pointer{
		ExpirationDate: expiration,
		Type:           pb.Pointer_REMOTE,
		Remote: &pb.RemoteSegment{
			Redundancy: &pb.RedundancyScheme{
				Type:             pb.RedundancyScheme_RS,
				MinReq:           1,
				Total:            3,
				RepairThreshold:  2,
				SuccessThreshold: 3,
				ErasureShareSize: 2,
			},
			RootPieceId:  teststorj.PieceIDFromString("testId"),
			RemotePieces: rps,
		},
		SegmentSize: int64(10),
	}
}<|MERGE_RESOLUTION|>--- conflicted
+++ resolved
@@ -36,8 +36,8 @@
 		// note: to simulate better,
 		// change limit in library to 5 in
 		// list api call, default is  0 == 1000 listing
-		//populate pointerdb with 10 non-expired pointers of test data
-		tests, cursor, pointerdb := populateTestData(t, planet, &timestamp.Timestamp{Seconds: time.Now().Unix() + 3000})
+		//populate metainfo with 10 non-expired pointers of test data
+		tests, cursor, metainfo := populateTestData(t, planet, &timestamp.Timestamp{Seconds: time.Now().Unix() + 3000})
 
 		t.Run("NextStripe", func(t *testing.T) {
 			for _, tt := range tests {
@@ -55,7 +55,7 @@
 
 		// test to see how random paths are
 		t.Run("probabilisticTest", func(t *testing.T) {
-			list, _, err := pointerdb.List("", "", "", true, 10, meta.None)
+			list, _, err := metainfo.List("", "", "", true, 10, meta.None)
 			require.NoError(t, err)
 			require.Len(t, list, 10)
 
@@ -116,13 +116,8 @@
 	testplanet.Run(t, testplanet.Config{
 		SatelliteCount: 1, StorageNodeCount: 4, UplinkCount: 1,
 	}, func(t *testing.T, ctx *testcontext.Context, planet *testplanet.Planet) {
-<<<<<<< HEAD
-		//populate pointerdb with 10 expired pointers of test data
-		_, cursor, pointerdb := populateTestData(t, planet, &timestamp.Timestamp{})
-=======
 		//populate metainfo with 10 expired pointers of test data
-		tests, cursor, metainfo := populateTestData(t, planet, &timestamp.Timestamp{})
->>>>>>> fe3dfc15
+		_, cursor, metainfo := populateTestData(t, planet, &timestamp.Timestamp{})
 		//make sure it they're in there
 		list, _, err := metainfo.List("", "", "", true, 10, meta.None)
 		require.NoError(t, err)
