// Copyright (C) 2019 Storj Labs, Inc.
// See LICENSE for copying information.

package tlsopts

import (
	"crypto/tls"
	"crypto/x509"

	"google.golang.org/grpc"
	"google.golang.org/grpc/credentials"

	"storj.io/storj/pkg/identity"
	"storj.io/storj/pkg/peertls"
	"storj.io/storj/pkg/storj"
)

// ServerOption returns a grpc `ServerOption` for incoming connections
// to the node with this full identity.
func (opts *Options) ServerOption() grpc.ServerOption {
	tlsConfig := opts.ServerTLSConfig()
	return grpc.Creds(credentials.NewTLS(tlsConfig))
}

// DialOption returns a grpc `DialOption` for making outgoing connections
// to the node with this peer identity.
<<<<<<< HEAD
// id is an optional id of the node we are dialing.
func (opts *Options) DialOption(id storj.NodeID) grpc.DialOption {
	tlsConfig := opts.ClientTLSConfig(id)
	return grpc.WithTransportCredentials(credentials.NewTLS(tlsConfig))
}

// ServerTLSConfig returns a TSLConfig for use as a server in handshaking with a peer.
func (opts *Options) ServerTLSConfig() *tls.Config {
	return opts.tlsConfig(true)
=======
func (opts *Options) DialOption(id storj.NodeID) (grpc.DialOption, error) {
	if id.IsZero() {
		return nil, Error.New("no ID specified for DialOption")
	}
	return grpc.WithTransportCredentials(opts.TransportCredentials(id)), nil
}

// DialUnverifiedIDOption returns a grpc `DialUnverifiedIDOption`
func (opts *Options) DialUnverifiedIDOption() grpc.DialOption {
	return grpc.WithTransportCredentials(opts.TransportCredentials(storj.NodeID{}))
>>>>>>> 675e0ef6
}

// ClientTLSConfig returns a TSLConfig for use as a client in handshaking with a peer.
func (opts *Options) ClientTLSConfig(id storj.NodeID) *tls.Config {
	return opts.tlsConfig(false, verifyIdentity(id))
}

func (opts *Options) tlsConfig(isServer bool, verificationFuncs ...peertls.PeerCertVerificationFunc) *tls.Config {
	verificationFuncs = append(
		[]peertls.PeerCertVerificationFunc{
			peertls.VerifyPeerCertChains,
		},
		verificationFuncs...,
	)
	verificationFuncs = append(
		verificationFuncs,
		opts.VerificationFuncs...,
	)
<<<<<<< HEAD

	config := &tls.Config{
=======
	if !id.IsZero() {
		pcvFuncs = append(pcvFuncs, verifyIdentity(id))
	}
	return &tls.Config{
>>>>>>> 675e0ef6
		Certificates:       []tls.Certificate{*opts.Cert},
		InsecureSkipVerify: true,
		VerifyPeerCertificate: peertls.VerifyPeerFunc(
			verificationFuncs...,
		),
	}

	if isServer {
		config.ClientAuth = tls.RequireAnyClientCert
	}

	return config
}

func verifyIdentity(id storj.NodeID) peertls.PeerCertVerificationFunc {
	return func(_ [][]byte, parsedChains [][]*x509.Certificate) (err error) {
		defer mon.TaskNamed("verifyIdentity")(nil)(&err)
		peer, err := identity.PeerIdentityFromCerts(parsedChains[0][0], parsedChains[0][1], parsedChains[0][2:])
		if err != nil {
			return err
		}

		if peer.ID.String() != id.String() {
			return Error.New("peer ID did not match requested ID")
		}

		return nil
	}
}<|MERGE_RESOLUTION|>--- conflicted
+++ resolved
@@ -24,28 +24,23 @@
 
 // DialOption returns a grpc `DialOption` for making outgoing connections
 // to the node with this peer identity.
-<<<<<<< HEAD
-// id is an optional id of the node we are dialing.
-func (opts *Options) DialOption(id storj.NodeID) grpc.DialOption {
+func (opts *Options) DialOption(id storj.NodeID) (grpc.DialOption, error) {
+	if id.IsZero() {
+		return nil, Error.New("no ID specified for DialOption")
+	}
 	tlsConfig := opts.ClientTLSConfig(id)
+	return grpc.WithTransportCredentials(credentials.NewTLS(tlsConfig)), nil
+}
+
+// DialUnverifiedIDOption returns a grpc `DialUnverifiedIDOption`
+func (opts *Options) DialUnverifiedIDOption() grpc.DialOption {
+	tlsConfig := opts.tlsConfig(false)
 	return grpc.WithTransportCredentials(credentials.NewTLS(tlsConfig))
 }
 
 // ServerTLSConfig returns a TSLConfig for use as a server in handshaking with a peer.
 func (opts *Options) ServerTLSConfig() *tls.Config {
 	return opts.tlsConfig(true)
-=======
-func (opts *Options) DialOption(id storj.NodeID) (grpc.DialOption, error) {
-	if id.IsZero() {
-		return nil, Error.New("no ID specified for DialOption")
-	}
-	return grpc.WithTransportCredentials(opts.TransportCredentials(id)), nil
-}
-
-// DialUnverifiedIDOption returns a grpc `DialUnverifiedIDOption`
-func (opts *Options) DialUnverifiedIDOption() grpc.DialOption {
-	return grpc.WithTransportCredentials(opts.TransportCredentials(storj.NodeID{}))
->>>>>>> 675e0ef6
 }
 
 // ClientTLSConfig returns a TSLConfig for use as a client in handshaking with a peer.
@@ -64,15 +59,8 @@
 		verificationFuncs,
 		opts.VerificationFuncs...,
 	)
-<<<<<<< HEAD
 
 	config := &tls.Config{
-=======
-	if !id.IsZero() {
-		pcvFuncs = append(pcvFuncs, verifyIdentity(id))
-	}
-	return &tls.Config{
->>>>>>> 675e0ef6
 		Certificates:       []tls.Certificate{*opts.Cert},
 		InsecureSkipVerify: true,
 		VerifyPeerCertificate: peertls.VerifyPeerFunc(
