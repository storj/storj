--- conflicted
+++ resolved
@@ -3,7 +3,7 @@
 Customized to collect user input for storage node config.
 
 First-time install dialog sequence:
- - WixUI_WelcomeDlg
+ - StorjWelcomeDlg
  - WixUI_LicenseAgreementDlg
  - InstallDirConfigDlg
  - IdentityDirDlg
@@ -58,14 +58,9 @@
             <Publish Dialog="ExitDialog" Control="Finish" Event="EndDialog" Value="Return" Order="999">1</Publish>
             <Publish Dialog="ExitDialog" Control="Finish" Event="DoAction"  Value="LaunchSNOBoard">WIXUI_EXITDIALOGOPTIONALCHECKBOX = 1 and NOT Installed and NOT UPGRADINGPRODUCTCODE</Publish>
 
-<<<<<<< HEAD
             <Publish Dialog="StorjWelcomeDlg" Control="Next" Event="NewDialog" Value="LicenseAgreementDlg">NOT Installed OR NOT WIX_UPGRADE_DETECTED</Publish>
             <Publish Dialog="StorjWelcomeDlg" Control="Next" Event="NewDialog" Value="VerifyReadyDlg">Installed AND PATCH AND NOT WIX_UPGRADE_DETECTED</Publish>
             <Publish Dialog="StorjWelcomeDlg" Control="Next" Event="NewDialog" Value="VerifyReadyDlg">NOT Installed AND WIX_UPGRADE_DETECTED</Publish>
-=======
-            <Publish Dialog="StorjWelcomeDlg" Control="Next" Event="NewDialog" Value="LicenseAgreementDlg">NOT Installed</Publish>
-            <Publish Dialog="StorjWelcomeDlg" Control="Next" Event="NewDialog" Value="VerifyReadyDlg">Installed AND PATCH</Publish>
->>>>>>> 521c39bd
 
             <Publish Dialog="LicenseAgreementDlg" Control="Back" Event="NewDialog" Value="StorjWelcomeDlg">1</Publish>
             <Publish Dialog="LicenseAgreementDlg" Control="Next" Event="NewDialog" Value="InstallDirConfigDlg">LicenseAccepted = "1"</Publish>
