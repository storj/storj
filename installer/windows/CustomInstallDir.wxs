--- conflicted
+++ resolved
@@ -58,14 +58,9 @@
             <Publish Dialog="ExitDialog" Control="Finish" Event="EndDialog" Value="Return" Order="999">1</Publish>
             <Publish Dialog="ExitDialog" Control="Finish" Event="DoAction"  Value="LaunchSNOBoard">WIXUI_EXITDIALOGOPTIONALCHECKBOX = 1 and NOT Installed</Publish>
 
-<<<<<<< HEAD
-            <Publish Dialog="StorjWelcomeDlg" Control="Next" Event="NewDialog" Value="LicenseAgreementDlg">NOT Installed</Publish>
-            <Publish Dialog="StorjWelcomeDlg" Control="Next" Event="NewDialog" Value="StorjVerifyReadyDlg">Installed AND PATCH</Publish>
-=======
             <Publish Dialog="StorjWelcomeDlg" Control="Next" Event="NewDialog" Value="LicenseAgreementDlg">NOT Installed OR NOT WIX_UPGRADE_DETECTED</Publish>
-            <Publish Dialog="StorjWelcomeDlg" Control="Next" Event="NewDialog" Value="VerifyReadyDlg">Installed AND PATCH AND NOT WIX_UPGRADE_DETECTED</Publish>
-            <Publish Dialog="StorjWelcomeDlg" Control="Next" Event="NewDialog" Value="VerifyReadyDlg">NOT Installed AND WIX_UPGRADE_DETECTED</Publish>
->>>>>>> 3955ef0c
+            <Publish Dialog="StorjWelcomeDlg" Control="Next" Event="NewDialog" Value="StorjVerifyReadyDlg">Installed AND PATCH AND NOT WIX_UPGRADE_DETECTED</Publish>
+            <Publish Dialog="StorjWelcomeDlg" Control="Next" Event="NewDialog" Value="StorjVerifyReadyDlg">NOT Installed AND WIX_UPGRADE_DETECTED</Publish>
 
             <Publish Dialog="LicenseAgreementDlg" Control="Back" Event="NewDialog" Value="StorjWelcomeDlg">1</Publish>
             <Publish Dialog="LicenseAgreementDlg" Control="Next" Event="NewDialog" Value="InstallDirConfigDlg">LicenseAccepted = "1"</Publish>
@@ -118,15 +113,9 @@
             <Publish Dialog="AllocatedBandwidthConfigDlg" Control="Next" Event="SpawnDialog" Value="ValidationErrorDlg" Order="3"><![CDATA[STORJ_BANDWIDTH_VALID<>"1"]]></Publish>
             <Publish Dialog="AllocatedBandwidthConfigDlg" Control="Next" Event="NewDialog" Value="StorjVerifyReadyDlg" Order="4">STORJ_BANDWIDTH_VALID="1"</Publish>
           
-<<<<<<< HEAD
-            <Publish Dialog="StorjVerifyReadyDlg" Control="Back" Event="NewDialog" Value="AllocatedBandwidthConfigDlg" Order="1">NOT Installed</Publish>
-            <Publish Dialog="StorjVerifyReadyDlg" Control="Back" Event="NewDialog" Value="MaintenanceTypeDlg" Order="2">Installed AND NOT PATCH</Publish>
-            <Publish Dialog="StorjVerifyReadyDlg" Control="Back" Event="NewDialog" Value="StorjWelcomeDlg" Order="2">Installed AND PATCH</Publish>
-=======
-            <Publish Dialog="VerifyReadyDlg" Control="Back" Event="NewDialog" Value="AllocatedBandwidthConfigDlg" Order="1">NOT Installed AND NOT WIX_UPGRADE_DETECTED</Publish>
-            <Publish Dialog="VerifyReadyDlg" Control="Back" Event="NewDialog" Value="MaintenanceTypeDlg" Order="2">Installed AND NOT PATCH AND NOT WIX_UPGRADE_DETECTED</Publish>
-            <Publish Dialog="VerifyReadyDlg" Control="Back" Event="NewDialog" Value="StorjWelcomeDlg" Order="2">Installed AND PATCH OR WIX_UPGRADE_DETECTED</Publish>
->>>>>>> 3955ef0c
+            <Publish Dialog="StorjVerifyReadyDlg" Control="Back" Event="NewDialog" Value="AllocatedBandwidthConfigDlg" Order="1">NOT Installed AND NOT WIX_UPGRADE_DETECTED</Publish>
+            <Publish Dialog="StorjVerifyReadyDlg" Control="Back" Event="NewDialog" Value="MaintenanceTypeDlg" Order="2">Installed AND NOT PATCH AND NOT WIX_UPGRADE_DETECTED</Publish>
+            <Publish Dialog="StorjVerifyReadyDlg" Control="Back" Event="NewDialog" Value="StorjWelcomeDlg" Order="2">Installed AND PATCH OR WIX_UPGRADE_DETECTED</Publish>
 
             <Publish Dialog="MaintenanceWelcomeDlg" Control="Next" Event="NewDialog" Value="MaintenanceTypeDlg">1</Publish>
 
