// Copyright (C) 2018 Storj Labs, Inc.
// See LICENSE for copying information.

package auth

import (
	"crypto/subtle"
	"flag"
)

var (
<<<<<<< HEAD
	apiKey = flag.String("pointerdb.auth.api_key", "", "api key")
=======
	apiKey = flag.String("pointer-db.auth.api-key", "", "api key")
>>>>>>> 32307620
)

// ValidateAPIKey : validates the X-API-Key header to an env/flag input
func ValidateAPIKey(header string) bool {
	var expected = []byte(*apiKey)
	var actual = []byte(header)

<<<<<<< HEAD
	if len(expected) <= 0 {
		return false
	}
=======
	// TODO(kaloyan): I had to comment this to make pointerdb_test.go running successfully
	// if len(expected) <= 0 {
	// 	return false
	// }
>>>>>>> 32307620

	return 1 == subtle.ConstantTimeCompare(expected, actual)
}<|MERGE_RESOLUTION|>--- conflicted
+++ resolved
@@ -9,11 +9,7 @@
 )
 
 var (
-<<<<<<< HEAD
-	apiKey = flag.String("pointerdb.auth.api_key", "", "api key")
-=======
 	apiKey = flag.String("pointer-db.auth.api-key", "", "api key")
->>>>>>> 32307620
 )
 
 // ValidateAPIKey : validates the X-API-Key header to an env/flag input
@@ -21,16 +17,10 @@
 	var expected = []byte(*apiKey)
 	var actual = []byte(header)
 
-<<<<<<< HEAD
-	if len(expected) <= 0 {
-		return false
-	}
-=======
 	// TODO(kaloyan): I had to comment this to make pointerdb_test.go running successfully
 	// if len(expected) <= 0 {
 	// 	return false
 	// }
->>>>>>> 32307620
 
 	return 1 == subtle.ConstantTimeCompare(expected, actual)
 }