.PHONY: test lint proto check-copyrights build-dev-deps release release-osx release-windows release-linux


GO_VERSION ?= 1.11rc2
GOOS ?= linux
GOARCH ?= amd64
COMPOSE_PROJECT_NAME := ${TAG}-$(shell git rev-parse --abbrev-ref HEAD)
BRANCH := $(shell git rev-parse --abbrev-ref HEAD)
ifeq (${BRANCH},master)
TAG    	:= $(shell git rev-parse --short HEAD)-go${GO_VERSION}
else
TAG    	:= $(shell git rev-parse --short HEAD)-${BRANCH}-go${GO_VERSION}
endif
CUSTOMTAG ?=

DOCKER_BUILD := docker build \
	--build-arg GO_VERSION=${GO_VERSION} \
	--build-arg GOOS=${GOOS} \
	--build-arg GOARCH=${GOARCH}

# currently disabled linters:
#   gofmt               # enable after switch to go1.11
#   goimpor             # enable after switch to go1.11
#   unparam             # enable later
#   gosec               # enable later
#   vetshadow           # enable later
#   gochecknoinits      # enable later
#   gochecknoglobals    # enable later
#   dupl                # needs tuning
#   gocyclo             # needs tuning
#   lll                 # long lines, not relevant
#   gotype, gotypex     # already done by compiling
#   safesql             # no sql
#   interfacer          # not that useful
lint: check-copyrights
	@echo "Running ${@}"
	@gometalinter \
    --deadline=10m \
    --enable-all \
    --enable=golint \
    --enable=errcheck \
    --enable=unconvert \
    --enable=structcheck \
    --enable=misspell \
    --disable=goimports \
    --enable=ineffassign \
    --disable=gofmt \
    --enable=nakedret \
    --enable=megacheck \
    --disable=unparam \
    --disable=gosec \
    --disable=vetshadow \
    --disable=gochecknoinits \
    --disable=gochecknoglobals \
    --disable=dupl \
    --disable=gocyclo \
    --disable=lll \
    --disable=gotype --disable=gotypex \
    --disable=safesql \
    --disable=interfacer \
	--skip=examples \
	--exclude=".*\.pb\.go" \
	--exclude=".*\.dbx\.go" \
  ./...

check-copyrights:
	@echo "Running ${@}"
	@./scripts/check-for-header.sh

# Applies goimports to every go file (excluding vendored files)
goimports-fix:
	goimports -w $$(find . -type f -name '*.go' -not -path "*/vendor/*")

proto:
	@echo "Running ${@}"
	./scripts/build-protos.sh

build-dev-deps:
	go get github.com/golang/protobuf/protoc-gen-go
	go get github.com/mattn/goveralls
	go get golang.org/x/tools/cover
	go get github.com/modocache/gover
	go get github.com/alecthomas/gometalinter
	gometalinter --install --force

test: lint
	go install -v ./...
	go test -race -v -covermode=atomic -coverprofile=coverage.out ./...
	gover
	@echo done

test-captplanet:
	@echo "Running ${@}"
	@./scripts/test-captplanet.sh

test-docker:
	docker-compose up -d --remove-orphans test
	docker-compose run test make test

test-docker-clean:
	-docker-compose down --rmi all

images: satellite-image storagenode-image uplink-image
	echo Built version: ${TAG}

.PHONY: satellite-image
satellite-image:
	${DOCKER_BUILD} -t storjlabs/satellite:${TAG}${CUSTOMTAG} -f cmd/hc/Dockerfile .
.PHONY: storagenode-image
storagenode-image:
	${DOCKER_BUILD} -t storjlabs/storagenode:${TAG}${CUSTOMTAG} -f cmd/storagenode/Dockerfile .
.PHONY: uplink-image
uplink-image:
	${DOCKER_BUILD} -t storjlabs/uplink:${TAG}${CUSTOMTAG} -f cmd/uplink/Dockerfile .

.PHONY: all-in-one
all-in-one:
	if [ -z "${VERSION}" ]; then \
		$(MAKE) images -j 3 \
		&& export VERSION="${TAG}"; \
	fi \
	&& docker-compose up -d storagenode \
	&& scripts/fix-mock-overlay \
	&& docker-compose up storagenode satellite uplink

push-images:
	docker tag storjlabs/satellite:${TAG} storjlabs/satellite:latest
	docker push storjlabs/satellite:${TAG}
	docker push storjlabs/satellite:latest
	docker tag storjlabs/storagenode:${TAG} storjlabs/storagenode:latest
	docker push storjlabs/storagenode:${TAG}
	docker push storjlabs/storagenode:latest
	docker tag storjlabs/uplink:${TAG} storjlabs/uplink:latest
	docker push storjlabs/uplink:${TAG}
	docker push storjlabs/uplink:latest

ifeq (${BRANCH},master)
clean-images:
	-docker rmi storjlabs/satellite:${TAG} storjlabs/satellite:latest
	-docker rmi storjlabs/storagenode:${TAG} storjlabs/storagenode:latest
	-docker rmi storjlabs/uplink:${TAG} storjlabs/uplink:latest
else
clean-images:
	-docker rmi storjlabs/satellite:${TAG}
	-docker rmi storjlabs/storagenode:${TAG}
	-docker rmi storjlabs/uplink:${TAG}
endif

install-deps:
	go get -u -v golang.org/x/vgo
	cd vgo install ./...

.PHONY: deploy
deploy:
	./scripts/deploy.staging.sh satellite storjlabs/satellite:${TAG}
	for i in $(shell seq 1 60); do \
<<<<<<< HEAD
		./scripts/deploy.staging.sh storagenode-$$i storjlabs/storagenode:${TAG}; \
	done

.PHONY: binary
binary: CUSTOMTAG = -${GOOS}-${GOARCH}
binary:
	mkdir -p release/${TAG}
	CUSTOMTAG=$(CUSTOMTAG) $(MAKE) $(COMPONENT)-image
	cid=$$(docker create storjlabs/$(COMPONENT):${TAG}${CUSTOMTAG}) \
	&& docker cp $$cid:/app/$(COMPONENT) release/${TAG}/$(COMPONENT)_${GOOS}_${GOARCH} \
    && docker rm $$cid
	docker rmi storjlabs/$(COMPONENT):${TAG}${CUSTOMTAG}
	rm -f release/${TAG}/${COMPONENT}_${GOOS}_${GOARCH}.zip
	cd release/${TAG}; zip ${COMPONENT}_${GOOS}_${GOARCH}.zip ${COMPONENT}_${GOOS}_${GOARCH}
	rm -f release/${TAG}/${COMPONENT}_${GOOS}_${GOARCH}

# To update this section, modify and run the following:
# for c in satellite storagenode uplink; do \
# for oa in "darwin amd64" "freebsd 386" "freebsd amd64" "linux 386" \
# "linux amd64" "windows 386" "windows amd64"; do \
# echo "$c $oa"; done; done | while read -r c o a; do; \
# printf ".PHONY: ${c}_${o}_${a}\n${c}_${o}_${a}:\n\tGOOS=${o} GOARCH=${a} COMPONENT=${c} \$(MAKE) binary\n"; \
# done
.PHONY: satellite_darwin_amd64
satellite_darwin_amd64:
	GOOS=darwin GOARCH=amd64 COMPONENT=satellite $(MAKE) binary
.PHONY: satellite_freebsd_386
satellite_freebsd_386:
	GOOS=freebsd GOARCH=386 COMPONENT=satellite $(MAKE) binary
.PHONY: satellite_freebsd_amd64
satellite_freebsd_amd64:
	GOOS=freebsd GOARCH=amd64 COMPONENT=satellite $(MAKE) binary
.PHONY: satellite_linux_386
satellite_linux_386:
	GOOS=linux GOARCH=386 COMPONENT=satellite $(MAKE) binary
.PHONY: satellite_linux_amd64
satellite_linux_amd64:
	GOOS=linux GOARCH=amd64 COMPONENT=satellite $(MAKE) binary
.PHONY: satellite_windows_386
satellite_windows_386:
	GOOS=windows GOARCH=386 COMPONENT=satellite $(MAKE) binary
.PHONY: satellite_windows_amd64
satellite_windows_amd64:
	GOOS=windows GOARCH=amd64 COMPONENT=satellite $(MAKE) binary
.PHONY: storagenode_darwin_amd64
storagenode_darwin_amd64:
	GOOS=darwin GOARCH=amd64 COMPONENT=storagenode $(MAKE) binary
.PHONY: storagenode_freebsd_386
storagenode_freebsd_386:
	GOOS=freebsd GOARCH=386 COMPONENT=storagenode $(MAKE) binary
.PHONY: storagenode_freebsd_amd64
storagenode_freebsd_amd64:
	GOOS=freebsd GOARCH=amd64 COMPONENT=storagenode $(MAKE) binary
.PHONY: storagenode_linux_386
storagenode_linux_386:
	GOOS=linux GOARCH=386 COMPONENT=storagenode $(MAKE) binary
.PHONY: storagenode_linux_amd64
storagenode_linux_amd64:
	GOOS=linux GOARCH=amd64 COMPONENT=storagenode $(MAKE) binary
.PHONY: storagenode_windows_386
storagenode_windows_386:
	GOOS=windows GOARCH=386 COMPONENT=storagenode $(MAKE) binary
.PHONY: storagenode_windows_amd64
storagenode_windows_amd64:
	GOOS=windows GOARCH=amd64 COMPONENT=storagenode $(MAKE) binary
.PHONY: uplink_darwin_amd64
uplink_darwin_amd64:
	GOOS=darwin GOARCH=amd64 COMPONENT=uplink $(MAKE) binary
.PHONY: uplink_freebsd_386
uplink_freebsd_386:
	GOOS=freebsd GOARCH=386 COMPONENT=uplink $(MAKE) binary
.PHONY: uplink_freebsd_amd64
uplink_freebsd_amd64:
	GOOS=freebsd GOARCH=amd64 COMPONENT=uplink $(MAKE) binary
.PHONY: uplink_linux_386
uplink_linux_386:
	GOOS=linux GOARCH=386 COMPONENT=uplink $(MAKE) binary
.PHONY: uplink_linux_amd64
uplink_linux_amd64:
	GOOS=linux GOARCH=amd64 COMPONENT=uplink $(MAKE) binary
.PHONY: uplink_windows_386
uplink_windows_386:
	GOOS=windows GOARCH=386 COMPONENT=uplink $(MAKE) binary
.PHONY: uplink_windows_amd64
uplink_windows_amd64:
	GOOS=windows GOARCH=amd64 COMPONENT=uplink $(MAKE) binary

# To update this section, modify and run the following:
# grep -Eo '^[a-z]*_[a-z]*_[a-z0-9]*' Makefile | tr '\n' ' '
.PHONY: binaries
binaries: satellite_darwin_amd64 satellite_freebsd_386 satellite_freebsd_amd64 satellite_linux_386 satellite_linux_amd64 satellite_windows_386 satellite_windows_amd64 storagenode_darwin_amd64 storagenode_freebsd_386 storagenode_freebsd_amd64 storagenode_linux_386 storagenode_linux_amd64 storagenode_windows_386 storagenode_windows_amd64 uplink_darwin_amd64 uplink_freebsd_386 uplink_freebsd_amd64 uplink_linux_386 uplink_linux_amd64 uplink_windows_386 uplink_windows_amd64

.PHONY: binaries-upload
binaries-upload:
	cd release; gsutil cp -r . gs://storj-v3-alpha-builds

.PHONY: binaries-clean
binaries-clean:
	rm -rf release

clean: test-docker-clean binaries-clean clean-images
=======
		./scripts/deploy.staging.sh storage-node-$$i storjlabs/storage-node:${TAG}; \
	done

release-osx:
	GOOS=darwin GOARCH=amd64 go build -o release/uplink-osx-amd64/uplink ./cmd/uplink
	cd release; tar czvf uplink-osx-amd64.tar.gz uplink-osx-amd64
	rm -rf release/uplink-osx-amd64

release-linux:
	GOOS=linux GOARCH=amd64 go build -o release/uplink-linux-amd64/uplink ./cmd/uplink
	cd release; tar czvf uplink-linux-amd64.tar.gz uplink-linux-amd64
	rm -rf release/uplink-linux-amd64

release-windows:
	GOOS=windows GOARCH=amd64 go build -o release/uplink-windows-amd64/uplink ./cmd/uplink
	cd release; zip uplink-windows-amd64.zip uplink-windows-amd64
	rm -rf release/uplink-windows-amd64

release: release-osx release-linux release-windows
>>>>>>> 58c81051
<|MERGE_RESOLUTION|>--- conflicted
+++ resolved
@@ -1,4 +1,4 @@
-.PHONY: test lint proto check-copyrights build-dev-deps release release-osx release-windows release-linux
+.PHONY: test lint proto check-copyrights build-dev-deps
 
 
 GO_VERSION ?= 1.11rc2
@@ -154,7 +154,6 @@
 deploy:
 	./scripts/deploy.staging.sh satellite storjlabs/satellite:${TAG}
 	for i in $(shell seq 1 60); do \
-<<<<<<< HEAD
 		./scripts/deploy.staging.sh storagenode-$$i storjlabs/storagenode:${TAG}; \
 	done
 
@@ -255,25 +254,4 @@
 binaries-clean:
 	rm -rf release
 
-clean: test-docker-clean binaries-clean clean-images
-=======
-		./scripts/deploy.staging.sh storage-node-$$i storjlabs/storage-node:${TAG}; \
-	done
-
-release-osx:
-	GOOS=darwin GOARCH=amd64 go build -o release/uplink-osx-amd64/uplink ./cmd/uplink
-	cd release; tar czvf uplink-osx-amd64.tar.gz uplink-osx-amd64
-	rm -rf release/uplink-osx-amd64
-
-release-linux:
-	GOOS=linux GOARCH=amd64 go build -o release/uplink-linux-amd64/uplink ./cmd/uplink
-	cd release; tar czvf uplink-linux-amd64.tar.gz uplink-linux-amd64
-	rm -rf release/uplink-linux-amd64
-
-release-windows:
-	GOOS=windows GOARCH=amd64 go build -o release/uplink-windows-amd64/uplink ./cmd/uplink
-	cd release; zip uplink-windows-amd64.zip uplink-windows-amd64
-	rm -rf release/uplink-windows-amd64
-
-release: release-osx release-linux release-windows
->>>>>>> 58c81051
+clean: test-docker-clean binaries-clean clean-images