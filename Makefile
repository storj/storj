GO_VERSION ?= 1.12.9
GOOS ?= linux
GOARCH ?= amd64
COMPOSE_PROJECT_NAME := ${TAG}-$(shell git rev-parse --abbrev-ref HEAD)
BRANCH_NAME ?= $(shell git rev-parse --abbrev-ref HEAD | sed "s!/!-!g")
ifeq (${BRANCH_NAME},master)
TAG    := $(shell git rev-parse --short HEAD)-go${GO_VERSION}
TRACKED_BRANCH := true
LATEST_TAG := latest
else
TAG    := $(shell git rev-parse --short HEAD)-${BRANCH_NAME}-go${GO_VERSION}
ifneq (,$(findstring release-,$(BRANCH_NAME)))
TRACKED_BRANCH := true
LATEST_TAG := ${BRANCH_NAME}-latest
endif
endif
CUSTOMTAG ?=

FILEEXT :=
ifeq (${GOOS},windows)
FILEEXT := .exe
endif

DOCKER_BUILD := docker build \
	--build-arg TAG=${TAG}

.DEFAULT_GOAL := help
.PHONY: help
help:
	@awk 'BEGIN { \
		FS = ":.*##"; \
		printf "\nUsage:\n  make \033[36m<target>\033[0m\n"\
	} \
	/^[a-zA-Z_-]+:.*?##/ { \
		printf "  \033[36m%-17s\033[0m %s\n", $$1, $$2 \
	} \
	/^##@/ { \
		printf "\n\033[1m%s\033[0m\n", substr($$0, 5) \
	} ' $(MAKEFILE_LIST)

##@ Dependencies

.PHONY: build-dev-deps
build-dev-deps: ## Install dependencies for builds
	go get github.com/mattn/goveralls
	go get golang.org/x/tools/cover
	go get github.com/modocache/gover
	curl -sfL https://install.goreleaser.com/github.com/golangci/golangci-lint.sh | bash -s -- -b ${GOPATH}/bin v1.17.1

.PHONY: lint
lint: check-copyrights ## Analyze and find programs in source code
	@echo "Running ${@}"
	@golangci-lint run

.PHONY: check-copyrights
check-copyrights: ## Check source files for copyright headers
	@echo "Running ${@}"
	@go run ./scripts/check-copyright.go

.PHONY: goimports-fix
goimports-fix: ## Applies goimports to every go file (excluding vendored files)
	goimports -w -local storj.io $$(find . -type f -name '*.go' -not -path "*/vendor/*")

.PHONY: goimports-st
goimports-st: ## Applies goimports to every go file in `git status` (ignores untracked files)
	@git status --porcelain -uno|grep .go|grep -v "^D"|sed -E 's,\w+\s+(.+->\s+)?,,g'|xargs -I {} goimports -w -local storj.io {}

.PHONY: proto
proto: ## Rebuild protobuf files
	@echo "Running ${@}"
	go run scripts/protobuf.go install
	go run scripts/protobuf.go generate

.PHONY: build-packages
build-packages: build-packages-race build-packages-normal build-npm ## Test docker images locally
build-packages-race:
	go build -v ./...
build-packages-normal:
<<<<<<< HEAD
	go build -v -race ./...
=======
	go install -v -race ./...
build-npm:
	cd web/satellite && npm ci
>>>>>>> 587be8f2

##@ Simulator

.PHONY: install-sim
install-sim: ## install storj-sim
	@echo "Running ${@}"
	@go install -race -v storj.io/storj/cmd/storj-sim storj.io/storj/cmd/versioncontrol storj.io/storj/cmd/bootstrap storj.io/storj/cmd/satellite storj.io/storj/cmd/storagenode storj.io/storj/cmd/uplink storj.io/storj/cmd/gateway storj.io/storj/cmd/identity storj.io/storj/cmd/certificates

##@ Test

.PHONY: test
test: ## Run tests on source code (jenkins)
	go test -race -v -cover -coverprofile=.coverprofile ./...
	@echo done

.PHONY: test-sim
test-sim: ## Test source with storj-sim (jenkins)
	@echo "Running ${@}"
	@./scripts/test-sim.sh

.PHONY: test-certificates
test-certificates: ## Test certificate signing service and storagenode setup (jenkins)
	@echo "Running ${@}"
	@./scripts/test-certificates.sh

.PHONY: test-docker
test-docker: ## Run tests in Docker
	docker-compose up -d --remove-orphans test
	docker-compose run test make test

.PHONY: check-satellite-config-lock
check-satellite-config-lock: ## Test if the satellite config file has changed (jenkins)
	@echo "Running ${@}"
	@cd scripts; ./check-satellite-config-lock.sh

.PHONY: all-in-one
all-in-one: ## Deploy docker images with one storagenode locally
	export VERSION="${TAG}${CUSTOMTAG}" \
	&& $(MAKE) satellite-image storagenode-image gateway-image \
	&& docker-compose up --scale storagenode=1 satellite gateway

.PHONY: test-all-in-one
test-all-in-one: ## Test docker images locally
	export VERSION="${TAG}${CUSTOMTAG}" \
	&& $(MAKE) satellite-image storagenode-image gateway-image \
	&& ./scripts/test-aio.sh

.PHONY: test-sim-backwards-compatible
test-sim-backwards-compatible: ## Test uploading a file with lastest release (jenkins)
	@echo "Running ${@}"
	@./scripts/test-sim-backwards.sh

##@ Build

.PHONY: images
images: bootstrap-image gateway-image satellite-image storagenode-image uplink-image versioncontrol-image ## Build bootstrap, gateway, satellite, storagenode, uplink, and versioncontrol Docker images
	echo Built version: ${TAG}

.PHONY: bootstrap-image
bootstrap-image: bootstrap_linux_arm bootstrap_linux_arm64 bootstrap_linux_amd64 ## Build bootstrap Docker image
	${DOCKER_BUILD} --pull=true -t storjlabs/bootstrap:${TAG}${CUSTOMTAG}-amd64 \
		-f cmd/bootstrap/Dockerfile .
	${DOCKER_BUILD} --pull=true -t storjlabs/bootstrap:${TAG}${CUSTOMTAG}-arm32v6 \
		--build-arg=GOARCH=arm --build-arg=DOCKER_ARCH=arm32v6 \
		-f cmd/bootstrap/Dockerfile .
	${DOCKER_BUILD} --pull=true -t storjlabs/bootstrap:${TAG}${CUSTOMTAG}-aarch64 \
		--build-arg=GOARCH=arm --build-arg=DOCKER_ARCH=aarch64 \
		-f cmd/bootstrap/Dockerfile .
.PHONY: gateway-image
gateway-image: gateway_linux_arm gateway_linux_arm64 gateway_linux_amd64 ## Build gateway Docker image
	${DOCKER_BUILD} --pull=true -t storjlabs/gateway:${TAG}${CUSTOMTAG}-amd64 \
		-f cmd/gateway/Dockerfile .
	${DOCKER_BUILD} --pull=true -t storjlabs/gateway:${TAG}${CUSTOMTAG}-arm32v6 \
		--build-arg=GOARCH=arm --build-arg=DOCKER_ARCH=arm32v6 \
		-f cmd/gateway/Dockerfile .
	${DOCKER_BUILD} --pull=true -t storjlabs/gateway:${TAG}${CUSTOMTAG}-aarch64 \
		--build-arg=GOARCH=arm --build-arg=DOCKER_ARCH=aarch64 \
		-f cmd/gateway/Dockerfile .
.PHONY: satellite-image
satellite-image: satellite_linux_arm satellite_linux_arm64 satellite_linux_amd64 ## Build satellite Docker image
	${DOCKER_BUILD} --pull=true -t storjlabs/satellite:${TAG}${CUSTOMTAG}-amd64 \
		-f cmd/satellite/Dockerfile .
	${DOCKER_BUILD} --pull=true -t storjlabs/satellite:${TAG}${CUSTOMTAG}-arm32v6 \
		--build-arg=GOARCH=arm --build-arg=DOCKER_ARCH=arm32v6 \
		-f cmd/satellite/Dockerfile .
	${DOCKER_BUILD} --pull=true -t storjlabs/satellite:${TAG}${CUSTOMTAG}-aarch64 \
		--build-arg=GOARCH=arm --build-arg=DOCKER_ARCH=aarch64 \
		-f cmd/satellite/Dockerfile .
.PHONY: storagenode-image
storagenode-image: storagenode_linux_arm storagenode_linux_arm64 storagenode_linux_amd64 ## Build storagenode Docker image
	${DOCKER_BUILD} --pull=true -t storjlabs/storagenode:${TAG}${CUSTOMTAG}-amd64 \
		-f cmd/storagenode/Dockerfile .
	${DOCKER_BUILD} --pull=true -t storjlabs/storagenode:${TAG}${CUSTOMTAG}-arm32v6 \
		--build-arg=GOARCH=arm --build-arg=DOCKER_ARCH=arm32v6 \
		-f cmd/storagenode/Dockerfile .
	${DOCKER_BUILD} --pull=true -t storjlabs/storagenode:${TAG}${CUSTOMTAG}-aarch64 \
		--build-arg=GOARCH=arm --build-arg=DOCKER_ARCH=aarch64 \
		-f cmd/storagenode/Dockerfile .
.PHONY: uplink-image
uplink-image: uplink_linux_arm uplink_linux_arm64 uplink_linux_amd64 ## Build uplink Docker image
	${DOCKER_BUILD} --pull=true -t storjlabs/uplink:${TAG}${CUSTOMTAG}-amd64 \
		-f cmd/uplink/Dockerfile .
	${DOCKER_BUILD} --pull=true -t storjlabs/uplink:${TAG}${CUSTOMTAG}-arm32v6 \
		--build-arg=GOARCH=arm --build-arg=DOCKER_ARCH=arm32v6 \
		-f cmd/uplink/Dockerfile .
	${DOCKER_BUILD} --pull=true -t storjlabs/uplink:${TAG}${CUSTOMTAG}-aarch64 \
		--build-arg=GOARCH=arm --build-arg=DOCKER_ARCH=aarch64 \
		-f cmd/uplink/Dockerfile .
.PHONY: versioncontrol-image
versioncontrol-image: versioncontrol_linux_arm versioncontrol_linux_arm64 versioncontrol_linux_amd64 ## Build versioncontrol Docker image
	${DOCKER_BUILD} --pull=true -t storjlabs/versioncontrol:${TAG}${CUSTOMTAG}-amd64 \
		-f cmd/versioncontrol/Dockerfile .
	${DOCKER_BUILD} --pull=true -t storjlabs/versioncontrol:${TAG}${CUSTOMTAG}-arm32v6 \
		--build-arg=GOARCH=arm --build-arg=DOCKER_ARCH=arm32v6 \
		-f cmd/versioncontrol/Dockerfile .
	${DOCKER_BUILD} --pull=true -t storjlabs/versioncontrol:${TAG}${CUSTOMTAG}-aarch64 \
		--build-arg=GOARCH=arm --build-arg=DOCKER_ARCH=aarch64 \
		-f cmd/versioncontrol/Dockerfile .

.PHONY: binary
binary: CUSTOMTAG = -${GOOS}-${GOARCH}
binary:
	@if [ -z "${COMPONENT}" ]; then echo "Try one of the following targets instead:" \
		&& for b in binaries ${BINARIES}; do echo "- $$b"; done && exit 1; fi
	mkdir -p release/${TAG}
	mkdir -p /tmp/go-cache /tmp/go-pkg
	rm -f cmd/${COMPONENT}/resource.syso
	if [ "${GOARCH}" = "amd64" ]; then sixtyfour="-64"; fi; \
	[ "${GOARCH}" = "amd64" ] && goversioninfo $$sixtyfour -o cmd/${COMPONENT}/resource.syso \
	-original-name ${COMPONENT}_${GOOS}_${GOARCH}${FILEEXT} \
	-description "${COMPONENT} program for Storj" \
	-product-ver-build 9 -ver-build 9 \
	-product-version "alpha9" \
	resources/versioninfo.json || echo "goversioninfo is not installed, metadata will not be created"
	docker run --rm -i -v "${PWD}":/go/src/storj.io/storj -e GO111MODULE=on \
	-e GOOS=${GOOS} -e GOARCH=${GOARCH} -e GOARM=6 -e CGO_ENABLED=1 \
	-v /tmp/go-cache:/tmp/.cache/go-build -v /tmp/go-pkg:/go/pkg \
	-w /go/src/storj.io/storj -e GOPROXY -u $(shell id -u):$(shell id -g) storjlabs/golang:${GO_VERSION} \
	scripts/release.sh build -o release/${TAG}/$(COMPONENT)_${GOOS}_${GOARCH}${FILEEXT} \
	storj.io/storj/cmd/${COMPONENT}
	chmod 755 release/${TAG}/$(COMPONENT)_${GOOS}_${GOARCH}${FILEEXT}
	[ "${FILEEXT}" = ".exe" ] && storj-sign release/${TAG}/$(COMPONENT)_${GOOS}_${GOARCH}${FILEEXT} || echo "Skipping signing"
	rm -f release/${TAG}/${COMPONENT}_${GOOS}_${GOARCH}.zip

.PHONY: bootstrap_%
bootstrap_%:
	GOOS=$(word 2, $(subst _, ,$@)) GOARCH=$(word 3, $(subst _, ,$@)) COMPONENT=bootstrap $(MAKE) binary
	$(MAKE) binary-check COMPONENT=bootstrap GOARCH=$(word 3, $(subst _, ,$@)) GOOS=$(word 2, $(subst _, ,$@))
.PHONY: gateway_%
gateway_%:
	GOOS=$(word 2, $(subst _, ,$@)) GOARCH=$(word 3, $(subst _, ,$@)) COMPONENT=gateway $(MAKE) binary
	$(MAKE) binary-check COMPONENT=gateway GOARCH=$(word 3, $(subst _, ,$@)) GOOS=$(word 2, $(subst _, ,$@))
.PHONY: satellite_%
satellite_%:
	GOOS=$(word 2, $(subst _, ,$@)) GOARCH=$(word 3, $(subst _, ,$@)) COMPONENT=satellite $(MAKE) binary
	$(MAKE) binary-check COMPONENT=satellite GOARCH=$(word 3, $(subst _, ,$@)) GOOS=$(word 2, $(subst _, ,$@))
.PHONY: storagenode_%
storagenode_%:
	$(MAKE) binary-check COMPONENT=storagenode GOARCH=$(word 3, $(subst _, ,$@)) GOOS=$(word 2, $(subst _, ,$@))
.PHONY: binary-check
binary-check:
	@if [ -f release/${TAG}/${COMPONENT}_${GOOS}_${GOARCH} ]; then echo "release/${TAG}/${COMPONENT}_${GOOS}_${GOARCH} exists"; else $(MAKE) binary; fi
.PHONY: uplink_%
uplink_%:
	GOOS=$(word 2, $(subst _, ,$@)) GOARCH=$(word 3, $(subst _, ,$@)) COMPONENT=uplink $(MAKE) binary
	$(MAKE) binary-check COMPONENT=uplink GOARCH=$(word 3, $(subst _, ,$@)) GOOS=$(word 2, $(subst _, ,$@))
.PHONY: identity_%
identity_%:
	$(MAKE) binary-check COMPONENT=identity GOARCH=$(word 3, $(subst _, ,$@)) GOOS=$(word 2, $(subst _, ,$@))
.PHONY: certificates_%
certificates_%:
	GOOS=$(word 2, $(subst _, ,$@)) GOARCH=$(word 3, $(subst _, ,$@)) COMPONENT=certificates $(MAKE) binary
.PHONY: inspector_%
inspector_%:
	GOOS=$(word 2, $(subst _, ,$@)) GOARCH=$(word 3, $(subst _, ,$@)) COMPONENT=inspector $(MAKE) binary
.PHONY: versioncontrol_%
versioncontrol_%:
	GOOS=$(word 2, $(subst _, ,$@)) GOARCH=$(word 3, $(subst _, ,$@)) COMPONENT=versioncontrol $(MAKE) binary
.PHONY: linksharing_%
linksharing_%:
	GOOS=$(word 2, $(subst _, ,$@)) GOARCH=$(word 3, $(subst _, ,$@)) COMPONENT=linksharing $(MAKE) binary

COMPONENTLIST := bootstrap certificates gateway identity inspector linksharing satellite storagenode uplink versioncontrol
OSARCHLIST    := darwin_amd64 linux_amd64 linux_arm linux_arm64 windows_amd64
BINARIES      := $(foreach C,$(COMPONENTLIST),$(foreach O,$(OSARCHLIST),$C_$O))
.PHONY: binaries
binaries: ${BINARIES} ## Build bootstrap, certificates, gateway, identity, inspector, linksharing, satellite, storagenode, uplink, and versioncontrol binaries (jenkins)

.PHONY: libuplink
libuplink:
	go build -ldflags="-s -w" -buildmode c-shared -o uplink.so storj.io/storj/lib/uplinkc
	cp lib/uplinkc/uplink_definitions.h uplink_definitions.h

##@ Deploy

.PHONY: deploy
deploy: ## Update Kubernetes deployments in staging (jenkins)
	for deployment in $$(kubectl --context nonprod -n v3 get deployment -l app=storagenode --output=jsonpath='{.items..metadata.name}'); do \
		kubectl --context nonprod --namespace v3 patch deployment $$deployment -p"{\"spec\":{\"template\":{\"spec\":{\"containers\":[{\"name\":\"storagenode\",\"image\":\"storjlabs/storagenode:${TAG}\"}]}}}}" ; \
	done
	kubectl --context nonprod --namespace v3 patch deployment earth-satellite -p"{\"spec\":{\"template\":{\"spec\":{\"containers\":[{\"name\":\"satellite\",\"image\":\"storjlabs/satellite:${TAG}\"}]}}}}"

.PHONY: push-images
push-images: ## Push Docker images to Docker Hub (jenkins)
	# images have to be pushed before a manifest can be created
	# satellite
	for c in bootstrap gateway satellite storagenode uplink versioncontrol ; do \
		docker push storjlabs/$$c:${TAG}${CUSTOMTAG}-amd64 \
		&& docker push storjlabs/$$c:${TAG}${CUSTOMTAG}-arm32v6 \
		&& docker push storjlabs/$$c:${TAG}${CUSTOMTAG}-aarch64 \
		&& for t in ${TAG}${CUSTOMTAG} ${LATEST_TAG}; do \
			docker manifest create storjlabs/$$c:$$t \
			storjlabs/$$c:${TAG}${CUSTOMTAG}-amd64 \
			storjlabs/$$c:${TAG}${CUSTOMTAG}-arm32v6 \
			storjlabs/$$c:${TAG}${CUSTOMTAG}-aarch64 \
			&& docker manifest annotate storjlabs/$$c:$$t storjlabs/$$c:${TAG}${CUSTOMTAG}-amd64 --os linux --arch amd64 \
			&& docker manifest annotate storjlabs/$$c:$$t storjlabs/$$c:${TAG}${CUSTOMTAG}-arm32v6 --os linux --arch arm --variant v6 \
			&& docker manifest annotate storjlabs/$$c:$$t storjlabs/$$c:${TAG}${CUSTOMTAG}-aarch64 --os linux --arch arm64 \
			&& docker manifest push --purge storjlabs/$$c:$$t \
		; done \
	; done

.PHONY: binaries-upload
binaries-upload: ## Upload binaries to Google Storage (jenkins)
	cd "release/${TAG}"; for f in *; do zip $${f}.zip $${f}; done
	cd "release/${TAG}"; gsutil -m cp -r *.zip "gs://storj-v3-alpha-builds/${TAG}/"

##@ Clean

.PHONY: clean
clean: test-docker-clean binaries-clean clean-images ## Clean docker test environment, local release binaries, and local Docker images

.PHONY: binaries-clean
binaries-clean: ## Remove all local release binaries (jenkins)
	rm -rf release

.PHONY: clean-images
clean-images:
	-docker rmi storjlabs/bootstrap:${TAG}${CUSTOMTAG}
	-docker rmi storjlabs/gateway:${TAG}${CUSTOMTAG}
	-docker rmi storjlabs/satellite:${TAG}${CUSTOMTAG}
	-docker rmi storjlabs/storagenode:${TAG}${CUSTOMTAG}
	-docker rmi storjlabs/uplink:${TAG}${CUSTOMTAG}
	-docker rmi storjlabs/versioncontrol:${TAG}${CUSTOMTAG}

.PHONY: test-docker-clean
test-docker-clean: ## Clean up Docker environment used in test-docker target
	-docker-compose down --rmi all


##@ Tooling

.PHONY: update-satellite-config-lock
update-satellite-config-lock: ## Update the satellite config lock file
	@docker run -ti --rm \
		-v ${GOPATH}/pkg/mod:/go/pkg/mod \
		-v $(shell pwd):/storj \
		-v $(shell go env GOCACHE):/go-cache \
		-e "GOCACHE=/go-cache" \
		-u root:root \
		golang:${GO_VERSION} \
		/bin/bash -c "cd /storj/scripts; ./update-satellite-config-lock.sh"<|MERGE_RESOLUTION|>--- conflicted
+++ resolved
@@ -76,13 +76,9 @@
 build-packages-race:
 	go build -v ./...
 build-packages-normal:
-<<<<<<< HEAD
 	go build -v -race ./...
-=======
-	go install -v -race ./...
 build-npm:
 	cd web/satellite && npm ci
->>>>>>> 587be8f2
 
 ##@ Simulator
 
