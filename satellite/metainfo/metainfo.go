// Copyright (C) 2019 Storj Labs, Inc.
// See LICENSE for copying information.

package metainfo

import (
	"bytes"
	"context"
	"strconv"

	"github.com/skyrings/skyring-common/tools/uuid"
	"github.com/zeebo/errs"
	"go.uber.org/zap"
	"google.golang.org/grpc/codes"
	"google.golang.org/grpc/status"
	monkit "gopkg.in/spacemonkeygo/monkit.v2"

	"storj.io/storj/pkg/auth"
	"storj.io/storj/pkg/eestream"
	"storj.io/storj/pkg/identity"
	"storj.io/storj/pkg/overlay"
	"storj.io/storj/pkg/pb"
	"storj.io/storj/pkg/pointerdb"
	"storj.io/storj/pkg/storj"
	"storj.io/storj/satellite/console"
	"storj.io/storj/satellite/orders"
	"storj.io/storj/storage"
)

var (
	mon = monkit.Package()
	// Error general metainfo error
	Error = errs.Class("metainfo error")
)

// APIKeys is api keys store methods used by endpoint
type APIKeys interface {
	GetByKey(ctx context.Context, key console.APIKey) (*console.APIKeyInfo, error)
}

// Endpoint metainfo endpoint
type Endpoint struct {
	log       *zap.Logger
	pointerdb *pointerdb.Service
	orders    *orders.Service
	cache     *overlay.Cache
	apiKeys   APIKeys
}

// NewEndpoint creates new metainfo endpoint instance
func NewEndpoint(log *zap.Logger, pointerdb *pointerdb.Service, orders *orders.Service, cache *overlay.Cache, apiKeys APIKeys) *Endpoint {
	// TODO do something with too many params
	return &Endpoint{
		log:       log,
		pointerdb: pointerdb,
		orders:    orders,
		cache:     cache,
		apiKeys:   apiKeys,
	}
}

// Close closes resources
func (endpoint *Endpoint) Close() error { return nil }

func (endpoint *Endpoint) validateAuth(ctx context.Context) (*console.APIKeyInfo, error) {
	APIKey, ok := auth.GetAPIKey(ctx)
	if !ok {
		endpoint.log.Error("unauthorized request: ", zap.Error(status.Errorf(codes.Unauthenticated, "Invalid API credential")))
		return nil, status.Errorf(codes.Unauthenticated, "Invalid API credential")
	}

	key, err := console.APIKeyFromBase64(string(APIKey))
	if err != nil {
		endpoint.log.Error("unauthorized request: ", zap.Error(status.Errorf(codes.Unauthenticated, "Invalid API credential")))
		return nil, status.Errorf(codes.Unauthenticated, "Invalid API credential")
	}

	keyInfo, err := endpoint.apiKeys.GetByKey(ctx, *key)
	if err != nil {
		endpoint.log.Error("unauthorized request: ", zap.Error(status.Errorf(codes.Unauthenticated, err.Error())))
		return nil, status.Errorf(codes.Unauthenticated, "Invalid API credential")
	}

	return keyInfo, nil
}

// SegmentInfo returns segment metadata info
func (endpoint *Endpoint) SegmentInfo(ctx context.Context, req *pb.SegmentInfoRequest) (resp *pb.SegmentInfoResponse, err error) {
	defer mon.Task()(&ctx)(&err)

	keyInfo, err := endpoint.validateAuth(ctx)
	if err != nil {
		return nil, status.Errorf(codes.Unauthenticated, err.Error())
	}

	err = endpoint.validateBucket(req.Bucket)
	if err != nil {
		return nil, status.Errorf(codes.InvalidArgument, err.Error())
	}

	path, err := endpoint.createPath(keyInfo.ProjectID, req.Segment, req.Bucket, req.Path)
	if err != nil {
		return nil, status.Errorf(codes.InvalidArgument, err.Error())
	}

	// TODO refactor to use []byte directly
	pointer, err := endpoint.pointerdb.Get(path)
	if err != nil {
		if storage.ErrKeyNotFound.Has(err) {
			return nil, status.Errorf(codes.NotFound, err.Error())
		}
		return nil, status.Errorf(codes.Internal, err.Error())
	}

	return &pb.SegmentInfoResponse{Pointer: pointer}, nil
}

// CreateSegment will generate requested number of OrderLimit with coresponding node addresses for them
func (endpoint *Endpoint) CreateSegment(ctx context.Context, req *pb.SegmentWriteRequest) (resp *pb.SegmentWriteResponse, err error) {
	defer mon.Task()(&ctx)(&err)

	keyInfo, err := endpoint.validateAuth(ctx)
	if err != nil {
		return nil, status.Errorf(codes.Unauthenticated, err.Error())
	}

	redundancy, err := eestream.NewRedundancyStrategyFromProto(req.GetRedundancy())
	if err != nil {
		return nil, err
	}

	maxPieceSize := eestream.CalcPieceSize(req.GetMaxEncryptedSegmentSize(), redundancy)

	request := overlay.FindStorageNodesRequest{
		RequestedCount: int(req.Redundancy.Total),
		FreeBandwidth:  maxPieceSize,
		FreeDisk:       maxPieceSize,
	}
	nodes, err := endpoint.cache.FindStorageNodes(ctx, request)
	if err != nil {
		return nil, status.Errorf(codes.Internal, err.Error())
	}

	uplinkIdentity, err := identity.PeerIdentityFromContext(ctx)
	if err != nil {
		return nil, status.Errorf(codes.Internal, err.Error())
	}

	bucketID := createBucketID(keyInfo.ProjectID, req.Bucket)
	rootPieceID, addressedLimits, err := endpoint.orders.CreatePutOrderLimits(ctx, uplinkIdentity, bucketID, nodes, req.Expiration, maxPieceSize)
	if err != nil {
		return nil, Error.Wrap(err)
	}

	return &pb.SegmentWriteResponse{AddressedLimits: addressedLimits, RootPieceId: rootPieceID}, nil
}

// CommitSegment commits segment metadata
func (endpoint *Endpoint) CommitSegment(ctx context.Context, req *pb.SegmentCommitRequest) (resp *pb.SegmentCommitResponse, err error) {
	defer mon.Task()(&ctx)(&err)

	keyInfo, err := endpoint.validateAuth(ctx)
	if err != nil {
		return nil, status.Errorf(codes.Unauthenticated, err.Error())
	}

	err = endpoint.validateBucket(req.Bucket)
	if err != nil {
		return nil, status.Errorf(codes.InvalidArgument, err.Error())
	}

	err = endpoint.validateCommit(req)
	if err != nil {
		return nil, status.Errorf(codes.Internal, err.Error())
	}

	// err = endpoint.filterValidPieces(req.Pointer)
	// if err != nil {
	// 	return nil, status.Errorf(codes.Internal, err.Error())
	// }

	path, err := endpoint.createPath(keyInfo.ProjectID, req.Segment, req.Bucket, req.Path)
	if err != nil {
		return nil, status.Errorf(codes.InvalidArgument, err.Error())
	}

	err = endpoint.pointerdb.Put(path, req.Pointer)
	if err != nil {
		return nil, status.Errorf(codes.Internal, err.Error())
	}

	pointer, err := endpoint.pointerdb.Get(path)
	if err != nil {
		return nil, status.Errorf(codes.Internal, err.Error())
	}

	return &pb.SegmentCommitResponse{Pointer: pointer}, nil
}

// DownloadSegment gets Pointer incase of INLINE data or list of OrderLimit necessary to download remote data
func (endpoint *Endpoint) DownloadSegment(ctx context.Context, req *pb.SegmentDownloadRequest) (resp *pb.SegmentDownloadResponse, err error) {
	defer mon.Task()(&ctx)(&err)

	keyInfo, err := endpoint.validateAuth(ctx)
	if err != nil {
		return nil, status.Errorf(codes.Unauthenticated, err.Error())
	}

	err = endpoint.validateBucket(req.Bucket)
	if err != nil {
		return nil, status.Errorf(codes.InvalidArgument, err.Error())
	}

	path, err := endpoint.createPath(keyInfo.ProjectID, req.Segment, req.Bucket, req.Path)
	if err != nil {
		return nil, status.Errorf(codes.InvalidArgument, err.Error())
	}

	// TODO refactor to use []byte directly
	pointer, err := endpoint.pointerdb.Get(path)
	if err != nil {
		if storage.ErrKeyNotFound.Has(err) {
			return nil, status.Errorf(codes.NotFound, err.Error())
		}
		return nil, status.Errorf(codes.Internal, err.Error())
	}

	if pointer.Type == pb.Pointer_INLINE {
		return &pb.SegmentDownloadResponse{Pointer: pointer}, nil
	} else if pointer.Type == pb.Pointer_REMOTE && pointer.Remote != nil {
		uplinkIdentity, err := identity.PeerIdentityFromContext(ctx)
		if err != nil {
			return nil, status.Errorf(codes.Internal, err.Error())
		}

		bucketID := createBucketID(keyInfo.ProjectID, req.Bucket)
		limits, err := endpoint.orders.CreateGetOrderLimits(ctx, uplinkIdentity, bucketID, pointer)
		if err != nil {
			return nil, status.Errorf(codes.Internal, err.Error())
		}

		return &pb.SegmentDownloadResponse{Pointer: pointer, AddressedLimits: limits}, nil
	}

	return &pb.SegmentDownloadResponse{}, nil
}

// DeleteSegment deletes segment metadata from satellite and returns OrderLimit array to remove them from storage node
func (endpoint *Endpoint) DeleteSegment(ctx context.Context, req *pb.SegmentDeleteRequest) (resp *pb.SegmentDeleteResponse, err error) {
	defer mon.Task()(&ctx)(&err)

	keyInfo, err := endpoint.validateAuth(ctx)
	if err != nil {
		return nil, status.Errorf(codes.Unauthenticated, err.Error())
	}

	err = endpoint.validateBucket(req.Bucket)
	if err != nil {
		return nil, status.Errorf(codes.InvalidArgument, err.Error())
	}

	path, err := endpoint.createPath(keyInfo.ProjectID, req.Segment, req.Bucket, req.Path)
	if err != nil {
		return nil, status.Errorf(codes.InvalidArgument, err.Error())
	}

	// TODO refactor to use []byte directly
	pointer, err := endpoint.pointerdb.Get(path)
	if err != nil {
		if storage.ErrKeyNotFound.Has(err) {
			return nil, status.Errorf(codes.NotFound, err.Error())
		}
		return nil, status.Errorf(codes.Internal, err.Error())
	}

	err = endpoint.pointerdb.Delete(path)
	if err != nil {
		return nil, status.Errorf(codes.Internal, err.Error())
	}

	if pointer.Type == pb.Pointer_REMOTE && pointer.Remote != nil {
		uplinkIdentity, err := identity.PeerIdentityFromContext(ctx)
		if err != nil {
			return nil, status.Errorf(codes.Internal, err.Error())
		}

<<<<<<< HEAD
	uuid, err := uuid.New()
	if err != nil {
		return nil, err
	}
	serialNumber := storj.SerialNumber(*uuid)

	pieceSize := eestream.CalcPieceSize(pointer.GetSegmentSize(), redundancy)
	expiration := pointer.ExpirationDate

	var combinedErrs error
	var limits []*pb.AddressedOrderLimit
	for _, piece := range pointer.GetRemote().GetRemotePieces() {
		node, err := endpoint.cache.Get(ctx, piece.NodeId)
		if err != nil {
			endpoint.log.Debug("error getting node from overlay cache", zap.Error(err))
			combinedErrs = errs.Combine(combinedErrs, err)
			continue
		}

		if node != nil {
			node.Type.DPanicOnInvalid("metainfo server order limits")
		}

		if !node.IsUp {
			endpoint.log.Debug("node is offline", zap.String("ID", node.Id.String()))
			combinedErrs = errs.Combine(combinedErrs, Error.New("node is offline: %s", node.Id.String()))
			continue
		}

		parameters := pointerdb.OrderLimitParameters{
			SerialNumber:    serialNumber,
			UplinkIdentity:  uplinkIdentity,
			StorageNodeID:   piece.NodeId,
			PieceID:         rootPieceID.Derive(piece.NodeId),
			Action:          action,
			PieceExpiration: expiration,
			Limit:           pieceSize,
		}
		orderLimit, err := endpoint.createOrderLimit(ctx, parameters)
		if err != nil {
			return nil, err
		}

		limits = append(limits, &pb.AddressedOrderLimit{
			Limit:              orderLimit,
			StorageNodeAddress: node.Address,
		})
	}

	if len(limits) < redundancy.RequiredCount() {
		err = Error.New("not enough nodes available: got %d, required %d", len(limits), redundancy.RequiredCount())
		return nil, errs.Combine(combinedErrs, err)
	}

	return limits, nil
}

func (endpoint *Endpoint) createOrderLimit(ctx context.Context, parameters pointerdb.OrderLimitParameters) (*pb.OrderLimit2, error) {
	orderLimit, err := endpoint.allocation.OrderLimit(ctx, parameters)
	if err != nil {
		return nil, err
	}

	orderLimit, err = signing.SignOrderLimit(endpoint.signer, orderLimit)
	if err != nil {
		return nil, err
=======
		bucketID := createBucketID(keyInfo.ProjectID, req.Bucket)
		limits, err := endpoint.orders.CreateDeleteOrderLimits(ctx, uplinkIdentity, bucketID, pointer)
		if err != nil {
			return nil, status.Errorf(codes.Internal, err.Error())
		}

		return &pb.SegmentDeleteResponse{AddressedLimits: limits}, nil
>>>>>>> be06fdfd
	}

	return &pb.SegmentDeleteResponse{}, nil
}

// ListSegments returns all Path keys in the Pointers bucket
func (endpoint *Endpoint) ListSegments(ctx context.Context, req *pb.ListSegmentsRequest) (resp *pb.ListSegmentsResponse, err error) {
	defer mon.Task()(&ctx)(&err)

	keyInfo, err := endpoint.validateAuth(ctx)
	if err != nil {
		return nil, status.Errorf(codes.Unauthenticated, err.Error())
	}

	prefix, err := endpoint.createPath(keyInfo.ProjectID, -1, req.Bucket, req.Prefix)
	if err != nil {
		return nil, status.Errorf(codes.InvalidArgument, err.Error())
	}

	items, more, err := endpoint.pointerdb.List(prefix, string(req.StartAfter), string(req.EndBefore), req.Recursive, req.Limit, req.MetaFlags)
	if err != nil {
		return nil, status.Errorf(codes.Internal, "ListV2: %v", err)
	}

	segmentItems := make([]*pb.ListSegmentsResponse_Item, len(items))
	for i, item := range items {
		segmentItems[i] = &pb.ListSegmentsResponse_Item{
			Path:     []byte(item.Path),
			Pointer:  item.Pointer,
			IsPrefix: item.IsPrefix,
		}
	}

	return &pb.ListSegmentsResponse{Items: segmentItems, More: more}, nil
}

func createBucketID(projectID uuid.UUID, bucket []byte) []byte {
	entries := make([]string, 0)
	entries = append(entries, projectID.String())
	entries = append(entries, string(bucket))
	return []byte(storj.JoinPaths(entries...))
}

func (endpoint *Endpoint) createPath(projectID uuid.UUID, segmentIndex int64, bucket, path []byte) (storj.Path, error) {
	if segmentIndex < -1 {
		return "", Error.New("invalid segment index")
	}
	segment := "l"
	if segmentIndex > -1 {
		segment = "s" + strconv.FormatInt(segmentIndex, 10)
	}

	entries := make([]string, 0)
	entries = append(entries, projectID.String())
	entries = append(entries, segment)
	if len(bucket) != 0 {
		entries = append(entries, string(bucket))
	}
	if len(path) != 0 {
		entries = append(entries, string(path))
	}
	return storj.JoinPaths(entries...), nil
}

func (endpoint *Endpoint) filterValidPieces(pointer *pb.Pointer) error {
	if pointer.Type == pb.Pointer_REMOTE {
		var remotePieces []*pb.RemotePiece
		remote := pointer.Remote
		for _, piece := range remote.RemotePieces {
			// TODO enable verification

			// err := auth.VerifyMsg(piece.Hash, piece.NodeId)
			// if err == nil {
			// 	// set to nil after verification to avoid storing in DB
			// 	piece.Hash = nil
			// 	remotePieces = append(remotePieces, piece)
			// } else {
			// 	// TODO satellite should send Delete request for piece that failed
			// 	s.logger.Warn("unable to verify piece hash: %v", zap.Error(err))
			// }

			remotePieces = append(remotePieces, piece)
		}

		if int32(len(remotePieces)) < remote.Redundancy.SuccessThreshold {
			return Error.New("Number of valid pieces is lower then success threshold: %v < %v",
				len(remotePieces),
				remote.Redundancy.SuccessThreshold,
			)
		}

		remote.RemotePieces = remotePieces
	}
	return nil
}

func (endpoint *Endpoint) validateBucket(bucket []byte) error {
	if len(bucket) == 0 {
		return errs.New("bucket not specified")
	}
	if bytes.ContainsAny(bucket, "/") {
		return errs.New("bucket should not contain slash")
	}
	return nil
}

func (endpoint *Endpoint) validateCommit(req *pb.SegmentCommitRequest) error {
	err := endpoint.validatePointer(req.Pointer)
	if err != nil {
		return err
	}

	if req.Pointer.Type == pb.Pointer_REMOTE {
		remote := req.Pointer.Remote

		if int32(len(req.OriginalLimits)) != remote.Redundancy.Total {
			return Error.New("invalid no order limit for piece")
		}

		for _, piece := range remote.RemotePieces {
			limit := req.OriginalLimits[piece.PieceNum]

			err := endpoint.orders.VerifyOrderLimitSignature(limit)
			if err != nil {
				return err
			}

			if limit == nil {
				return Error.New("invalid no order limit for piece")
			}
			derivedPieceID := remote.RootPieceId.Derive(piece.NodeId)
			if limit.PieceId.IsZero() || limit.PieceId != derivedPieceID {
				return Error.New("invalid order limit piece id")
			}
			if bytes.Compare(piece.NodeId.Bytes(), limit.StorageNodeId.Bytes()) != 0 {
				return Error.New("piece NodeID != order limit NodeID")
			}
		}
	}
	return nil
}

func (endpoint *Endpoint) validatePointer(pointer *pb.Pointer) error {
	if pointer == nil {
		return Error.New("no pointer specified")
	}

	// TODO does it all?
	if pointer.Type == pb.Pointer_REMOTE {
		if pointer.Remote == nil {
			return Error.New("no remote segment specified")
		}
		if pointer.Remote.RemotePieces == nil {
			return Error.New("no remote segment pieces specified")
		}
		if pointer.Remote.Redundancy == nil {
			return Error.New("no redundancy scheme specified")
		}
	}
	return nil
}<|MERGE_RESOLUTION|>--- conflicted
+++ resolved
@@ -284,74 +284,6 @@
 			return nil, status.Errorf(codes.Internal, err.Error())
 		}
 
-<<<<<<< HEAD
-	uuid, err := uuid.New()
-	if err != nil {
-		return nil, err
-	}
-	serialNumber := storj.SerialNumber(*uuid)
-
-	pieceSize := eestream.CalcPieceSize(pointer.GetSegmentSize(), redundancy)
-	expiration := pointer.ExpirationDate
-
-	var combinedErrs error
-	var limits []*pb.AddressedOrderLimit
-	for _, piece := range pointer.GetRemote().GetRemotePieces() {
-		node, err := endpoint.cache.Get(ctx, piece.NodeId)
-		if err != nil {
-			endpoint.log.Debug("error getting node from overlay cache", zap.Error(err))
-			combinedErrs = errs.Combine(combinedErrs, err)
-			continue
-		}
-
-		if node != nil {
-			node.Type.DPanicOnInvalid("metainfo server order limits")
-		}
-
-		if !node.IsUp {
-			endpoint.log.Debug("node is offline", zap.String("ID", node.Id.String()))
-			combinedErrs = errs.Combine(combinedErrs, Error.New("node is offline: %s", node.Id.String()))
-			continue
-		}
-
-		parameters := pointerdb.OrderLimitParameters{
-			SerialNumber:    serialNumber,
-			UplinkIdentity:  uplinkIdentity,
-			StorageNodeID:   piece.NodeId,
-			PieceID:         rootPieceID.Derive(piece.NodeId),
-			Action:          action,
-			PieceExpiration: expiration,
-			Limit:           pieceSize,
-		}
-		orderLimit, err := endpoint.createOrderLimit(ctx, parameters)
-		if err != nil {
-			return nil, err
-		}
-
-		limits = append(limits, &pb.AddressedOrderLimit{
-			Limit:              orderLimit,
-			StorageNodeAddress: node.Address,
-		})
-	}
-
-	if len(limits) < redundancy.RequiredCount() {
-		err = Error.New("not enough nodes available: got %d, required %d", len(limits), redundancy.RequiredCount())
-		return nil, errs.Combine(combinedErrs, err)
-	}
-
-	return limits, nil
-}
-
-func (endpoint *Endpoint) createOrderLimit(ctx context.Context, parameters pointerdb.OrderLimitParameters) (*pb.OrderLimit2, error) {
-	orderLimit, err := endpoint.allocation.OrderLimit(ctx, parameters)
-	if err != nil {
-		return nil, err
-	}
-
-	orderLimit, err = signing.SignOrderLimit(endpoint.signer, orderLimit)
-	if err != nil {
-		return nil, err
-=======
 		bucketID := createBucketID(keyInfo.ProjectID, req.Bucket)
 		limits, err := endpoint.orders.CreateDeleteOrderLimits(ctx, uplinkIdentity, bucketID, pointer)
 		if err != nil {
@@ -359,7 +291,6 @@
 		}
 
 		return &pb.SegmentDeleteResponse{AddressedLimits: limits}, nil
->>>>>>> be06fdfd
 	}
 
 	return &pb.SegmentDeleteResponse{}, nil
