--- conflicted
+++ resolved
@@ -124,13 +124,8 @@
 	return &pb.SegmentInfoResponseOld{Pointer: pointer}, nil
 }
 
-<<<<<<< HEAD
-// CreateSegment will generate requested number of OrderLimit with corresponding node addresses for them
-func (endpoint *Endpoint) CreateSegment(ctx context.Context, req *pb.SegmentWriteRequest) (resp *pb.SegmentWriteResponse, err error) {
-=======
 // CreateSegmentOld will generate requested number of OrderLimit with coresponding node addresses for them
 func (endpoint *Endpoint) CreateSegmentOld(ctx context.Context, req *pb.SegmentWriteRequestOld) (resp *pb.SegmentWriteResponseOld, err error) {
->>>>>>> 8d15d774
 	defer mon.Task()(&ctx)(&err)
 
 	keyInfo, err := endpoint.validateAuth(ctx, macaroon.Action{
