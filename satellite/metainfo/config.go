// Copyright (C) 2019 Storj Labs, Inc.
// See LICENSE for copying information.

package metainfo

import (
	"storj.io/storj/internal/dbutil"
	"storj.io/storj/internal/memory"
	"storj.io/storj/storage"
	"storj.io/storj/storage/boltdb"
	"storj.io/storj/storage/postgreskv"
)

const (
	// BoltPointerBucket is the string representing the bucket used for `PointerEntries` in BoltDB
	BoltPointerBucket = "pointers"
)

// Config is a configuration struct that is everything you need to start a metainfo
type Config struct {
<<<<<<< HEAD
	DatabaseURL          string      `help:"the database connection string to use" default:"bolt://$CONFDIR/pointerdb.db" mandatory:"true"`
=======
	DatabaseURL          string      `help:"the database connection string to use" releaseDefault:"postgres://" devDefault:"bolt://$CONFDIR/pointerdb.db"`
>>>>>>> de81a89d
	MinRemoteSegmentSize memory.Size `default:"1240" help:"minimum remote segment size"`
	MaxInlineSegmentSize memory.Size `default:"8000" help:"maximum inline segment size"`
	Overlay              bool        `default:"true" help:"toggle flag if overlay is enabled"`
	BwExpiration         int         `default:"45"   help:"lifespan of bandwidth agreements in days"`
}

// NewStore returns database for storing pointer data
func NewStore(dbURLString string) (db storage.KeyValueStore, err error) {
	driver, source, err := dbutil.SplitConnstr(dbURLString)
	if err != nil {
		return nil, err
	}
	if driver == "bolt" {
		db, err = boltdb.New(source, BoltPointerBucket)
	} else if driver == "postgresql" || driver == "postgres" {
		db, err = postgreskv.New(source)
	} else {
		err = Error.New("unsupported db scheme: %s", driver)
	}
	return db, err
}<|MERGE_RESOLUTION|>--- conflicted
+++ resolved
@@ -18,11 +18,7 @@
 
 // Config is a configuration struct that is everything you need to start a metainfo
 type Config struct {
-<<<<<<< HEAD
-	DatabaseURL          string      `help:"the database connection string to use" default:"bolt://$CONFDIR/pointerdb.db" mandatory:"true"`
-=======
-	DatabaseURL          string      `help:"the database connection string to use" releaseDefault:"postgres://" devDefault:"bolt://$CONFDIR/pointerdb.db"`
->>>>>>> de81a89d
+	DatabaseURL          string      `help:"the database connection string to use" releaseDefault:"postgres://" devDefault:"bolt://$CONFDIR/pointerdb.db" mandatory:"true"`
 	MinRemoteSegmentSize memory.Size `default:"1240" help:"minimum remote segment size"`
 	MaxInlineSegmentSize memory.Size `default:"8000" help:"maximum inline segment size"`
 	Overlay              bool        `default:"true" help:"toggle flag if overlay is enabled"`
