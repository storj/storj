// Copyright (C) 2019 Storj Labs, Inc.
// See LICENSE for copying information.

package marketingweb

import (
	"context"
	"html/template"
	"net"
	"net/http"
	"path/filepath"
<<<<<<< HEAD
	"reflect"
	"strconv"
	"time"
=======
>>>>>>> f69e51fb

	"github.com/gorilla/mux"
	"github.com/zeebo/errs"
	"go.uber.org/zap"
	"golang.org/x/sync/errgroup"

	"storj.io/storj/satellite/rewards"
)

// Error is satellite marketing error type
var Error = errs.Class("satellite marketing error")

// Config contains configuration for marketingweb server
type Config struct {
	Address   string `help:"server address of the marketing Admin GUI" default:"127.0.0.1:8090"`
	StaticDir string `help:"path to static resources" default:""`
}

// Server represents marketing offersweb server
type Server struct {
	log         *zap.Logger
	config      Config
	listener    net.Listener
	server      http.Server
	db          rewards.DB
	templateDir string
	templates   struct {
		home          *template.Template
		pageNotFound  *template.Template
		internalError *template.Template
		badRequest    *template.Template
	}
}

// commonPages returns templates that are required for all routes.
func (s *Server) commonPages() []string {
	return []string{
		filepath.Join(s.templateDir, "base.html"),
		filepath.Join(s.templateDir, "index.html"),
		filepath.Join(s.templateDir, "banner.html"),
		filepath.Join(s.templateDir, "logo.html"),
	}
}

// NewServer creates new instance of offersweb server
func NewServer(logger *zap.Logger, config Config, db rewards.DB, listener net.Listener) (*Server, error) {
	s := &Server{
		log:      logger,
		config:   config,
		listener: listener,
		db:       db,
	}

	logger.Sugar().Debugf("Starting Marketing Admin UI on %s...", s.listener.Addr().String())
	fs := http.StripPrefix("/static/", http.FileServer(http.Dir(s.config.StaticDir)))
	mux := mux.NewRouter()
	if s.config.StaticDir != "" {
		mux.HandleFunc("/", s.GetOffers)
		mux.PathPrefix("/static/").Handler(fs)
		mux.HandleFunc("/create/{offer_type}", s.CreateOffer)
		mux.HandleFunc("/stop/{offer_id}", s.StopOffer)
	}
	s.server.Handler = mux

	s.templateDir = filepath.Join(s.config.StaticDir, "pages")

	if err := s.parseTemplates(); err != nil {
		return nil, Error.Wrap(err)
	}

	return s, nil
}

// GetOffers renders the tables for free credits and referral offers to the UI
func (s *Server) GetOffers(w http.ResponseWriter, req *http.Request) {
	if req.URL.Path != "/" {
		s.serveNotFound(w, req)
		return
	}

	offers, err := s.db.ListAll(req.Context())
	if err != nil {
		s.log.Error("failed to retrieve all offers", zap.Error(err))
		s.serveInternalError(w, req, err)
		return
	}

	if err := s.templates.home.ExecuteTemplate(w, "base", offers.OrganizeOffersByType()); err != nil {
		s.log.Error("failed to execute template", zap.Error(err))
		s.serveInternalError(w, req, err)
	}
}

// parseTemplates parses and stores all templates in server
func (s *Server) parseTemplates() (err error) {
	homeFiles := append(s.commonPages(),
		filepath.Join(s.templateDir, "home.html"),
		filepath.Join(s.templateDir, "referral-offers.html"),
		filepath.Join(s.templateDir, "referral-offers-modal.html"),
		filepath.Join(s.templateDir, "free-offers.html"),
		filepath.Join(s.templateDir, "free-offers-modal.html"),
		filepath.Join(s.templateDir, "stop-free-credit.html"),
		filepath.Join(s.templateDir, "stop-referral-offer.html"),
	)

	pageNotFoundFiles := append(s.commonPages(),
		filepath.Join(s.templateDir, "page-not-found.html"),
	)

	internalErrorFiles := append(s.commonPages(),
		filepath.Join(s.templateDir, "internal-server-error.html"),
	)

	badRequestFiles := append(s.commonPages(),
		filepath.Join(s.templateDir, "err.html"),
	)

	s.templates.home, err = template.New("landingPage").Funcs(template.FuncMap{
		"isEmpty": rewards.Offer.IsEmpty,
	}).ParseFiles(homeFiles...)
	if err != nil {
		return Error.Wrap(err)
	}

	s.templates.pageNotFound, err = template.New("page-not-found").ParseFiles(pageNotFoundFiles...)
	if err != nil {
		return Error.Wrap(err)
	}

	s.templates.internalError, err = template.New("internal-server-error").ParseFiles(internalErrorFiles...)
	if err != nil {
		return Error.Wrap(err)
	}

	s.templates.badRequest, err = template.New("bad-request-error").ParseFiles(badRequestFiles...)
	if err != nil {
		return Error.Wrap(err)
	}

	return nil
}

// CreateOffer handles requests to create new offers.
func (s *Server) CreateOffer(w http.ResponseWriter, req *http.Request) {
	offer, err := parseOfferForm(w, req)
	if err != nil {
		s.log.Error("failed to convert form to struct", zap.Error(err))
		s.serveBadRequest(w, req, err)
		return
	}

	offerType := mux.Vars(req)["offer_type"]
	offer.Status = rewards.Active

	switch offerType {
	case "referral-offer":
		offer.Type = rewards.Referral
	case "free-credit":
		offer.Type = rewards.FreeCredit
	default:
		err := errs.New("response status %d : invalid offer type", http.StatusBadRequest)
		s.serveBadRequest(w, req, err)
		return
	}

	if _, err := s.db.Create(req.Context(), &offer); err != nil {
		s.log.Error("failed to insert new offer", zap.Error(err))
		s.serveBadRequest(w, req, err)
		return
	}

	http.Redirect(w, req, "/", http.StatusSeeOther)
}

// StopOffer expires the current offer and replaces it with the default offer.
func (s *Server) StopOffer(w http.ResponseWriter, req *http.Request) {
	offerID, err := strconv.Atoi(mux.Vars(req)["offer_id"])
	if err != nil {
		s.log.Error("failed to parse offer id", zap.Error(err))
		s.serveBadRequest(w, req, err)
		return
	}

	if err := s.db.Finish(req.Context(), offerID); err != nil {
		s.log.Error("failed to stop offer", zap.Error(err))
		s.serveInternalError(w, req, err)
		return
	}

	http.Redirect(w, req, "/", http.StatusSeeOther)
}

// serveNotFound handles 404 errors and defaults to 500 if template parsing fails.
func (s *Server) serveNotFound(w http.ResponseWriter, req *http.Request) {
	w.WriteHeader(http.StatusNotFound)

	err := s.templates.pageNotFound.ExecuteTemplate(w, "base", nil)
	if err != nil {
		s.log.Error("failed to execute template", zap.Error(err))
	}
}

// serveInternalError handles 500 errors and renders err to the internal-server-error template.
func (s *Server) serveInternalError(w http.ResponseWriter, req *http.Request, errMsg error) {
	w.WriteHeader(http.StatusInternalServerError)

	if err := s.templates.internalError.ExecuteTemplate(w, "base", errMsg); err != nil {
		s.log.Error("failed to execute template", zap.Error(err))
	}
}

// serveBadRequest handles 400 errors and renders err to the bad-request template.
func (s *Server) serveBadRequest(w http.ResponseWriter, req *http.Request, errMsg error) {
	w.WriteHeader(http.StatusBadRequest)

	if err := s.templates.badRequest.ExecuteTemplate(w, "base", errMsg); err != nil {
		s.log.Error("failed to execute template", zap.Error(err))
	}
}

// Run starts the server that host admin web app and api endpoint
func (s *Server) Run(ctx context.Context) error {
	ctx, cancel := context.WithCancel(ctx)
	var group errgroup.Group
	group.Go(func() error {
		<-ctx.Done()
		return Error.Wrap(s.server.Shutdown(ctx))
	})
	group.Go(func() error {
		defer cancel()
		return Error.Wrap(s.server.Serve(s.listener))
	})

	return group.Wait()
}

// Close closes server and underlying listener
func (s *Server) Close() error {
	return Error.Wrap(s.server.Close())
}<|MERGE_RESOLUTION|>--- conflicted
+++ resolved
@@ -9,12 +9,7 @@
 	"net"
 	"net/http"
 	"path/filepath"
-<<<<<<< HEAD
-	"reflect"
 	"strconv"
-	"time"
-=======
->>>>>>> f69e51fb
 
 	"github.com/gorilla/mux"
 	"github.com/zeebo/errs"
