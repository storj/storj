// Copyright (C) 2019 Storj Labs, Inc.
// See LICENSE for copying information.

package overlay

import (
	"context"
	"errors"
	"net"
	"time"

	"github.com/zeebo/errs"
	"go.uber.org/zap"

	"storj.io/common/pb"
	"storj.io/common/storj"
	"storj.io/storj/storage"
)

// ErrEmptyNode is returned when the nodeID is empty
var ErrEmptyNode = errs.New("empty node ID")

// ErrNodeNotFound is returned if a node does not exist in database
var ErrNodeNotFound = errs.Class("node not found")

// ErrNodeOffline is returned if a nodes is offline
var ErrNodeOffline = errs.Class("node is offline")

// ErrNodeDisqualified is returned if a nodes is disqualified
var ErrNodeDisqualified = errs.Class("node is disqualified")

// ErrNotEnoughNodes is when selecting nodes failed with the given parameters
var ErrNotEnoughNodes = errs.Class("not enough nodes")

// DB implements the database for overlay.Service
//
// architecture: Database
type DB interface {
	// GetOnlineNodesForGetDelete returns a map of nodes for the supplied nodeIDs
	GetOnlineNodesForGetDelete(ctx context.Context, nodeIDs []storj.NodeID, onlineWindow time.Duration) (map[storj.NodeID]*SelectedNode, error)
	// SelectStorageNodes looks up nodes based on criteria
<<<<<<< HEAD
	SelectStorageNodes(ctx context.Context, reputableNodeCount, newNodeCount int, criteria *NodeCriteria) ([]*NodeDossier, error)
=======
	SelectStorageNodes(ctx context.Context, count int, criteria *NodeCriteria) ([]*SelectedNode, error)
	// SelectNewStorageNodes looks up nodes based on new node criteria
	SelectNewStorageNodes(ctx context.Context, count int, criteria *NodeCriteria) ([]*SelectedNode, error)

>>>>>>> d77f3b87
	// Get looks up the node by nodeID
	Get(ctx context.Context, nodeID storj.NodeID) (*NodeDossier, error)
	// KnownOffline filters a set of nodes to offline nodes
	KnownOffline(context.Context, *NodeCriteria, storj.NodeIDList) (storj.NodeIDList, error)
	// KnownUnreliableOrOffline filters a set of nodes to unhealth or offlines node, independent of new
	KnownUnreliableOrOffline(context.Context, *NodeCriteria, storj.NodeIDList) (storj.NodeIDList, error)
	// KnownReliable filters a set of nodes to reliable (online and qualified) nodes.
	KnownReliable(ctx context.Context, onlineWindow time.Duration, nodeIDs storj.NodeIDList) ([]*pb.Node, error)
	// Reliable returns all nodes that are reliable
	Reliable(context.Context, *NodeCriteria) (storj.NodeIDList, error)
	// Update updates node address
	UpdateAddress(ctx context.Context, value *NodeDossier, defaults NodeSelectionConfig) error
	// BatchUpdateStats updates multiple storagenode's stats in one transaction
	BatchUpdateStats(ctx context.Context, updateRequests []*UpdateRequest, batchSize int) (failed storj.NodeIDList, err error)
	// UpdateStats all parts of single storagenode's stats.
	UpdateStats(ctx context.Context, request *UpdateRequest) (stats *NodeStats, err error)
	// UpdateNodeInfo updates node dossier with info requested from the node itself like node type, email, wallet, capacity, and version.
	UpdateNodeInfo(ctx context.Context, node storj.NodeID, nodeInfo *pb.InfoResponse) (stats *NodeDossier, err error)
	// UpdateUptime updates a single storagenode's uptime stats.
	UpdateUptime(ctx context.Context, nodeID storj.NodeID, isUp bool) (stats *NodeStats, err error)
	// UpdateCheckIn updates a single storagenode's check-in stats.
	UpdateCheckIn(ctx context.Context, node NodeCheckInInfo, timestamp time.Time, config NodeSelectionConfig) (err error)

	// AllPieceCounts returns a map of node IDs to piece counts from the db.
	AllPieceCounts(ctx context.Context) (pieceCounts map[storj.NodeID]int, err error)
	// UpdatePieceCounts sets the piece count field for the given node IDs.
	UpdatePieceCounts(ctx context.Context, pieceCounts map[storj.NodeID]int) (err error)

	// UpdateExitStatus is used to update a node's graceful exit status.
	UpdateExitStatus(ctx context.Context, request *ExitStatusRequest) (_ *NodeDossier, err error)
	// GetExitingNodes returns nodes who have initiated a graceful exit, but have not completed it.
	GetExitingNodes(ctx context.Context) (exitingNodes []*ExitStatus, err error)
	// GetGracefulExitCompletedByTimeFrame returns nodes who have completed graceful exit within a time window (time window is around graceful exit completion).
	GetGracefulExitCompletedByTimeFrame(ctx context.Context, begin, end time.Time) (exitedNodes storj.NodeIDList, err error)
	// GetGracefulExitIncompleteByTimeFrame returns nodes who have initiated, but not completed graceful exit within a time window (time window is around graceful exit initiation).
	GetGracefulExitIncompleteByTimeFrame(ctx context.Context, begin, end time.Time) (exitingNodes storj.NodeIDList, err error)
	// GetExitStatus returns a node's graceful exit status.
	GetExitStatus(ctx context.Context, nodeID storj.NodeID) (exitStatus *ExitStatus, err error)

	// GetNodesNetwork returns the /24 subnet for each storage node, order is not guaranteed.
	GetNodesNetwork(ctx context.Context, nodeIDs []storj.NodeID) (nodeNets []string, err error)

	// GetSuccesfulNodesNotCheckedInSince returns all nodes that last check-in was successful, but haven't checked-in within a given duration.
	GetSuccesfulNodesNotCheckedInSince(ctx context.Context, duration time.Duration) (nodeAddresses []NodeLastContact, err error)
	// GetOfflineNodesLimited returns a list of the first N offline nodes ordered by least recently contacted.
	GetOfflineNodesLimited(ctx context.Context, limit int) ([]NodeLastContact, error)

	// DisqualifyNode disqualifies a storage node.
	DisqualifyNode(ctx context.Context, nodeID storj.NodeID) (err error)

	// SuspendNode suspends a storage node.
	SuspendNode(ctx context.Context, nodeID storj.NodeID, suspendedAt time.Time) (err error)
	// UnsuspendNode unsuspends a storage node.
	UnsuspendNode(ctx context.Context, nodeID storj.NodeID) (err error)
}

// NodeCheckInInfo contains all the info that will be updated when a node checkins
type NodeCheckInInfo struct {
	NodeID     storj.NodeID
	Address    *pb.NodeAddress
	LastNet    string
	LastIPPort string
	IsUp       bool
	Operator   *pb.NodeOperator
	Capacity   *pb.NodeCapacity
	Version    *pb.NodeVersion
}

// FindStorageNodesRequest defines easy request parameters.
type FindStorageNodesRequest struct {
	MinimumRequiredNodes int
	RequestedCount       int
	ExcludedIDs          []storj.NodeID
	MinimumVersion       string // semver or empty
}

// NodeCriteria are the requirements for selecting nodes
type NodeCriteria struct {
	FreeDisk         int64
	AuditCount       int64
	UptimeCount      int64
	ExcludedIDs      []storj.NodeID
	ExcludedNetworks []string // the /24 subnet IPv4 or /64 subnet IPv6 for nodes
	MinimumVersion   string   // semver or empty
	OnlineWindow     time.Duration
	DistinctIP       bool
}

// AuditType is an enum representing the outcome of a particular audit reported to the overlay.
type AuditType int

const (
	// AuditSuccess represents a successful audit.
	AuditSuccess AuditType = iota
	// AuditFailure represents a failed audit.
	AuditFailure
	// AuditUnknown represents an audit that resulted in an unknown error from the node.
	AuditUnknown
)

// UpdateRequest is used to update a node status.
type UpdateRequest struct {
	NodeID       storj.NodeID
	AuditOutcome AuditType
	IsUp         bool
	// n.b. these are set values from the satellite.
	// They are part of the UpdateRequest struct in order to be
	// more easily accessible in satellite/satellitedb/overlaycache.go.
	AuditLambda float64
	AuditWeight float64
	AuditDQ     float64
}

// ExitStatus is used for reading graceful exit status.
type ExitStatus struct {
	NodeID              storj.NodeID
	ExitInitiatedAt     *time.Time
	ExitLoopCompletedAt *time.Time
	ExitFinishedAt      *time.Time
	ExitSuccess         bool
}

// ExitStatusRequest is used to update a node's graceful exit status.
type ExitStatusRequest struct {
	NodeID              storj.NodeID
	ExitInitiatedAt     time.Time
	ExitLoopCompletedAt time.Time
	ExitFinishedAt      time.Time
	ExitSuccess         bool
}

// NodeDossier is the complete info that the satellite tracks for a storage node
type NodeDossier struct {
	pb.Node
	Type         pb.NodeType
	Operator     pb.NodeOperator
	Capacity     pb.NodeCapacity
	Reputation   NodeStats
	Version      pb.NodeVersion
	Contained    bool
	Disqualified *time.Time
	Suspended    *time.Time
	PieceCount   int64
	ExitStatus   ExitStatus
	CreatedAt    time.Time
	LastNet      string
	LastIPPort   string
}

// NodeStats contains statistics about a node.
type NodeStats struct {
	Latency90                   int64
	AuditSuccessCount           int64
	AuditCount                  int64
	UptimeSuccessCount          int64
	UptimeCount                 int64
	LastContactSuccess          time.Time
	LastContactFailure          time.Time
	AuditReputationAlpha        float64
	AuditReputationBeta         float64
	Disqualified                *time.Time
	UnknownAuditReputationAlpha float64
	UnknownAuditReputationBeta  float64
	Suspended                   *time.Time
}

// NodeLastContact contains the ID, address, and timestamp
type NodeLastContact struct {
	ID                 storj.NodeID
	Address            string
	LastIPPort         string
	LastContactSuccess time.Time
	LastContactFailure time.Time
}

// SelectedNode is used as a result for creating orders limits.
type SelectedNode struct {
	ID         storj.NodeID
	Address    *pb.NodeAddress
	LastNet    string
	LastIPPort string
}

// Service is used to store and handle node information
//
// architecture: Service
type Service struct {
	log    *zap.Logger
	db     DB
	config Config
}

// NewService returns a new Service
func NewService(log *zap.Logger, db DB, config Config) *Service {
	return &Service{
		log:    log,
		db:     db,
		config: config,
	}
}

// Close closes resources
func (service *Service) Close() error { return nil }

// Inspect lists limited number of items in the cache
func (service *Service) Inspect(ctx context.Context) (_ storage.Keys, err error) {
	defer mon.Task()(&ctx)(&err)
	// TODO: implement inspection tools
	return nil, errors.New("not implemented")
}

// Get looks up the provided nodeID from the overlay.
func (service *Service) Get(ctx context.Context, nodeID storj.NodeID) (_ *NodeDossier, err error) {
	defer mon.Task()(&ctx)(&err)
	if nodeID.IsZero() {
		return nil, ErrEmptyNode
	}
	return service.db.Get(ctx, nodeID)
}

// GetOnlineNodesForGetDelete returns a map of nodes for the supplied nodeIDs.
func (service *Service) GetOnlineNodesForGetDelete(ctx context.Context, nodeIDs []storj.NodeID) (_ map[storj.NodeID]*SelectedNode, err error) {
	defer mon.Task()(&ctx)(&err)

	return service.db.GetOnlineNodesForGetDelete(ctx, nodeIDs, service.config.Node.OnlineWindow)
}

// IsOnline checks if a node is 'online' based on the collected statistics.
func (service *Service) IsOnline(node *NodeDossier) bool {
	return time.Since(node.Reputation.LastContactSuccess) < service.config.Node.OnlineWindow
}

// FindStorageNodes searches the overlay network for nodes that meet the provided requirements
func (service *Service) FindStorageNodes(ctx context.Context, req FindStorageNodesRequest) (_ []*SelectedNode, err error) {
	defer mon.Task()(&ctx)(&err)
	return service.FindStorageNodesWithPreferences(ctx, req, &service.config.Node)
}

// FindStorageNodesWithPreferences searches the overlay network for nodes that meet the provided criteria
func (service *Service) FindStorageNodesWithPreferences(ctx context.Context, req FindStorageNodesRequest, preferences *NodeSelectionConfig) (nodes []*SelectedNode, err error) {
	defer mon.Task()(&ctx)(&err)

	// TODO: add sanity limits to requested node count
	// TODO: add sanity limits to excluded nodes
	reputableNodeCount := req.MinimumRequiredNodes
	if reputableNodeCount <= 0 {
		reputableNodeCount = req.RequestedCount
	}

	excludedIDs := req.ExcludedIDs
	// if distinctIP is enabled, keep track of the network
	// to make sure we only select nodes from different networks
	var excludedNetworks []string
	if preferences.DistinctIP && len(excludedIDs) > 0 {
		excludedNetworks, err = service.db.GetNodesNetwork(ctx, excludedIDs)
		if err != nil {
			return nil, Error.Wrap(err)
		}
	}

	newNodeCount := 0
	if preferences.NewNodeFraction > 0 {
		newNodeCount = int(float64(reputableNodeCount) * preferences.NewNodeFraction)
	}

<<<<<<< HEAD
=======
	var newNodes []*SelectedNode
	if newNodeCount > 0 {
		newNodes, err = service.db.SelectNewStorageNodes(ctx, newNodeCount, &NodeCriteria{
			FreeDisk:         preferences.MinimumDiskSpace.Int64(),
			AuditCount:       preferences.AuditCount,
			ExcludedIDs:      excludedIDs,
			MinimumVersion:   preferences.MinimumVersion,
			OnlineWindow:     preferences.OnlineWindow,
			DistinctIP:       preferences.DistinctIP,
			ExcludedNetworks: excludedNetworks,
		})
		if err != nil {
			return nil, Error.Wrap(err)
		}
	}

	// add selected new nodes ID and network to the excluded lists for reputable node selection
	for _, newNode := range newNodes {
		excludedIDs = append(excludedIDs, newNode.ID)
		if preferences.DistinctIP {
			excludedNetworks = append(excludedNetworks, newNode.LastNet)
		}
	}

>>>>>>> d77f3b87
	criteria := NodeCriteria{
		FreeDisk:         preferences.MinimumDiskSpace.Int64(),
		AuditCount:       preferences.AuditCount,
		UptimeCount:      preferences.UptimeCount,
		ExcludedIDs:      excludedIDs,
		ExcludedNetworks: excludedNetworks,
		MinimumVersion:   preferences.MinimumVersion,
		OnlineWindow:     preferences.OnlineWindow,
		DistinctIP:       preferences.DistinctIP,
	}
	nodes, err = service.db.SelectStorageNodes(ctx, reputableNodeCount, newNodeCount, &criteria)
	if err != nil {
		return nil, Error.Wrap(err)
	}

	if len(nodes) < reputableNodeCount {
		return nodes, ErrNotEnoughNodes.New("requested %d found %d; %+v ", reputableNodeCount, len(nodes), criteria)
	}

	return nodes, nil
}

// KnownOffline filters a set of nodes to offline nodes
func (service *Service) KnownOffline(ctx context.Context, nodeIds storj.NodeIDList) (offlineNodes storj.NodeIDList, err error) {
	defer mon.Task()(&ctx)(&err)
	criteria := &NodeCriteria{
		OnlineWindow: service.config.Node.OnlineWindow,
	}
	return service.db.KnownOffline(ctx, criteria, nodeIds)
}

// KnownUnreliableOrOffline filters a set of nodes to unhealth or offlines node, independent of new.
func (service *Service) KnownUnreliableOrOffline(ctx context.Context, nodeIds storj.NodeIDList) (badNodes storj.NodeIDList, err error) {
	defer mon.Task()(&ctx)(&err)
	criteria := &NodeCriteria{
		OnlineWindow: service.config.Node.OnlineWindow,
	}
	return service.db.KnownUnreliableOrOffline(ctx, criteria, nodeIds)
}

// KnownReliable filters a set of nodes to reliable (online and qualified) nodes.
func (service *Service) KnownReliable(ctx context.Context, nodeIDs storj.NodeIDList) (nodes []*pb.Node, err error) {
	defer mon.Task()(&ctx)(&err)
	return service.db.KnownReliable(ctx, service.config.Node.OnlineWindow, nodeIDs)
}

// Reliable filters a set of nodes that are reliable, independent of new.
func (service *Service) Reliable(ctx context.Context) (nodes storj.NodeIDList, err error) {
	defer mon.Task()(&ctx)(&err)
	criteria := &NodeCriteria{
		OnlineWindow: service.config.Node.OnlineWindow,
	}
	return service.db.Reliable(ctx, criteria)
}

// Put adds a node id and proto definition into the overlay.
func (service *Service) Put(ctx context.Context, nodeID storj.NodeID, value pb.Node) (err error) {
	defer mon.Task()(&ctx)(&err)

	// If we get a Node without an ID
	// we don't want to add to the database
	if nodeID.IsZero() {
		return nil
	}
	if nodeID != value.Id {
		return errors.New("invalid request")
	}
	if value.Address == nil {
		return errors.New("node has no address")
	}

	// Resolve the IP and the subnet from the address that is sent
	resolvedIPPort, resolvedNetwork, err := ResolveIPAndNetwork(ctx, value.Address.Address)
	if err != nil {
		return Error.Wrap(err)
	}

	n := NodeDossier{
		Node:       value,
		LastNet:    resolvedNetwork,
		LastIPPort: resolvedIPPort,
	}

	return service.db.UpdateAddress(ctx, &n, service.config.Node)
}

// BatchUpdateStats updates multiple storagenode's stats in one transaction
func (service *Service) BatchUpdateStats(ctx context.Context, requests []*UpdateRequest) (failed storj.NodeIDList, err error) {
	defer mon.Task()(&ctx)(&err)

	for _, request := range requests {
		request.AuditLambda = service.config.Node.AuditReputationLambda
		request.AuditWeight = service.config.Node.AuditReputationWeight
		request.AuditDQ = service.config.Node.AuditReputationDQ
	}
	return service.db.BatchUpdateStats(ctx, requests, service.config.UpdateStatsBatchSize)
}

// UpdateStats all parts of single storagenode's stats.
func (service *Service) UpdateStats(ctx context.Context, request *UpdateRequest) (stats *NodeStats, err error) {
	defer mon.Task()(&ctx)(&err)

	request.AuditLambda = service.config.Node.AuditReputationLambda
	request.AuditWeight = service.config.Node.AuditReputationWeight
	request.AuditDQ = service.config.Node.AuditReputationDQ

	return service.db.UpdateStats(ctx, request)
}

// UpdateNodeInfo updates node dossier with info requested from the node itself like node type, email, wallet, capacity, and version.
func (service *Service) UpdateNodeInfo(ctx context.Context, node storj.NodeID, nodeInfo *pb.InfoResponse) (stats *NodeDossier, err error) {
	defer mon.Task()(&ctx)(&err)
	return service.db.UpdateNodeInfo(ctx, node, nodeInfo)
}

// UpdateUptime updates a single storagenode's uptime stats.
func (service *Service) UpdateUptime(ctx context.Context, nodeID storj.NodeID, isUp bool) (stats *NodeStats, err error) {
	defer mon.Task()(&ctx)(&err)
	return service.db.UpdateUptime(ctx, nodeID, isUp)
}

// UpdateCheckIn updates a single storagenode's check-in info.
func (service *Service) UpdateCheckIn(ctx context.Context, node NodeCheckInInfo, timestamp time.Time) (err error) {
	defer mon.Task()(&ctx)(&err)
	return service.db.UpdateCheckIn(ctx, node, timestamp, service.config.Node)
}

// GetSuccesfulNodesNotCheckedInSince returns all nodes that last check-in was successful, but haven't checked-in within a given duration.
func (service *Service) GetSuccesfulNodesNotCheckedInSince(ctx context.Context, duration time.Duration) (nodeLastContacts []NodeLastContact, err error) {
	defer mon.Task()(&ctx)(&err)

	return service.db.GetSuccesfulNodesNotCheckedInSince(ctx, duration)
}

// GetMissingPieces returns the list of offline nodes
func (service *Service) GetMissingPieces(ctx context.Context, pieces []*pb.RemotePiece) (missingPieces []int32, err error) {
	defer mon.Task()(&ctx)(&err)
	var nodeIDs storj.NodeIDList
	for _, p := range pieces {
		nodeIDs = append(nodeIDs, p.NodeId)
	}
	badNodeIDs, err := service.KnownUnreliableOrOffline(ctx, nodeIDs)
	if err != nil {
		return nil, Error.New("error getting nodes %s", err)
	}

	for _, p := range pieces {
		for _, nodeID := range badNodeIDs {
			if nodeID == p.NodeId {
				missingPieces = append(missingPieces, p.GetPieceNum())
			}
		}
	}
	return missingPieces, nil
}

// DisqualifyNode disqualifies a storage node.
func (service *Service) DisqualifyNode(ctx context.Context, nodeID storj.NodeID) (err error) {
	defer mon.Task()(&ctx)(&err)
	return service.db.DisqualifyNode(ctx, nodeID)
}

// GetOfflineNodesLimited returns a list of the first N offline nodes ordered by least recently contacted.
func (service *Service) GetOfflineNodesLimited(ctx context.Context, limit int) (offlineNodes []NodeLastContact, err error) {
	defer mon.Task()(&ctx)(&err)
	return service.db.GetOfflineNodesLimited(ctx, limit)
}

// ResolveIPAndNetwork resolves the target address and determines its IP and /24 subnet IPv4 or /64 subnet IPv6
func ResolveIPAndNetwork(ctx context.Context, target string) (ipPort, network string, err error) {
	defer mon.Task()(&ctx)(&err)

	host, port, err := net.SplitHostPort(target)
	if err != nil {
		return "", "", err
	}
	ipAddr, err := net.ResolveIPAddr("ip", host)
	if err != nil {
		return "", "", err
	}

	// If addr can be converted to 4byte notation, it is an IPv4 address, else its an IPv6 address
	if ipv4 := ipAddr.IP.To4(); ipv4 != nil {
		//Filter all IPv4 Addresses into /24 Subnet's
		mask := net.CIDRMask(24, 32)
		return net.JoinHostPort(ipAddr.String(), port), ipv4.Mask(mask).String(), nil
	}
	if ipv6 := ipAddr.IP.To16(); ipv6 != nil {
		//Filter all IPv6 Addresses into /64 Subnet's
		mask := net.CIDRMask(64, 128)
		return net.JoinHostPort(ipAddr.String(), port), ipv6.Mask(mask).String(), nil
	}

	return "", "", errors.New("unable to get network for address " + ipAddr.String())
}<|MERGE_RESOLUTION|>--- conflicted
+++ resolved
@@ -39,14 +39,7 @@
 	// GetOnlineNodesForGetDelete returns a map of nodes for the supplied nodeIDs
 	GetOnlineNodesForGetDelete(ctx context.Context, nodeIDs []storj.NodeID, onlineWindow time.Duration) (map[storj.NodeID]*SelectedNode, error)
 	// SelectStorageNodes looks up nodes based on criteria
-<<<<<<< HEAD
-	SelectStorageNodes(ctx context.Context, reputableNodeCount, newNodeCount int, criteria *NodeCriteria) ([]*NodeDossier, error)
-=======
-	SelectStorageNodes(ctx context.Context, count int, criteria *NodeCriteria) ([]*SelectedNode, error)
-	// SelectNewStorageNodes looks up nodes based on new node criteria
-	SelectNewStorageNodes(ctx context.Context, count int, criteria *NodeCriteria) ([]*SelectedNode, error)
-
->>>>>>> d77f3b87
+	SelectStorageNodes(ctx context.Context, reputableNodeCount, newNodeCount int, criteria *NodeCriteria) ([]*SelectedNode, error)
 	// Get looks up the node by nodeID
 	Get(ctx context.Context, nodeID storj.NodeID) (*NodeDossier, error)
 	// KnownOffline filters a set of nodes to offline nodes
@@ -312,33 +305,6 @@
 		newNodeCount = int(float64(reputableNodeCount) * preferences.NewNodeFraction)
 	}
 
-<<<<<<< HEAD
-=======
-	var newNodes []*SelectedNode
-	if newNodeCount > 0 {
-		newNodes, err = service.db.SelectNewStorageNodes(ctx, newNodeCount, &NodeCriteria{
-			FreeDisk:         preferences.MinimumDiskSpace.Int64(),
-			AuditCount:       preferences.AuditCount,
-			ExcludedIDs:      excludedIDs,
-			MinimumVersion:   preferences.MinimumVersion,
-			OnlineWindow:     preferences.OnlineWindow,
-			DistinctIP:       preferences.DistinctIP,
-			ExcludedNetworks: excludedNetworks,
-		})
-		if err != nil {
-			return nil, Error.Wrap(err)
-		}
-	}
-
-	// add selected new nodes ID and network to the excluded lists for reputable node selection
-	for _, newNode := range newNodes {
-		excludedIDs = append(excludedIDs, newNode.ID)
-		if preferences.DistinctIP {
-			excludedNetworks = append(excludedNetworks, newNode.LastNet)
-		}
-	}
-
->>>>>>> d77f3b87
 	criteria := NodeCriteria{
 		FreeDisk:         preferences.MinimumDiskSpace.Int64(),
 		AuditCount:       preferences.AuditCount,
