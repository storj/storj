--- conflicted
+++ resolved
@@ -66,11 +66,7 @@
 }
 ```
 
-<<<<<<< HEAD
-## POST /api/user/{useremail}/coupon
-=======
 ## POST /api/coupon
->>>>>>> 671aca56
 
 Adds a coupon for specific user.
 
@@ -78,48 +74,13 @@
 
 ```json
 {
-<<<<<<< HEAD
-    "userid": "12345678-1234-1234-1234-123456789abc",
-    "duration": 2,
-    "amount": 3000,
-=======
     "userId":      "12345678-1234-1234-1234-123456789abc",
     "duration":    2,
     "amount":      3000,
->>>>>>> 671aca56
     "description": "promotional coupon (valid for 2 billing cycles)"
 }
 ```
 
-<<<<<<< HEAD
-A successful response (which lists all coupons for the given user):
-```json
-{
-    "coupons": [{"id": "12345678-1234-1234-1234-123456789abc"}]
-}
-```
-
-## GET /api/user/{useremail}/coupon
-
-Gets all coupons for specific user.
-
-A successful request:
-
-```json
-{
-    "userid": "12345678-1234-1234-1234-123456789abc"
-}
-```
-
-A successful response (which lists all coupons for the given user):
-```json
-{
-    "coupons": [{"id": "12345678-1234-1234-1234-123456789abc"}]
-}
-```
-
-## GET /api/project/{projectid}/limit
-=======
 A successful response:
 ```json
 {
@@ -153,7 +114,6 @@
 ```
 
 ## GET /api/project/{project-id}/limit
->>>>>>> 671aca56
 
 This endpoint returns information about project limits.
 
