// Copyright (C) 2020 Storj Labs, Inc.
// See LICENSE for copying information.

package admin

import (
	"database/sql"
	"encoding/json"
	"errors"
	"fmt"
	"io/ioutil"
	"net/http"

	"github.com/gorilla/mux"
	"golang.org/x/crypto/bcrypt"

	"storj.io/common/uuid"
	"storj.io/storj/satellite/console"
	"storj.io/storj/satellite/payments"
)

func (server *Server) addUser(w http.ResponseWriter, r *http.Request) {
	ctx := r.Context()

	body, err := ioutil.ReadAll(r.Body)
	if err != nil {
		http.Error(w, fmt.Sprintf("failed to read body: %v", err), http.StatusInternalServerError)
		return
	}

	var input console.CreateUser

	err = json.Unmarshal(body, &input)
	if err != nil {
		http.Error(w, fmt.Sprintf("failed to unmarshal request: %v", err), http.StatusBadRequest)
		return
	}

	switch {
	case input.Email == "":
		http.Error(w, "Email is not set", http.StatusBadRequest)
		return
	case input.Password == "":
		http.Error(w, "Password is not set", http.StatusBadRequest)
		return
	}

	hash, err := bcrypt.GenerateFromPassword([]byte(input.Password), 0)
	if err != nil {
		http.Error(w, "Unable to save password hash", http.StatusInternalServerError)
		return
	}

	userID, err := uuid.New()
	if err != nil {
		http.Error(w, "Unable to create UUID", http.StatusInternalServerError)
		return
	}

	user := console.CreateUser{
		Email:    input.Email,
		FullName: input.FullName,
		Password: input.Password,
	}

	err = user.IsValid()
	if err != nil {
		http.Error(w, "User data is not valid", http.StatusBadRequest)
		return
	}

	newuser, err := server.db.Console().Users().Insert(ctx, &console.User{
		ID:           userID,
		FullName:     user.FullName,
		ShortName:    user.ShortName,
		Email:        user.Email,
		PasswordHash: hash,
	})
	if err != nil {
		http.Error(w, fmt.Sprintf("failed to insert user: %v", err), http.StatusInternalServerError)
		return
	}
	//Set User Status to be activated, as we manually created it
	newuser.Status = console.Active
	newuser.PasswordHash = nil
	err = server.db.Console().Users().Update(ctx, newuser)
	if err != nil {
		http.Error(w, fmt.Sprintf("failed to activate user: %v", err), http.StatusInternalServerError)
		return
	}

	data, err := json.Marshal(newuser)
	if err != nil {
		http.Error(w, fmt.Sprintf("json encoding failed: %v", err), http.StatusInternalServerError)
		return
	}

	w.Header().Set("Content-Type", "application/json")
	_, _ = w.Write(data) // nothing to do with the error response, probably the client requesting disappeared
}

func (server *Server) userInfo(w http.ResponseWriter, r *http.Request) {
	ctx := r.Context()

	vars := mux.Vars(r)
	userEmail, ok := vars["useremail"]
	if !ok {
		http.Error(w, "user-email missing", http.StatusBadRequest)
		return
	}

	user, err := server.db.Console().Users().GetByEmail(ctx, userEmail)
	if errors.Is(err, sql.ErrNoRows) {
		http.Error(w, fmt.Sprintf("user with email %q not found", userEmail), http.StatusNotFound)
		return
	}
	if err != nil {
		http.Error(w, fmt.Sprintf("failed to get user %q: %v", userEmail, err), http.StatusInternalServerError)
		return
	}
	user.PasswordHash = nil

	projects, err := server.db.Console().Projects().GetByUserID(ctx, user.ID)
	if err != nil {
		http.Error(w, fmt.Sprintf("failed to get user projects %q: %v", userEmail, err), http.StatusInternalServerError)
		return
	}

	coupons, err := server.db.StripeCoinPayments().Coupons().ListByUserID(ctx, user.ID)
	if err != nil {
		http.Error(w, fmt.Sprintf("failed to get user coupons %q: %v", userEmail, err), http.StatusInternalServerError)
		return
	}

	type User struct {
		ID       uuid.UUID `json:"id"`
		FullName string    `json:"fullName"`
		Email    string    `json:"email"`
	}
	type Project struct {
		ID          uuid.UUID `json:"id"`
		Name        string    `json:"name"`
		Description string    `json:"description"`
		OwnerID     uuid.UUID `json:"ownerId"`
	}

	var output struct {
		User     User              `json:"user"`
		Projects []Project         `json:"projects"`
		Coupons  []payments.Coupon `json:"coupons"`
	}

	output.User = User{
		ID:       user.ID,
		FullName: user.FullName,
		Email:    user.Email,
	}
	for _, p := range projects {
		output.Projects = append(output.Projects, Project{
			ID:          p.ID,
			Name:        p.Name,
			Description: p.Description,
			OwnerID:     p.OwnerID,
		})
	}
	output.Coupons = coupons

	data, err := json.Marshal(output)
	if err != nil {
		http.Error(w, fmt.Sprintf("json encoding failed: %v", err), http.StatusInternalServerError)
		return
	}

	w.Header().Set("Content-Type", "application/json")
	_, _ = w.Write(data) // nothing to do with the error response, probably the client requesting disappeared
<<<<<<< HEAD
}

func (server *Server) addCoupon(w http.ResponseWriter, r *http.Request) {
	ctx := r.Context()

	body, err := ioutil.ReadAll(r.Body)
	if err != nil {
		http.Error(w, fmt.Sprintf("failed to read body: %v", err), http.StatusInternalServerError)
		return
	}

	var input struct {
		UserID      uuid.UUID `json:"userId"`
		Duration    int       `json:"duration"`
		Amount      int64     `json:"amount"`
		Description string    `json:"description"`
	}

	err = json.Unmarshal(body, &input)
	if err != nil {
		http.Error(w, fmt.Sprintf("failed to unmarshal request: %v", err), http.StatusBadRequest)
		return
	}

	switch {
	case input.Duration == 0:
		http.Error(w, "Duration is not set", http.StatusBadRequest)
		return
	case input.Amount == 0:
		http.Error(w, "Amount is not set", http.StatusBadRequest)
		return
	case input.Description == "":
		http.Error(w, "Description is not set", http.StatusBadRequest)
		return
	case input.UserID.IsZero():
		http.Error(w, "UserID is not set", http.StatusBadRequest)
		return
	}

	coupon, err := server.db.StripeCoinPayments().Coupons().Insert(ctx, payments.Coupon{
		UserID:      input.UserID,
		Amount:      input.Amount,
		Duration:    input.Duration,
		Description: input.Description,
	})
	if err != nil {
		http.Error(w, fmt.Sprintf("failed to insert coupon: %v", err), http.StatusInternalServerError)
		return
	}

	data, err := json.Marshal(coupon.ID)

	if err != nil {
		http.Error(w, fmt.Sprintf("json encoding failed: %v", err), http.StatusInternalServerError)
		return
	}

	w.Header().Set("Content-Type", "application/json")
	_, _ = w.Write(data) // nothing to do with the error response, probably the client requesting disappeared
}

func (server *Server) couponInfo(w http.ResponseWriter, r *http.Request) {
	ctx := r.Context()

	vars := mux.Vars(r)
	id, ok := vars["couponid"]
	if !ok {
		http.Error(w, "couponId missing", http.StatusBadRequest)
		return
	}

	couponID, err := uuid.FromString(id)
	if err != nil {
		http.Error(w, "invalid couponId", http.StatusBadRequest)
	}

	coupon, err := server.db.StripeCoinPayments().Coupons().Get(ctx, couponID)
	if errors.Is(err, sql.ErrNoRows) {
		http.Error(w, fmt.Sprintf("coupon with id %q not found", couponID), http.StatusNotFound)
		return
	}
	if err != nil {
		http.Error(w, fmt.Sprintf("failed to get coupon %q: %v", couponID, err), http.StatusInternalServerError)
		return
	}

	data, err := json.Marshal(coupon)

	if err != nil {
		http.Error(w, fmt.Sprintf("json encoding failed: %v", err), http.StatusInternalServerError)
		return
	}

	w.Header().Set("Content-Type", "application/json")
	_, _ = w.Write(data) // nothing to do with the error response, probably the client requesting disappeared
}

func (server *Server) addCredits(w http.ResponseWriter, r *http.Request) {
	ctx := r.Context()

	body, err := ioutil.ReadAll(r.Body)
	if err != nil {
		http.Error(w, fmt.Sprintf("failed to read body: %v", err), http.StatusInternalServerError)
		return
	}

	var input struct {
		UserID uuid.UUID `json:"userid"`
		Amount int64     `json:"amount"`
	}

	var output struct {
		Credits []payments.Credit `json:"credits"`
	}

	err = json.Unmarshal(body, &input)
	if err != nil {
		http.Error(w, fmt.Sprintf("failed to unmarshal request: %v", err), http.StatusBadRequest)
		return
	}

	if input.UserID.IsZero() {
		http.Error(w, "UserID is not set", http.StatusBadRequest)
		return
	}

	if input.Amount == 0 {
		http.Error(w, "Amount is not set", http.StatusBadRequest)
		return
	}

	// do not change the project limit
	err = server.db.StripeCoinPayments().Credits().InsertCredit(ctx, payments.Credit{
		UserID: input.UserID,
		Amount: input.Amount,
	})
	if err != nil {
		http.Error(w, fmt.Sprintf("failed to insert credits: %v", err), http.StatusInternalServerError)
		return
	}

	credits, err := server.db.StripeCoinPayments().Credits().ListCredits(ctx, input.UserID)
	if err != nil {
		http.Error(w, fmt.Sprintf("failed to get credits: %v", err), http.StatusInternalServerError)
	}
	output.Credits = credits

	data, err := json.Marshal(output)
  if err != nil {
		http.Error(w, fmt.Sprintf("json encoding failed: %v", err), http.StatusInternalServerError)
		return
	}

	w.Header().Set("Content-Type", "application/json")
	_, _ = w.Write(data) // nothing to do with the error response, probably the client requesting disappeared
=======
>>>>>>> 0a26c4af
}<|MERGE_RESOLUTION|>--- conflicted
+++ resolved
@@ -173,102 +173,6 @@
 
 	w.Header().Set("Content-Type", "application/json")
 	_, _ = w.Write(data) // nothing to do with the error response, probably the client requesting disappeared
-<<<<<<< HEAD
-}
-
-func (server *Server) addCoupon(w http.ResponseWriter, r *http.Request) {
-	ctx := r.Context()
-
-	body, err := ioutil.ReadAll(r.Body)
-	if err != nil {
-		http.Error(w, fmt.Sprintf("failed to read body: %v", err), http.StatusInternalServerError)
-		return
-	}
-
-	var input struct {
-		UserID      uuid.UUID `json:"userId"`
-		Duration    int       `json:"duration"`
-		Amount      int64     `json:"amount"`
-		Description string    `json:"description"`
-	}
-
-	err = json.Unmarshal(body, &input)
-	if err != nil {
-		http.Error(w, fmt.Sprintf("failed to unmarshal request: %v", err), http.StatusBadRequest)
-		return
-	}
-
-	switch {
-	case input.Duration == 0:
-		http.Error(w, "Duration is not set", http.StatusBadRequest)
-		return
-	case input.Amount == 0:
-		http.Error(w, "Amount is not set", http.StatusBadRequest)
-		return
-	case input.Description == "":
-		http.Error(w, "Description is not set", http.StatusBadRequest)
-		return
-	case input.UserID.IsZero():
-		http.Error(w, "UserID is not set", http.StatusBadRequest)
-		return
-	}
-
-	coupon, err := server.db.StripeCoinPayments().Coupons().Insert(ctx, payments.Coupon{
-		UserID:      input.UserID,
-		Amount:      input.Amount,
-		Duration:    input.Duration,
-		Description: input.Description,
-	})
-	if err != nil {
-		http.Error(w, fmt.Sprintf("failed to insert coupon: %v", err), http.StatusInternalServerError)
-		return
-	}
-
-	data, err := json.Marshal(coupon.ID)
-
-	if err != nil {
-		http.Error(w, fmt.Sprintf("json encoding failed: %v", err), http.StatusInternalServerError)
-		return
-	}
-
-	w.Header().Set("Content-Type", "application/json")
-	_, _ = w.Write(data) // nothing to do with the error response, probably the client requesting disappeared
-}
-
-func (server *Server) couponInfo(w http.ResponseWriter, r *http.Request) {
-	ctx := r.Context()
-
-	vars := mux.Vars(r)
-	id, ok := vars["couponid"]
-	if !ok {
-		http.Error(w, "couponId missing", http.StatusBadRequest)
-		return
-	}
-
-	couponID, err := uuid.FromString(id)
-	if err != nil {
-		http.Error(w, "invalid couponId", http.StatusBadRequest)
-	}
-
-	coupon, err := server.db.StripeCoinPayments().Coupons().Get(ctx, couponID)
-	if errors.Is(err, sql.ErrNoRows) {
-		http.Error(w, fmt.Sprintf("coupon with id %q not found", couponID), http.StatusNotFound)
-		return
-	}
-	if err != nil {
-		http.Error(w, fmt.Sprintf("failed to get coupon %q: %v", couponID, err), http.StatusInternalServerError)
-		return
-	}
-
-	data, err := json.Marshal(coupon)
-
-	if err != nil {
-		http.Error(w, fmt.Sprintf("json encoding failed: %v", err), http.StatusInternalServerError)
-		return
-	}
-
-	w.Header().Set("Content-Type", "application/json")
-	_, _ = w.Write(data) // nothing to do with the error response, probably the client requesting disappeared
 }
 
 func (server *Server) addCredits(w http.ResponseWriter, r *http.Request) {
@@ -329,6 +233,4 @@
 
 	w.Header().Set("Content-Type", "application/json")
 	_, _ = w.Write(data) // nothing to do with the error response, probably the client requesting disappeared
-=======
->>>>>>> 0a26c4af
 }