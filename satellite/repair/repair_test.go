--- conflicted
+++ resolved
@@ -1107,20 +1107,15 @@
 				},
 			}, func(t *testing.T, ctx *testcontext.Context, planet *testplanet.Planet) {
 
-<<<<<<< HEAD
 				uplinkPeer := planet.Uplinks[0]
-				satellite := planet.Satellites[0]
-				// stop audit to prevent possible interactions i.e. repair timeout problems
-				satellite.Audit.Worker.Loop.Pause()
-=======
-		satellite.RangedLoop.RangedLoop.Service.Loop.Stop()
-		satellite.Repair.Repairer.Loop.Pause()
->>>>>>> 87d07896
-
-				satellite.Repair.Checker.Loop.Pause()
-				satellite.Repair.Repairer.Loop.Pause()
-
-				var testData = testrand.Bytes(8 * memory.KiB)
+        satellite := planet.Satellites[0]
+        // stop audit to prevent possible interactions i.e. repair timeout problems
+        satellite.Audit.Worker.Loop.Pause()
+
+        satellite.RangedLoop.RangedLoop.Service.Loop.Stop()
+        satellite.Repair.Repairer.Loop.Pause()
+
+        var testData = testrand.Bytes(8 * memory.KiB)
 				// first, upload some remote data
 				err := uplinkPeer.Upload(piecestore.WithPieceHashAlgo(ctx, tt.hashAlgo), satellite, "testbucket", "test/path", testData)
 				require.NoError(t, err)
@@ -1155,32 +1150,21 @@
 
 				reputationService := satellite.Repairer.Reputation
 
-<<<<<<< HEAD
 				nodesReputation := make(map[storj.NodeID]reputation.Info)
 				for _, piece := range availablePieces {
 					info, err := reputationService.Get(ctx, piece.StorageNode)
 					require.NoError(t, err)
 					nodesReputation[piece.StorageNode] = *info
 				}
-=======
-		satellite.Repair.Repairer.TestingSetMinFailures(1) // expect one node with bad data
-		// trigger checker with ranged loop to add segment to repair queue
-		_, err = satellite.RangedLoop.RangedLoop.Service.RunOnce(ctx)
-		require.NoError(t, err)
-		satellite.Repair.Repairer.Loop.Restart()
-		satellite.Repair.Repairer.Loop.TriggerWait()
-		satellite.Repair.Repairer.Loop.Pause()
-		satellite.Repair.Repairer.WaitForPendingRepairs()
->>>>>>> 87d07896
-
-				satellite.Repair.Repairer.TestingSetMinFailures(1) // expect one node with bad data
-				satellite.Repair.Checker.Loop.Restart()
-				satellite.Repair.Checker.Loop.TriggerWait()
-				satellite.Repair.Checker.Loop.Pause()
-				satellite.Repair.Repairer.Loop.Restart()
-				satellite.Repair.Repairer.Loop.TriggerWait()
-				satellite.Repair.Repairer.Loop.Pause()
-				satellite.Repair.Repairer.WaitForPendingRepairs()
+
+        satellite.Repair.Repairer.TestingSetMinFailures(1) // expect one node with bad data
+        // trigger checker with ranged loop to add segment to repair queue
+        _, err = satellite.RangedLoop.RangedLoop.Service.RunOnce(ctx)
+        require.NoError(t, err)
+        satellite.Repair.Repairer.Loop.Restart()
+        satellite.Repair.Repairer.Loop.TriggerWait()
+        satellite.Repair.Repairer.Loop.Pause()
+        satellite.Repair.Repairer.WaitForPendingRepairs()
 
 				nodesReputationAfter := make(map[storj.NodeID]reputation.Info)
 				for _, piece := range availablePieces {
