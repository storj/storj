--- conflicted
+++ resolved
@@ -24,15 +24,12 @@
 	Update(ctx context.Context, updates []TransactionUpdate, applies coinpayments.TransactionIDList) error
 	// Consume marks transaction as consumed, so it won't participate in apply account balance loop.
 	Consume(ctx context.Context, id coinpayments.TransactionID) error
-<<<<<<< HEAD
 	// LockRate locks conversion rate for transaction.
 	LockRate(ctx context.Context, id coinpayments.TransactionID, rate *big.Float) error
 	// GetLockedRate returns locked conversion rate for transaction or error if non exists.
 	GetLockedRate(ctx context.Context, id coinpayments.TransactionID) (*big.Float, error)
-=======
 	// ListAccount returns all transaction for specific user.
 	ListAccount(ctx context.Context, userID uuid.UUID) ([]Transaction, error)
->>>>>>> 4c822b63
 	// ListPending returns TransactionsPage with pending transactions.
 	ListPending(ctx context.Context, offset int64, limit int, before time.Time) (TransactionsPage, error)
 	// List Unapplied returns TransactionsPage with completed transaction that should be applied to account balance.
