// Copyright (C) 2019 Storj Labs, Inc.
// See LICENSE for copying information.

package stripecoinpayments

import (
	"github.com/stripe/stripe-go/client"
	"github.com/zeebo/errs"
	monkit "gopkg.in/spacemonkeygo/monkit.v2"

	"storj.io/storj/satellite/payments"
	"storj.io/storj/satellite/payments/coinpayments"
)

var mon = monkit.Package()

// Error defines stripecoinpayments service error.
var Error = errs.Class("stripecoinpayments service error")

// Config stores needed information for payment service initialization.
type Config struct {
<<<<<<< HEAD
	SecretKey string `help:"stripe secret key" default:""`
=======
	StripeSecretKey        string
	CoinpaymentsPublicKey  string
	CoinpaymentsPrivateKey string
>>>>>>> 24e72f35
}

// Service is an implementation for payment service via Stripe and Coinpayments.
type Service struct {
	customers      CustomersDB
	transactionsDB TransactionsDB
	stripeClient   *client.API
	coinpayments   coinpayments.Client
}

// NewService creates a Service instance.
<<<<<<< HEAD
func NewService(config Config, customers CustomersDB) *Service {
	stripeClient := client.New(config.SecretKey, nil)
=======
func NewService(config Config, customers CustomersDB, transactionsDB TransactionsDB) *Service {
	stripeClient := client.New(config.StripeSecretKey, nil)

	coinpaymentsClient := coinpayments.NewClient(
		coinpayments.Credentials{
			PublicKey:  config.CoinpaymentsPublicKey,
			PrivateKey: config.CoinpaymentsPrivateKey,
		},
	)
>>>>>>> 24e72f35

	return &Service{
		customers:      customers,
		transactionsDB: transactionsDB,
		stripeClient:   stripeClient,
		coinpayments:   *coinpaymentsClient,
	}
}

// Accounts exposes all needed functionality to manage payment accounts.
func (service *Service) Accounts() payments.Accounts {
	return &accounts{service: service}
}<|MERGE_RESOLUTION|>--- conflicted
+++ resolved
@@ -19,13 +19,9 @@
 
 // Config stores needed information for payment service initialization.
 type Config struct {
-<<<<<<< HEAD
-	SecretKey string `help:"stripe secret key" default:""`
-=======
 	StripeSecretKey        string
 	CoinpaymentsPublicKey  string
 	CoinpaymentsPrivateKey string
->>>>>>> 24e72f35
 }
 
 // Service is an implementation for payment service via Stripe and Coinpayments.
@@ -37,10 +33,6 @@
 }
 
 // NewService creates a Service instance.
-<<<<<<< HEAD
-func NewService(config Config, customers CustomersDB) *Service {
-	stripeClient := client.New(config.SecretKey, nil)
-=======
 func NewService(config Config, customers CustomersDB, transactionsDB TransactionsDB) *Service {
 	stripeClient := client.New(config.StripeSecretKey, nil)
 
@@ -50,7 +42,6 @@
 			PrivateKey: config.CoinpaymentsPrivateKey,
 		},
 	)
->>>>>>> 24e72f35
 
 	return &Service{
 		customers:      customers,
