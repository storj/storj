--- conflicted
+++ resolved
@@ -908,14 +908,6 @@
 	delete(pieceMap, exitingNodeID)
 
 	var toAdd []*pb.RemotePiece
-<<<<<<< HEAD
-	// check receiving node id is not already in the pointer
-	_, ok = pieceMap[receivingNodeID]
-	if ok {
-		return Error.New("node id already exists in piece. Path: %s, Node ID: %s", path, receivingNodeID.String())
-	}
-=======
->>>>>>> 7cdc1b35
 	if !receivingNodeID.IsZero() {
 		toAdd = []*pb.RemotePiece{{
 			PieceNum: pieceNum,
