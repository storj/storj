--- conflicted
+++ resolved
@@ -202,22 +202,7 @@
 		endpoint.connections.delete(nodeID)
 	}()
 
-<<<<<<< HEAD
 	msg, err := endpoint.checkExitStatus(ctx, nodeID)
-=======
-	eofHandler := func(err error) error {
-		if err == io.EOF {
-			endpoint.log.Debug("received EOF when trying to receive messages from storage node", zap.Stringer("Node ID", nodeID))
-			return nil
-		}
-		if err != nil {
-			return rpcstatus.Error(rpcstatus.Unknown, Error.Wrap(err).Error())
-		}
-		return nil
-	}
-
-	exitStatus, err := endpoint.overlaydb.GetExitStatus(ctx, nodeID)
->>>>>>> e4a22034
 	if err != nil {
 		return rpcstatus.Error(rpcstatus.Internal, err.Error())
 	}
@@ -231,12 +216,6 @@
 		return nil
 	}
 
-<<<<<<< HEAD
-=======
-	// maps pieceIDs to pendingTransfers to keep track of ongoing piece transfer requests
-	pending := newPendingMap()
-
->>>>>>> e4a22034
 	// these are used to synchronize the "incomplete transfer loop" with the main thread (storagenode receive loop)
 	morePiecesFlag := true
 	loopRunningFlag := true
@@ -250,6 +229,7 @@
 		return rpcstatus.Error(rpcstatus.Internal, Error.Wrap(err).Error())
 	}
 
+	// maps pieceIDs to pendingTransfers to keep track of ongoing piece transfer requests
 	pending := newPendingMap()
 	var group errgroup.Group
 	group.Go(func() error {
@@ -429,18 +409,11 @@
 		return Error.Wrap(err)
 	}
 
-<<<<<<< HEAD
 	// validate pointer state
 	nodePiece, err := validatePointer(ctx, pointer, incomplete)
 	if err != nil {
 		endpoint.log.Debug("piece no longer held by node", zap.Stringer("node ID", nodeID), zap.ByteString("path", incomplete.Path), zap.Int32("piece num", incomplete.PieceNum))
 		err := endpoint.db.DeleteTransferQueueItem(ctx, nodeID, incomplete.Path, incomplete.PieceNum)
-=======
-	if nodePiece == nil {
-		endpoint.log.Debug("piece no longer held by node", zap.Stringer("Node ID", nodeID), zap.ByteString("path", incomplete.Path), zap.Int32("piece num", incomplete.PieceNum))
-
-		err = endpoint.db.DeleteTransferQueueItem(ctx, nodeID, incomplete.Path, incomplete.PieceNum)
->>>>>>> e4a22034
 		if err != nil {
 			return Error.Wrap(err)
 		}
@@ -455,28 +428,11 @@
 		return Error.Wrap(err)
 	}
 
-<<<<<<< HEAD
 	// populate excluded node IDs
 	pieces := pointer.GetRemote().RemotePieces
 	excludedNodeIDs := make([]storj.NodeID, len(pieces))
 	for i, piece := range pieces {
 		excludedNodeIDs[i] = piece.NodeId
-=======
-	if len(remote.GetRemotePieces()) > redundancy.OptimalThreshold() {
-		endpoint.log.Debug("pointer has more pieces than required. removing node from pointer.", zap.Stringer("Node ID", nodeID), zap.ByteString("path", incomplete.Path), zap.Int32("piece num", incomplete.PieceNum))
-
-		_, err = endpoint.metainfo.UpdatePieces(ctx, string(incomplete.Path), pointer, nil, []*pb.RemotePiece{nodePiece})
-		if err != nil {
-			return Error.Wrap(err)
-		}
-
-		err = endpoint.db.DeleteTransferQueueItem(ctx, nodeID, incomplete.Path, incomplete.PieceNum)
-		if err != nil {
-			return Error.Wrap(err)
-		}
-
-		return nil
->>>>>>> e4a22034
 	}
 
 	// get replacement node
