--- conflicted
+++ resolved
@@ -46,9 +46,9 @@
 
 // Endpoint for handling the transfer of pieces for Graceful Exit.
 type Endpoint struct {
-<<<<<<< HEAD
 	log              *zap.Logger
 	interval         time.Duration
+	signer           signing.Signer
 	db               DB
 	overlaydb        overlay.DB
 	overlay          *overlay.Service
@@ -58,18 +58,6 @@
 	connectionsMap   map[storj.NodeID]struct{}
 	peerIdentities   overlay.PeerIdentities
 	config           Config
-=======
-	log            *zap.Logger
-	interval       time.Duration
-	signer         signing.Signer
-	db             DB
-	overlaydb      overlay.DB
-	overlay        *overlay.Service
-	metainfo       *metainfo.Service
-	orders         *orders.Service
-	peerIdentities overlay.PeerIdentities
-	config         Config
->>>>>>> e54d290d
 }
 
 type pendingTransfer struct {
