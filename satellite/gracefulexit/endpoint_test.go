--- conflicted
+++ resolved
@@ -367,7 +367,6 @@
 	})
 }
 
-<<<<<<< HEAD
 func TestSignExitCompleted(t *testing.T) {
 	testplanet.Run(t, testplanet.Config{
 		SatelliteCount:   1,
@@ -426,7 +425,8 @@
 
 		err = signing.VerifyExitFailed(ctx, signee, signed)
 		require.Error(t, err)
-=======
+	})
+}
 func TestSuccessPointerUpdate(t *testing.T) {
 	testTransfers(t, 1, func(ctx *testcontext.Context, nodeFullIDs map[storj.NodeID]*identity.FullIdentity, satellite *testplanet.SatelliteSystem, processClient exitProcessClient, exitingNode *storagenode.Peer, numPieces int) {
 		var recNodeID storj.NodeID
@@ -521,7 +521,6 @@
 			}
 		}
 		require.Equal(t, 1, found)
->>>>>>> 65abc95f
 	})
 }
 
