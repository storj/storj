--- conflicted
+++ resolved
@@ -245,8 +245,7 @@
 
 	return node.Disqualified != nil
 }
-<<<<<<< HEAD
-func disqualifyNode(t *testing.T, ctx *testcontext.Context, satellite *satellite.Peer, nodeID storj.NodeID) {
+func disqualifyNode(t *testing.T, ctx *testcontext.Context, satellite *testplanet.SatelliteSystem, nodeID storj.NodeID) {
 	info := overlay.NodeCheckInInfo{
 		NodeID: nodeID,
 		IsUp:   false,
@@ -260,20 +259,6 @@
 		UptimeReputationDQ:     1,
 	}
 	err := satellite.DB.OverlayCache().UpdateCheckIn(ctx, info, config)
-=======
-func disqualifyNode(t *testing.T, ctx *testcontext.Context, satellite *testplanet.SatelliteSystem, nodeID storj.NodeID) {
-	_, err := satellite.DB.OverlayCache().BatchUpdateStats(ctx, []*overlay.UpdateRequest{{
-		NodeID:       nodeID,
-		IsUp:         true,
-		AuditSuccess: false,
-		AuditLambda:  0,
-		AuditWeight:  1,
-		AuditDQ:      0.5,
-		UptimeLambda: 1,
-		UptimeWeight: 1,
-		UptimeDQ:     0.5,
-	}}, 100)
->>>>>>> 574c96c3
 	require.NoError(t, err)
 	assert.True(t, isDisqualified(t, ctx, satellite, nodeID))
 }