// Copyright (C) 2019 Storj Labs, Inc.
// See LICENSE for copying information.

package satellitedb

import (
	"database/sql"
	"strconv"

	"github.com/golang/protobuf/proto"
	"github.com/zeebo/errs"
	"go.uber.org/zap"

	"storj.io/storj/internal/dbutil/pgutil"
	"storj.io/storj/internal/migrate"
	"storj.io/storj/pkg/pb"
	"storj.io/storj/satellite/console"
	"storj.io/storj/satellite/satellitedb/pbold"
)

// ErrMigrate is for tracking migration errors
var ErrMigrate = errs.Class("migrate")

// CreateTables is a method for creating all tables for database
func (db *DB) CreateTables() error {
	switch db.driver {
	case "postgres":
		schema, err := pgutil.ParseSchemaFromConnstr(db.source)
		if err != nil {
			return errs.New("error parsing schema: %+v", err)
		}
		if schema != "" {
			err = db.CreateSchema(schema)
			if err != nil {
				return errs.New("error creating schema: %+v", err)
			}
		}
		migration := db.PostgresMigration()
		return migration.Run(db.log.Named("migrate"), db.db)
	default:
		return migrate.Create("database", db.db)
	}
}

// PostgresMigration returns steps needed for migrating postgres database.
func (db *DB) PostgresMigration() *migrate.Migration {
	return &migrate.Migration{
		Table: "versions",
		Steps: []*migrate.Step{
			{
				// some databases may have already this done, although the version may not match
				Description: "Initial setup",
				Version:     0,
				Action: migrate.SQL{
					`CREATE TABLE IF NOT EXISTS accounting_raws (
						id bigserial NOT NULL,
						node_id bytea NOT NULL,
						interval_end_time timestamp with time zone NOT NULL,
						data_total double precision NOT NULL,
						data_type integer NOT NULL,
						created_at timestamp with time zone NOT NULL,
						PRIMARY KEY ( id )
					)`,
					`CREATE TABLE IF NOT EXISTS accounting_rollups (
						id bigserial NOT NULL,
						node_id bytea NOT NULL,
						start_time timestamp with time zone NOT NULL,
						put_total bigint NOT NULL,
						get_total bigint NOT NULL,
						get_audit_total bigint NOT NULL,
						get_repair_total bigint NOT NULL,
						put_repair_total bigint NOT NULL,
						at_rest_total double precision NOT NULL,
						PRIMARY KEY ( id )
					)`,
					`CREATE TABLE IF NOT EXISTS accounting_timestamps (
						name text NOT NULL,
						value timestamp with time zone NOT NULL,
						PRIMARY KEY ( name )
					)`,
					`CREATE TABLE IF NOT EXISTS bwagreements (
						serialnum text NOT NULL,
						data bytea NOT NULL,
						storage_node bytea NOT NULL,
						action bigint NOT NULL,
						total bigint NOT NULL,
						created_at timestamp with time zone NOT NULL,
						expires_at timestamp with time zone NOT NULL,
						PRIMARY KEY ( serialnum )
					)`,
					`CREATE TABLE IF NOT EXISTS injuredsegments (
						id bigserial NOT NULL,
						info bytea NOT NULL,
						PRIMARY KEY ( id )
					)`,
					`CREATE TABLE IF NOT EXISTS irreparabledbs (
						segmentpath bytea NOT NULL,
						segmentdetail bytea NOT NULL,
						pieces_lost_count bigint NOT NULL,
						seg_damaged_unix_sec bigint NOT NULL,
						repair_attempt_count bigint NOT NULL,
						PRIMARY KEY ( segmentpath )
					)`,
					`CREATE TABLE IF NOT EXISTS nodes (
						id bytea NOT NULL,
						audit_success_count bigint NOT NULL,
						total_audit_count bigint NOT NULL,
						audit_success_ratio double precision NOT NULL,
						uptime_success_count bigint NOT NULL,
						total_uptime_count bigint NOT NULL,
						uptime_ratio double precision NOT NULL,
						created_at timestamp with time zone NOT NULL,
						updated_at timestamp with time zone NOT NULL,
						PRIMARY KEY ( id )
					)`,
					`CREATE TABLE IF NOT EXISTS overlay_cache_nodes (
						node_id bytea NOT NULL,
						node_type integer NOT NULL,
						address text NOT NULL,
						protocol integer NOT NULL,
						operator_email text NOT NULL,
						operator_wallet text NOT NULL,
						free_bandwidth bigint NOT NULL,
						free_disk bigint NOT NULL,
						latency_90 bigint NOT NULL,
						audit_success_ratio double precision NOT NULL,
						audit_uptime_ratio double precision NOT NULL,
						audit_count bigint NOT NULL,
						audit_success_count bigint NOT NULL,
						uptime_count bigint NOT NULL,
						uptime_success_count bigint NOT NULL,
						PRIMARY KEY ( node_id ),
						UNIQUE ( node_id )
					)`,
					`CREATE TABLE IF NOT EXISTS projects (
						id bytea NOT NULL,
						name text NOT NULL,
						description text NOT NULL,
						created_at timestamp with time zone NOT NULL,
						PRIMARY KEY ( id )
					)`,
					`CREATE TABLE IF NOT EXISTS users (
						id bytea NOT NULL,
						first_name text NOT NULL,
						last_name text NOT NULL,
						email text NOT NULL,
						password_hash bytea NOT NULL,
						status integer NOT NULL,
						created_at timestamp with time zone NOT NULL,
						PRIMARY KEY ( id )
					)`,
					`CREATE TABLE IF NOT EXISTS api_keys (
						id bytea NOT NULL,
						project_id bytea NOT NULL REFERENCES projects( id ) ON DELETE CASCADE,
						key bytea NOT NULL,
						name text NOT NULL,
						created_at timestamp with time zone NOT NULL,
						PRIMARY KEY ( id ),
						UNIQUE ( key ),
						UNIQUE ( name, project_id )
					)`,
					`CREATE TABLE IF NOT EXISTS project_members (
						member_id bytea NOT NULL REFERENCES users( id ) ON DELETE CASCADE,
						project_id bytea NOT NULL REFERENCES projects( id ) ON DELETE CASCADE,
						created_at timestamp with time zone NOT NULL,
						PRIMARY KEY ( member_id, project_id )
					)`,
				},
			},
			{
				// some databases may have already this done, although the version may not match
				Description: "Adjust table naming",
				Version:     1,
				Action: migrate.Func(func(log *zap.Logger, db migrate.DB, tx *sql.Tx) error {
					hasStorageNodeID, err := postgresHasColumn(tx, "bwagreements", "storage_node_id")
					if err != nil {
						return ErrMigrate.Wrap(err)
					}
					if !hasStorageNodeID {
						// - storage_node bytea NOT NULL,
						// + storage_node_id bytea NOT NULL,
						_, err := tx.Exec(`ALTER TABLE bwagreements RENAME COLUMN storage_node TO storage_node_id;`)
						if err != nil {
							return ErrMigrate.Wrap(err)
						}
					}

					hasUplinkID, err := postgresHasColumn(tx, "bwagreements", "uplink_id")
					if err != nil {
						return ErrMigrate.Wrap(err)
					}
					if !hasUplinkID {
						// + uplink_id bytea NOT NULL,
						_, err := tx.Exec(`
							ALTER TABLE bwagreements ADD COLUMN uplink_id BYTEA;
						`)
						if err != nil {
							return ErrMigrate.Wrap(err)
						}

						err = func() error {
							_, err = tx.Exec(`
							DECLARE bwagreements_cursor CURSOR FOR
							SELECT serialnum, data FROM bwagreements
							FOR UPDATE`)
							if err != nil {
								return ErrMigrate.Wrap(err)
							}
							defer func() {
								_, closeErr := tx.Exec(`CLOSE bwagreements_cursor`)
								err = errs.Combine(err, closeErr)
							}()

							for {
								var serialnum, data []byte

								err := tx.QueryRow(`FETCH NEXT FROM bwagreements_cursor`).Scan(&serialnum, &data)
								if err != nil {
									if err == sql.ErrNoRows {
										break
									}
									return ErrMigrate.Wrap(err)
								}

								var rba pbold.Order
								if err := proto.Unmarshal(data, &rba); err != nil {
									return ErrMigrate.Wrap(err)
								}

								_, err = tx.Exec(`
									UPDATE bwagreements SET uplink_id = $1
									WHERE CURRENT OF bwagreements_cursor`, rba.PayerAllocation.UplinkId.Bytes())
								if err != nil {
									return ErrMigrate.Wrap(err)
								}
							}
							return nil
						}()
						if err != nil {
							return err
						}

						_, err = tx.Exec(`
							ALTER TABLE bwagreements ALTER COLUMN uplink_id SET NOT NULL;
							ALTER TABLE bwagreements DROP COLUMN data;
						`)
						if err != nil {
							return ErrMigrate.Wrap(err)
						}
					}
					return nil
				}),
			},
			{
				// some databases may have already this done, although the version may not match
				Description: "Remove bucket infos",
				Version:     2,
				Action: migrate.SQL{
					`DROP TABLE IF EXISTS bucket_infos CASCADE`,
				},
			},
			{
				// some databases may have already this done, although the version may not match
				Description: "Add certificates table",
				Version:     3,
				Action: migrate.SQL{
					`CREATE TABLE IF NOT EXISTS certRecords (
						publickey bytea NOT NULL,
						id bytea NOT NULL,
						update_at timestamp with time zone NOT NULL,
						PRIMARY KEY ( id )
					)`,
				},
			},
			{
				// some databases may have already this done, although the version may not match
				Description: "Adjust users table",
				Version:     4,
				Action: migrate.Func(func(log *zap.Logger, db migrate.DB, tx *sql.Tx) error {
					// - email text,
					// + email text NOT NULL,
					emailNullable, err := postgresColumnNullability(tx, "users", "email")
					if err != nil {
						return ErrMigrate.Wrap(err)
					}
					if emailNullable {
						_, err := tx.Exec(`
							ALTER TABLE users ALTER COLUMN email SET NOT NULL;
						`)
						if err != nil {
							return ErrMigrate.Wrap(err)
						}
					}

					// + status integer NOT NULL,
					hasStatus, err := postgresHasColumn(tx, "users", "status")
					if err != nil {
						return ErrMigrate.Wrap(err)
					}
					if !hasStatus {
						_, err := tx.Exec(`
							ALTER TABLE users ADD COLUMN status INTEGER;
							UPDATE users SET status = ` + strconv.Itoa(int(console.Active)) + `;
							ALTER TABLE users ALTER COLUMN status SET NOT NULL;
						`)
						if err != nil {
							return ErrMigrate.Wrap(err)
						}
					}

					// - UNIQUE ( email )
					_, err = tx.Exec(`
						ALTER TABLE users DROP CONSTRAINT IF EXISTS users_email_key;
					`)
					if err != nil {
						return ErrMigrate.Wrap(err)
					}

					return nil
				}),
			},
			{
				Description: "Add wallet column",
				Version:     5,
				Action: migrate.SQL{
					`ALTER TABLE nodes ADD wallet TEXT;
					ALTER TABLE nodes ADD email TEXT;
					UPDATE nodes SET wallet = '';
					UPDATE nodes SET email = '';
					ALTER TABLE nodes ALTER COLUMN wallet SET NOT NULL;
					ALTER TABLE nodes ALTER COLUMN email SET NOT NULL;`,
				},
			},
			{
				Description: "Add bucket usage rollup table",
				Version:     6,
				Action: migrate.SQL{
					`CREATE TABLE bucket_usages (
  						id bytea NOT NULL,
  						bucket_id bytea NOT NULL,
  						rollup_end_time timestamp with time zone NOT NULL,
  						remote_stored_data bigint NOT NULL,
  						inline_stored_data bigint NOT NULL,
  						remote_segments integer NOT NULL,
  						inline_segments integer NOT NULL,
  						objects integer NOT NULL,
  						metadata_size bigint NOT NULL,
  						repair_egress bigint NOT NULL,
  						get_egress bigint NOT NULL,
  						audit_egress bigint NOT NULL,
  						PRIMARY KEY ( id ),
						UNIQUE ( rollup_end_time, bucket_id )
					)`,
				},
			},
			{
				Description: "Add index on bwagreements",
				Version:     7,
				Action: migrate.SQL{
					`CREATE INDEX IF NOT EXISTS bwa_created_at ON bwagreements (created_at)`,
				},
			},
			{
				Description: "Add registration_tokens table",
				Version:     8,
				Action: migrate.SQL{
					`CREATE TABLE registration_tokens (
                         secret bytea NOT NULL,
						 owner_id bytea,
						 project_limit integer NOT NULL,
						 created_at timestamp with time zone NOT NULL,
						 PRIMARY KEY ( secret ),
						 UNIQUE ( owner_id )
					)`,
				},
			},
			{
				Description: "Add new tables for tracking used serials, bandwidth and storage",
				Version:     9,
				Action: migrate.SQL{
					`CREATE TABLE serial_numbers (
						id serial NOT NULL,
						serial_number bytea NOT NULL,
						bucket_id bytea NOT NULL,
						expires_at timestamp NOT NULL,
						PRIMARY KEY ( id )
					)`,
					`CREATE INDEX serial_numbers_expires_at_index ON serial_numbers ( expires_at )`,
					`CREATE UNIQUE INDEX serial_number_index ON serial_numbers ( serial_number )`,
					`CREATE TABLE used_serials (
						serial_number_id integer NOT NULL REFERENCES serial_numbers( id ) ON DELETE CASCADE,
						storage_node_id bytea NOT NULL,
						PRIMARY KEY ( serial_number_id, storage_node_id )
					)`,
					`CREATE TABLE storagenode_bandwidth_rollups (
						storagenode_id bytea NOT NULL,
						interval_start timestamp NOT NULL,
						interval_seconds integer NOT NULL,
						action integer NOT NULL,
						allocated bigint NOT NULL,
						settled bigint NOT NULL,
						PRIMARY KEY ( storagenode_id, interval_start, action )
					)`,
					`CREATE INDEX storagenode_id_interval_start_interval_seconds_index ON storagenode_bandwidth_rollups (
						storagenode_id,
						interval_start,
						interval_seconds
					)`,
					`CREATE TABLE storagenode_storage_rollups (
						storagenode_id bytea NOT NULL,
						interval_start timestamp NOT NULL,
						interval_seconds integer NOT NULL,
						total bigint NOT NULL,
						PRIMARY KEY ( storagenode_id, interval_start )
					)`,
					`CREATE TABLE bucket_bandwidth_rollups (
						bucket_id bytea NOT NULL,
						interval_start timestamp NOT NULL,
						interval_seconds integer NOT NULL,
						action integer NOT NULL,
						inline bigint NOT NULL,
						allocated bigint NOT NULL,
						settled bigint NOT NULL,
						PRIMARY KEY ( bucket_id, interval_start, action )
					)`,
					`CREATE INDEX bucket_id_interval_start_interval_seconds_index ON bucket_bandwidth_rollups (
						bucket_id,
						interval_start,
						interval_seconds
					)`,
					`CREATE TABLE bucket_storage_rollups (
						bucket_id bytea NOT NULL,
						interval_start timestamp NOT NULL,
						interval_seconds integer NOT NULL,
						inline bigint NOT NULL,
						remote bigint NOT NULL,
						PRIMARY KEY ( bucket_id, interval_start )
					)`,
					`ALTER TABLE bucket_usages DROP CONSTRAINT bucket_usages_rollup_end_time_bucket_id_key`,
					`CREATE UNIQUE INDEX bucket_id_rollup_end_time_index ON bucket_usages (
						bucket_id,
						rollup_end_time )`,
				},
			},
			{
				Description: "users first_name to full_name, last_name to short_name",
				Version:     10,
				Action: migrate.SQL{
					`ALTER TABLE users RENAME COLUMN first_name TO full_name;
					ALTER TABLE users ALTER COLUMN last_name DROP NOT NULL;
					ALTER TABLE users RENAME COLUMN last_name TO short_name;`,
				},
			},
			{
				Description: "drops interval seconds from storage_rollups, renames x_storage_rollups to x_storage_tallies, adds fields to bucket_storage_tallies",
				Version:     11,
				Action: migrate.SQL{
					`ALTER TABLE storagenode_storage_rollups RENAME TO storagenode_storage_tallies`,
					`ALTER TABLE bucket_storage_rollups RENAME TO bucket_storage_tallies`,

					`ALTER TABLE storagenode_storage_tallies DROP COLUMN interval_seconds`,
					`ALTER TABLE bucket_storage_tallies DROP COLUMN interval_seconds`,

					`ALTER TABLE bucket_storage_tallies ADD remote_segments_count integer;
					UPDATE bucket_storage_tallies SET remote_segments_count = 0;
					ALTER TABLE bucket_storage_tallies ALTER COLUMN remote_segments_count SET NOT NULL;`,

					`ALTER TABLE bucket_storage_tallies ADD inline_segments_count integer;
					UPDATE bucket_storage_tallies SET inline_segments_count = 0;
					ALTER TABLE bucket_storage_tallies ALTER COLUMN inline_segments_count SET NOT NULL;`,

					`ALTER TABLE bucket_storage_tallies ADD object_count integer;
					UPDATE bucket_storage_tallies SET object_count = 0;
					ALTER TABLE bucket_storage_tallies ALTER COLUMN object_count SET NOT NULL;`,

					`ALTER TABLE bucket_storage_tallies ADD metadata_size bigint;
					UPDATE bucket_storage_tallies SET metadata_size = 0;
					ALTER TABLE bucket_storage_tallies ALTER COLUMN metadata_size SET NOT NULL;`,
				},
			},
			{
				Description: "Merge overlay_cache_nodes into nodes table",
				Version:     12,
				Action: migrate.SQL{
					// Add the new columns to the nodes table
					`ALTER TABLE nodes ADD address TEXT NOT NULL DEFAULT '';
					 ALTER TABLE nodes ADD protocol INTEGER NOT NULL DEFAULT 0;
					 ALTER TABLE nodes ADD type INTEGER NOT NULL DEFAULT 2;
					 ALTER TABLE nodes ADD free_bandwidth BIGINT NOT NULL DEFAULT -1;
					 ALTER TABLE nodes ADD free_disk BIGINT NOT NULL DEFAULT -1;
					 ALTER TABLE nodes ADD latency_90 BIGINT NOT NULL DEFAULT 0;
					 ALTER TABLE nodes ADD last_contact_success TIMESTAMP WITH TIME ZONE NOT NULL DEFAULT 'epoch';
					 ALTER TABLE nodes ADD last_contact_failure TIMESTAMP WITH TIME ZONE NOT NULL DEFAULT 'epoch';`,
					// Copy data from overlay_cache_nodes to nodes
					`UPDATE nodes
					 SET address=overlay.address,
					     protocol=overlay.protocol,
						 type=overlay.node_type,
						 free_bandwidth=overlay.free_bandwidth,
						 free_disk=overlay.free_disk,
						 latency_90=overlay.latency_90
					 FROM (SELECT node_id, node_type, address, protocol, free_bandwidth, free_disk, latency_90
						   FROM overlay_cache_nodes) AS overlay
					 WHERE nodes.id=overlay.node_id;`,
					// Delete the overlay cache_nodes table
					`DROP TABLE overlay_cache_nodes CASCADE;`,
				},
			},
			{
				Description: "Change bucket_id to bucket_name and project_id",
				Version:     13,
				Action: migrate.SQL{
					// Modify columns: bucket_id --> bucket_name + project_id for table bucket_storage_tallies
					`ALTER TABLE bucket_storage_tallies ADD project_id bytea;`,
					`UPDATE bucket_storage_tallies SET project_id=SUBSTRING(bucket_id FROM 1 FOR 16);`,
					`ALTER TABLE bucket_storage_tallies ALTER COLUMN project_id SET NOT NULL;`,
					`ALTER TABLE bucket_storage_tallies RENAME COLUMN bucket_id TO bucket_name;`,
					`UPDATE bucket_storage_tallies SET bucket_name=SUBSTRING(bucket_name from 18);`,

					// Update the primary key for bucket_storage_tallies
					`ALTER TABLE bucket_storage_tallies DROP CONSTRAINT bucket_storage_rollups_pkey;`,
					`ALTER TABLE bucket_storage_tallies ADD CONSTRAINT bucket_storage_tallies_pk PRIMARY KEY (bucket_name, project_id, interval_start);`,

					// Modify columns: bucket_id --> bucket_name + project_id for table bucket_bandwidth_rollups
					`ALTER TABLE bucket_bandwidth_rollups ADD project_id bytea;`,
					`UPDATE bucket_bandwidth_rollups SET project_id=SUBSTRING(bucket_id FROM 1 FOR 16);`,
					`ALTER TABLE bucket_bandwidth_rollups ALTER COLUMN project_id SET NOT NULL;`,
					`ALTER TABLE bucket_bandwidth_rollups RENAME COLUMN bucket_id TO bucket_name;`,
					`UPDATE bucket_bandwidth_rollups SET bucket_name=SUBSTRING(bucket_name from 18);`,

					// Update index for bucket_bandwidth_rollups
					`DROP INDEX IF EXISTS bucket_id_interval_start_interval_seconds_index;`,
					`CREATE INDEX bucket_name_project_id_interval_start_interval_seconds ON bucket_bandwidth_rollups (
						bucket_name,
						project_id,
						interval_start,
						interval_seconds
					);`,

					// Update the primary key for bucket_bandwidth_rollups
					`ALTER TABLE bucket_bandwidth_rollups DROP CONSTRAINT bucket_bandwidth_rollups_pkey;`,
					`ALTER TABLE bucket_bandwidth_rollups ADD CONSTRAINT bucket_bandwidth_rollups_pk PRIMARY KEY (bucket_name, project_id, interval_start, action);`,
				},
			},
			{
				Description: "Add new Columns to store version information",
				Version:     14,
				Action: migrate.SQL{
					`ALTER TABLE nodes ADD major bigint NOT NULL DEFAULT 0;
					ALTER TABLE nodes ADD minor bigint NOT NULL DEFAULT 1;
					ALTER TABLE nodes ADD patch bigint NOT NULL DEFAULT 0;
					ALTER TABLE nodes ADD hash TEXT NOT NULL DEFAULT '';
					ALTER TABLE nodes ADD timestamp TIMESTAMP WITH TIME ZONE NOT NULL DEFAULT 'epoch';
					ALTER TABLE nodes ADD release bool NOT NULL DEFAULT FALSE;`,
				},
			},
			{
				Description: "Default Node Type should be invalid",
				Version:     15,
				Action: migrate.SQL{
					`ALTER TABLE nodes ALTER COLUMN type SET DEFAULT 0;`,
				},
			},
			{
				Description: "Add path to injuredsegment to prevent duplicates",
				Version:     16,
				Action: migrate.Func(func(log *zap.Logger, db migrate.DB, tx *sql.Tx) error {
					_, err := tx.Exec(`
						ALTER TABLE injuredsegments ADD path text;
						ALTER TABLE injuredsegments RENAME COLUMN info TO data;
						ALTER TABLE injuredsegments ADD attempted timestamp;
						ALTER TABLE injuredsegments DROP CONSTRAINT IF EXISTS id_pkey;`)
					if err != nil {
						return ErrMigrate.Wrap(err)
					}
					// add 'path' using a cursor
					err = func() error {
						_, err = tx.Exec(`DECLARE injured_cursor CURSOR FOR SELECT data FROM injuredsegments FOR UPDATE`)
						if err != nil {
							return ErrMigrate.Wrap(err)
						}
						defer func() {
							_, closeErr := tx.Exec(`CLOSE injured_cursor`)
							err = errs.Combine(err, closeErr)
						}()
						for {
							var seg pb.InjuredSegment
							err := tx.QueryRow(`FETCH NEXT FROM injured_cursor`).Scan(&seg)
							if err != nil {
								if err == sql.ErrNoRows {
									break
								}
								return ErrMigrate.Wrap(err)
							}
							_, err = tx.Exec(`UPDATE injuredsegments SET path = $1 WHERE CURRENT OF injured_cursor`, seg.Path)
							if err != nil {
								return ErrMigrate.Wrap(err)
							}
						}
						return nil
					}()
					if err != nil {
						return err
					}
					// keep changing
					_, err = tx.Exec(`
						DELETE FROM injuredsegments a USING injuredsegments b WHERE a.id < b.id AND a.path = b.path;
						ALTER TABLE injuredsegments DROP COLUMN id;
						ALTER TABLE injuredsegments ALTER COLUMN path SET NOT NULL;
						ALTER TABLE injuredsegments ADD PRIMARY KEY (path);`)
					if err != nil {
						return ErrMigrate.Wrap(err)
					}
					return nil
				}),
			},
			{
				Description: "Fix audit and uptime ratios for new nodes",
				Version:     17,
				Action: migrate.SQL{`
					UPDATE nodes SET audit_success_ratio = 1 WHERE total_audit_count = 0;
					UPDATE nodes SET uptime_ratio = 1 WHERE total_uptime_count = 0;`,
				},
			},
			{
				Description: "Drops storagenode_storage_tally table, Renames accounting_raws to storagenode_storage_tally, and Drops data_type and created_at columns",
				Version:     18,
				Action: migrate.SQL{
					`DROP TABLE storagenode_storage_tallies CASCADE`,
					`ALTER TABLE accounting_raws RENAME TO storagenode_storage_tallies`,
					`ALTER TABLE storagenode_storage_tallies DROP COLUMN data_type`,
					`ALTER TABLE storagenode_storage_tallies DROP COLUMN created_at`,
				},
			},
			{
				Description: "Added new table to store reset password tokens",
				Version:     19,
				Action: migrate.SQL{`
					CREATE TABLE reset_password_tokens (
						secret bytea NOT NULL,
						owner_id bytea NOT NULL,
						created_at timestamp with time zone NOT NULL,
						PRIMARY KEY ( secret ),
						UNIQUE ( owner_id )
					);`,
				},
			},
			{
				Description: "Adds pending_audits table, adds 'contained' column to nodes table",
				Version:     20,
				Action: migrate.SQL{
					`ALTER TABLE nodes ADD contained boolean;
					UPDATE nodes SET contained = false;
					ALTER TABLE nodes ALTER COLUMN contained SET NOT NULL;`,

					`CREATE TABLE pending_audits (
						node_id bytea NOT NULL,
						piece_id bytea NOT NULL,
						stripe_index bigint NOT NULL,
						share_size bigint NOT NULL,
						expected_share_hash bytea NOT NULL,
						reverify_count bigint NOT NULL,
						PRIMARY KEY ( node_id )
					);`,
				},
			},
			{
				Description: "Add last_ip column and index",
				Version:     21,
				Action: migrate.SQL{
					`ALTER TABLE nodes ADD last_ip TEXT;
					UPDATE nodes SET last_ip = '';
					ALTER TABLE nodes ALTER COLUMN last_ip SET NOT NULL;
					CREATE INDEX IF NOT EXISTS node_last_ip ON nodes (last_ip)`,
				},
			},
			{
				Description: "Create new tables for free credits program",
				Version:     22,
				Action: migrate.SQL{`
					CREATE TABLE offers (
						id serial NOT NULL,
						name text NOT NULL,
						description text NOT NULL,
						type integer NOT NULL,
						credit_in_cents integer NOT NULL,
						award_credit_duration_days integer NOT NULL,
						invitee_credit_duration_days integer NOT NULL,
						redeemable_cap integer NOT NULL,
						num_redeemed integer NOT NULL,
						expires_at timestamp with time zone,
						created_at timestamp with time zone NOT NULL,
						status integer NOT NULL,
						PRIMARY KEY ( id )
					);`,
				},
			},
			{
				Description: "Drops and recreates api key table to handle macaroons and adds revocation table",
				Version:     23,
				Action: migrate.SQL{
					`DROP TABLE api_keys CASCADE`,
					`CREATE TABLE api_keys (
						id bytea NOT NULL,
						project_id bytea NOT NULL REFERENCES projects( id ) ON DELETE CASCADE,
						head bytea NOT NULL,
						name text NOT NULL,
						secret bytea NOT NULL,
						created_at timestamp with time zone NOT NULL,
						PRIMARY KEY ( id ),
						UNIQUE ( head ),
						UNIQUE ( name, project_id )
					);`,
				},
			},
			{
				Description: "Add usage_limit column to projects table",
				Version:     24,
				Action: migrate.SQL{
					`ALTER TABLE projects ADD usage_limit bigint NOT NULL DEFAULT 0;`,
				},
			},
			{
				Description: "Add disqualified column to nodes table",
				Version:     25,
				Action: migrate.SQL{
					`ALTER TABLE nodes ADD disqualified boolean NOT NULL DEFAULT false;`,
				},
			},
			{
				Description: "Add invitee_credit_in_gb and award_credit_in_gb columns, delete type and credit_in_cents columns",
				Version:     26,
				Action: migrate.SQL{
					`ALTER TABLE offers DROP COLUMN credit_in_cents;`,
					`ALTER TABLE offers ADD COLUMN award_credit_in_cents integer NOT NULL DEFAULT 0;`,
					`ALTER TABLE offers ADD COLUMN invitee_credit_in_cents integer NOT NULL DEFAULT 0;`,
					`ALTER TABLE offers ALTER COLUMN expires_at SET NOT NULL;`,
				},
			},
			{
				Description: "Create value attribution table",
				Version:     27,
				Action: migrate.SQL{
					`CREATE TABLE value_attributions (
						bucket_id bytea NOT NULL,
						partner_id bytea NOT NULL,
						last_updated timestamp NOT NULL,
						PRIMARY KEY ( bucket_id )
					)`,
				},
			},
			{
				Description: "Remove agreements table",
				Version:     28,
				Action: migrate.SQL{
					`DROP TABLE bwagreements`,
				},
			},
			{
				Description: "Add userpaymentinfos, projectpaymentinfos, projectinvoicestamps",
				Version:     29,
				Action: migrate.SQL{
					`CREATE TABLE user_payments (
						user_id bytea NOT NULL REFERENCES users( id ) ON DELETE CASCADE,
						customer_id bytea NOT NULL,
						created_at timestamp with time zone NOT NULL,
						PRIMARY KEY ( user_id ),
						UNIQUE ( customer_id )
					);`,
					`CREATE TABLE project_payments (
						project_id bytea NOT NULL REFERENCES projects( id ) ON DELETE CASCADE,
						payer_id bytea NOT NULL REFERENCES user_payments( user_id ) ON DELETE CASCADE,
						payment_method_id bytea NOT NULL,
						created_at timestamp with time zone NOT NULL,
						PRIMARY KEY ( project_id )
					);`,
					`CREATE TABLE project_invoice_stamps (
						project_id bytea NOT NULL REFERENCES projects( id ) ON DELETE CASCADE,
						invoice_id bytea NOT NULL,
						start_date timestamp with time zone NOT NULL,
						end_date timestamp with time zone NOT NULL,
						created_at timestamp with time zone NOT NULL,
						PRIMARY KEY ( project_id, start_date, end_date ),
						UNIQUE ( invoice_id )
					);`,
				},
			},
			{
				Description: "Alter value attribution table. Remove bucket_id. Add project_id and bucket_name as primary key",
				Version:     30,
				Action: migrate.SQL{
					`ALTER TABLE value_attributions DROP CONSTRAINT value_attributions_pkey;`,
					`ALTER TABLE value_attributions ADD project_id bytea;`,
					`UPDATE value_attributions SET project_id=SUBSTRING(bucket_id FROM 1 FOR 16);`,
					`ALTER TABLE value_attributions ALTER COLUMN project_id SET NOT NULL;`,
					`ALTER TABLE value_attributions RENAME COLUMN bucket_id TO bucket_name;`,
					`UPDATE value_attributions SET bucket_name=SUBSTRING(bucket_name from 18);`,
					`ALTER TABLE value_attributions ADD PRIMARY KEY (project_id, bucket_name);`,
				},
			},
			{
				Description: "Add user_credit table",
				Version:     31,
				Action: migrate.SQL{
					`CREATE TABLE user_credits (
						id serial NOT NULL,
						user_id bytea NOT NULL REFERENCES users( id ),
						offer_id integer NOT NULL REFERENCES offers( id ),
						referred_by bytea REFERENCES users( id ),
						credits_earned_in_cents integer NOT NULL,
						credits_used_in_cents integer NOT NULL,
						expires_at timestamp with time zone NOT NULL,
						created_at timestamp with time zone NOT NULL,
						PRIMARY KEY ( id )
					);`,
				},
			},
			{
<<<<<<< HEAD
				Description: "Add alpha and beta columns for reputations",
				Version:     32,
				Action: migrate.SQL{
					`ALTER TABLE nodes ADD COLUMN audit_reputation_alpha double precision NOT NULL DEFAULT 1;`,
					`ALTER TABLE nodes ADD COLUMN audit_reputation_beta double precision NOT NULL DEFAULT 0;`,
					`ALTER TABLE nodes ADD COLUMN uptime_reputation_alpha double precision NOT NULL DEFAULT 1;`,
					`ALTER TABLE nodes ADD COLUMN uptime_reputation_beta double precision NOT NULL DEFAULT 0;`,
=======
				Description: "Change type of disqualified column of nodes table to timestamp",
				Version:     32,
				Action: migrate.SQL{
					`ALTER TABLE nodes
						ALTER COLUMN disqualified DROP DEFAULT,
						ALTER COLUMN disqualified DROP NOT NULL,
						ALTER COLUMN disqualified TYPE timestamp with time zone USING
							CASE disqualified
								WHEN true THEN TIMESTAMP WITH TIME ZONE '2019-06-15 00:00:00+00'
								ELSE NULL
							END`,
>>>>>>> 78db9d27
				},
			},
		},
	}
}

func postgresHasColumn(tx *sql.Tx, table, column string) (bool, error) {
	var columnName string
	err := tx.QueryRow(`
		SELECT column_name FROM information_schema.COLUMNS
			WHERE table_schema = CURRENT_SCHEMA
				AND table_name = $1
				AND column_name = $2
		`, table, column).Scan(&columnName)
	if err == sql.ErrNoRows {
		return false, nil
	}
	if err != nil {
		return false, ErrMigrate.Wrap(err)
	}

	return columnName == column, nil
}

func postgresColumnNullability(tx *sql.Tx, table, column string) (bool, error) {
	var nullability string
	err := tx.QueryRow(`
		SELECT is_nullable FROM information_schema.COLUMNS
			WHERE table_schema = CURRENT_SCHEMA
				AND table_name = $1
				AND column_name = $2
		`, table, column).Scan(&nullability)
	if err != nil {
		return false, ErrMigrate.Wrap(err)
	}
	return nullability == "YES", nil
}<|MERGE_RESOLUTION|>--- conflicted
+++ resolved
@@ -816,15 +816,6 @@
 				},
 			},
 			{
-<<<<<<< HEAD
-				Description: "Add alpha and beta columns for reputations",
-				Version:     32,
-				Action: migrate.SQL{
-					`ALTER TABLE nodes ADD COLUMN audit_reputation_alpha double precision NOT NULL DEFAULT 1;`,
-					`ALTER TABLE nodes ADD COLUMN audit_reputation_beta double precision NOT NULL DEFAULT 0;`,
-					`ALTER TABLE nodes ADD COLUMN uptime_reputation_alpha double precision NOT NULL DEFAULT 1;`,
-					`ALTER TABLE nodes ADD COLUMN uptime_reputation_beta double precision NOT NULL DEFAULT 0;`,
-=======
 				Description: "Change type of disqualified column of nodes table to timestamp",
 				Version:     32,
 				Action: migrate.SQL{
@@ -836,8 +827,16 @@
 								WHEN true THEN TIMESTAMP WITH TIME ZONE '2019-06-15 00:00:00+00'
 								ELSE NULL
 							END`,
->>>>>>> 78db9d27
-				},
+				},
+			},
+			{
+				Description: "Add alpha and beta columns for reputations",
+				Version:     32,
+				Action: migrate.SQL{
+					`ALTER TABLE nodes ADD COLUMN audit_reputation_alpha double precision NOT NULL DEFAULT 1;`,
+					`ALTER TABLE nodes ADD COLUMN audit_reputation_beta double precision NOT NULL DEFAULT 0;`,
+					`ALTER TABLE nodes ADD COLUMN uptime_reputation_alpha double precision NOT NULL DEFAULT 1;`,
+					`ALTER TABLE nodes ADD COLUMN uptime_reputation_beta double precision NOT NULL DEFAULT 0;`,
 			},
 		},
 	}
