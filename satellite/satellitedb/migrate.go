--- conflicted
+++ resolved
@@ -1390,9 +1390,16 @@
 			},
 			{
 				DB:          db.db,
-<<<<<<< HEAD
+				Description: "Alter graceful_exit_transfer_queue to add order_limit_send_count.",
+				Version:     67,
+				Action: migrate.SQL{
+					`ALTER TABLE graceful_exit_transfer_queue ADD COLUMN order_limit_send_count integer NOT NULL DEFAULT 0;`,
+				},
+			},
+			{
+				DB:          db.db,
 				Description: "Add stripecoinpayments_tx_conversion_rates",
-				Version:     67,
+				Version:     68,
 				Action: migrate.SQL{
 					`CREATE TABLE stripecoinpayments_tx_conversion_rates (
 						tx_id text NOT NULL,
@@ -1405,7 +1412,7 @@
 			{
 				DB:          db.db,
 				Description: "Add timeout field to coinpayments_transaction",
-				Version:     68,
+				Version:     69,
 				Action: migrate.SQL{
 					`DROP TABLE coinpayments_transactions CASCADE`,
 					`CREATE TABLE coinpayments_transactions (
@@ -1420,12 +1427,6 @@
 						created_at timestamp with time zone NOT NULL,
 						PRIMARY KEY ( id )
 					);`,
-=======
-				Description: "Alter graceful_exit_transfer_queue to add order_limit_send_count.",
-				Version:     67,
-				Action: migrate.SQL{
-					`ALTER TABLE graceful_exit_transfer_queue ADD COLUMN order_limit_send_count integer NOT NULL DEFAULT 0;`,
->>>>>>> 77ed0474
 				},
 			},
 		},
