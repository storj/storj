--- conflicted
+++ resolved
@@ -749,7 +749,13 @@
 				},
 			},
 			{
-<<<<<<< HEAD
+				Description: "Remove agreements table",
+				Version:     28,
+				Action: migrate.SQL{
+					`DROP TABLE bwagreements`,
+				},
+			},
+			{
 				Description: "Add userpaymentinfos, projectpaymentinfos, projectinvoicestamps",
 				Version:     29,
 				Action: migrate.SQL{
@@ -776,12 +782,6 @@
 						PRIMARY KEY ( project_id, start_date, end_date ),
 						UNIQUE ( invoice_id )
 					);`,
-=======
-				Description: "Remove agreements table",
-				Version:     28,
-				Action: migrate.SQL{
-					`DROP TABLE bwagreements`,
->>>>>>> 28a12015
 				},
 			},
 		},
