// Copyright (C) 2019 Storj Labs, Inc.
// See LICENSE for copying information.

package satellitedb

import (
	"database/sql"
	"strconv"

	"github.com/golang/protobuf/proto"
	"github.com/zeebo/errs"
	"go.uber.org/zap"

	"storj.io/storj/internal/migrate"
	"storj.io/storj/pkg/pb"
	"storj.io/storj/satellite/console"
)

// ErrMigrate is for tracking migration errors
var ErrMigrate = errs.Class("migrate")

// CreateTables is a method for creating all tables for database
func (db *DB) CreateTables() error {
	switch db.driver {
	case "postgres":
		migration := db.PostgresMigration()
		return migration.Run(db.log.Named("migrate"), db.db)
	default:
		return migrate.Create("database", db.db)
	}
}

// PostgresMigration returns steps needed for migrating postgres database.
func (db *DB) PostgresMigration() *migrate.Migration {
	return &migrate.Migration{
		Table: "versions",
		Steps: []*migrate.Step{
			{
				// some databases may have already this done, although the version may not match
				Description: "Initial setup",
				Version:     0,
				Action: migrate.SQL{
					`CREATE TABLE IF NOT EXISTS accounting_raws (
						id bigserial NOT NULL,
						node_id bytea NOT NULL,
						interval_end_time timestamp with time zone NOT NULL,
						data_total double precision NOT NULL,
						data_type integer NOT NULL,
						created_at timestamp with time zone NOT NULL,
						PRIMARY KEY ( id )
					)`,
					`CREATE TABLE IF NOT EXISTS accounting_rollups (
						id bigserial NOT NULL,
						node_id bytea NOT NULL,
						start_time timestamp with time zone NOT NULL,
						put_total bigint NOT NULL,
						get_total bigint NOT NULL,
						get_audit_total bigint NOT NULL,
						get_repair_total bigint NOT NULL,
						put_repair_total bigint NOT NULL,
						at_rest_total double precision NOT NULL,
						PRIMARY KEY ( id )
					)`,
					`CREATE TABLE IF NOT EXISTS accounting_timestamps (
						name text NOT NULL,
						value timestamp with time zone NOT NULL,
						PRIMARY KEY ( name )
					)`,
					`CREATE TABLE IF NOT EXISTS bwagreements (
						serialnum text NOT NULL,
						data bytea NOT NULL,
						storage_node bytea NOT NULL,
						action bigint NOT NULL,
						total bigint NOT NULL,
						created_at timestamp with time zone NOT NULL,
						expires_at timestamp with time zone NOT NULL,
						PRIMARY KEY ( serialnum )
					)`,
					`CREATE TABLE IF NOT EXISTS injuredsegments (
						id bigserial NOT NULL,
						info bytea NOT NULL,
						PRIMARY KEY ( id )
					)`,
					`CREATE TABLE IF NOT EXISTS irreparabledbs (
						segmentpath bytea NOT NULL,
						segmentdetail bytea NOT NULL,
						pieces_lost_count bigint NOT NULL,
						seg_damaged_unix_sec bigint NOT NULL,
						repair_attempt_count bigint NOT NULL,
						PRIMARY KEY ( segmentpath )
					)`,
					`CREATE TABLE IF NOT EXISTS nodes (
						id bytea NOT NULL,
						audit_success_count bigint NOT NULL,
						total_audit_count bigint NOT NULL,
						audit_success_ratio double precision NOT NULL,
						uptime_success_count bigint NOT NULL,
						total_uptime_count bigint NOT NULL,
						uptime_ratio double precision NOT NULL,
						created_at timestamp with time zone NOT NULL,
						updated_at timestamp with time zone NOT NULL,
						PRIMARY KEY ( id )
					)`,
					`CREATE TABLE IF NOT EXISTS overlay_cache_nodes (
						node_id bytea NOT NULL,
						node_type integer NOT NULL,
						address text NOT NULL,
						protocol integer NOT NULL,
						operator_email text NOT NULL,
						operator_wallet text NOT NULL,
						free_bandwidth bigint NOT NULL,
						free_disk bigint NOT NULL,
						latency_90 bigint NOT NULL,
						audit_success_ratio double precision NOT NULL,
						audit_uptime_ratio double precision NOT NULL,
						audit_count bigint NOT NULL,
						audit_success_count bigint NOT NULL,
						uptime_count bigint NOT NULL,
						uptime_success_count bigint NOT NULL,
						PRIMARY KEY ( node_id ),
						UNIQUE ( node_id )
					)`,
					`CREATE TABLE IF NOT EXISTS projects (
						id bytea NOT NULL,
						name text NOT NULL,
						description text NOT NULL,
						created_at timestamp with time zone NOT NULL,
						PRIMARY KEY ( id )
					)`,
					`CREATE TABLE IF NOT EXISTS users (
						id bytea NOT NULL,
						first_name text NOT NULL,
						last_name text NOT NULL,
						email text NOT NULL,
						password_hash bytea NOT NULL,
						status integer NOT NULL,
						created_at timestamp with time zone NOT NULL,
						PRIMARY KEY ( id )
					)`,
					`CREATE TABLE IF NOT EXISTS api_keys (
						id bytea NOT NULL,
						project_id bytea NOT NULL REFERENCES projects( id ) ON DELETE CASCADE,
						key bytea NOT NULL,
						name text NOT NULL,
						created_at timestamp with time zone NOT NULL,
						PRIMARY KEY ( id ),
						UNIQUE ( key ),
						UNIQUE ( name, project_id )
					)`,
					`CREATE TABLE IF NOT EXISTS project_members (
						member_id bytea NOT NULL REFERENCES users( id ) ON DELETE CASCADE,
						project_id bytea NOT NULL REFERENCES projects( id ) ON DELETE CASCADE,
						created_at timestamp with time zone NOT NULL,
						PRIMARY KEY ( member_id, project_id )
					)`,
				},
			},
			{
				// some databases may have already this done, although the version may not match
				Description: "Adjust table naming",
				Version:     1,
				Action: migrate.Func(func(log *zap.Logger, db migrate.DB, tx *sql.Tx) error {
					hasStorageNodeID, err := postgresHasColumn(tx, "bwagreements", "storage_node_id")
					if err != nil {
						return ErrMigrate.Wrap(err)
					}
					if !hasStorageNodeID {
						// - storage_node bytea NOT NULL,
						// + storage_node_id bytea NOT NULL,
						_, err := tx.Exec(`ALTER TABLE bwagreements RENAME COLUMN storage_node TO storage_node_id;`)
						if err != nil {
							return ErrMigrate.Wrap(err)
						}
					}

					hasUplinkID, err := postgresHasColumn(tx, "bwagreements", "uplink_id")
					if err != nil {
						return ErrMigrate.Wrap(err)
					}
					if !hasUplinkID {
						// + uplink_id bytea NOT NULL,
						_, err := tx.Exec(`
							ALTER TABLE bwagreements ADD COLUMN uplink_id BYTEA;
						`)
						if err != nil {
							return ErrMigrate.Wrap(err)
						}

						err = func() error {
							_, err = tx.Exec(`
							DECLARE bwagreements_cursor CURSOR FOR
							SELECT serialnum, data FROM bwagreements
							FOR UPDATE`)
							if err != nil {
								return ErrMigrate.Wrap(err)
							}
							defer func() {
								_, closeErr := tx.Exec(`CLOSE bwagreements_cursor`)
								err = errs.Combine(err, closeErr)
							}()

							for {
								var serialnum, data []byte

								err := tx.QueryRow(`FETCH NEXT FROM bwagreements_cursor`).Scan(&serialnum, &data)
								if err != nil {
									if err == sql.ErrNoRows {
										break
									}
									return ErrMigrate.Wrap(err)
								}

								var rba pb.Order
								if err := proto.Unmarshal(data, &rba); err != nil {
									return ErrMigrate.Wrap(err)
								}

								_, err = tx.Exec(`
									UPDATE bwagreements SET uplink_id = $1
									WHERE CURRENT OF bwagreements_cursor`, rba.PayerAllocation.UplinkId.Bytes())
								if err != nil {
									return ErrMigrate.Wrap(err)
								}
							}
							return nil
						}()
						if err != nil {
							return err
						}

						_, err = tx.Exec(`
							ALTER TABLE bwagreements ALTER COLUMN uplink_id SET NOT NULL;
							ALTER TABLE bwagreements DROP COLUMN data;
						`)
						if err != nil {
							return ErrMigrate.Wrap(err)
						}
					}
					return nil
				}),
			},
			{
				// some databases may have already this done, although the version may not match
				Description: "Remove bucket infos",
				Version:     2,
				Action: migrate.SQL{
					`DROP TABLE IF EXISTS bucket_infos CASCADE`,
				},
			},
			{
				// some databases may have already this done, although the version may not match
				Description: "Add certificates table",
				Version:     3,
				Action: migrate.SQL{
					`CREATE TABLE IF NOT EXISTS certRecords (
						publickey bytea NOT NULL,
						id bytea NOT NULL,
						update_at timestamp with time zone NOT NULL,
						PRIMARY KEY ( id )
					)`,
				},
			},
			{
				// some databases may have already this done, although the version may not match
				Description: "Adjust users table",
				Version:     4,
				Action: migrate.Func(func(log *zap.Logger, db migrate.DB, tx *sql.Tx) error {
					// - email text,
					// + email text NOT NULL,
					emailNullable, err := postgresColumnNullability(tx, "users", "email")
					if err != nil {
						return ErrMigrate.Wrap(err)
					}
					if emailNullable {
						_, err := tx.Exec(`
							ALTER TABLE users ALTER COLUMN email SET NOT NULL;
						`)
						if err != nil {
							return ErrMigrate.Wrap(err)
						}
					}

					// + status integer NOT NULL,
					hasStatus, err := postgresHasColumn(tx, "users", "status")
					if err != nil {
						return ErrMigrate.Wrap(err)
					}
					if !hasStatus {
						_, err := tx.Exec(`
							ALTER TABLE users ADD COLUMN status INTEGER;
							UPDATE users SET status = ` + strconv.Itoa(int(console.Active)) + `;
							ALTER TABLE users ALTER COLUMN status SET NOT NULL;
						`)
						if err != nil {
							return ErrMigrate.Wrap(err)
						}
					}

					// - UNIQUE ( email )
					_, err = tx.Exec(`
						ALTER TABLE users DROP CONSTRAINT IF EXISTS users_email_key;
					`)
					if err != nil {
						return ErrMigrate.Wrap(err)
					}

					return nil
				}),
			},
			{
				Description: "Add wallet column",
				Version:     5,
				Action: migrate.SQL{
					`ALTER TABLE nodes ADD wallet TEXT;
					ALTER TABLE nodes ADD email TEXT;
					UPDATE nodes SET wallet = '';
					UPDATE nodes SET email = '';
					ALTER TABLE nodes ALTER COLUMN wallet SET NOT NULL;
					ALTER TABLE nodes ALTER COLUMN email SET NOT NULL;`,
				},
			},
			{
				Description: "Add bucket usage rollup table",
				Version:     6,
				Action: migrate.SQL{
					`CREATE TABLE bucket_usages (
  						id bytea NOT NULL,
  						bucket_id bytea NOT NULL,
  						rollup_end_time timestamp with time zone NOT NULL,
  						remote_stored_data bigint NOT NULL,
  						inline_stored_data bigint NOT NULL,
  						remote_segments integer NOT NULL,
  						inline_segments integer NOT NULL,
  						objects integer NOT NULL,
  						metadata_size bigint NOT NULL,
  						repair_egress bigint NOT NULL,
  						get_egress bigint NOT NULL,
  						audit_egress bigint NOT NULL,
  						PRIMARY KEY ( id ),
						UNIQUE ( rollup_end_time, bucket_id )
					)`,
				},
			},
			{
				Description: "Add index on bwagreements",
				Version:     7,
				Action: migrate.SQL{
					`CREATE INDEX IF NOT EXISTS bwa_created_at ON bwagreements (created_at)`,
				},
			},
			{
				Description: "Add registration_tokens table",
				Version:     8,
				Action: migrate.SQL{
					`CREATE TABLE registration_tokens (
                         secret bytea NOT NULL,
						 owner_id bytea,
						 project_limit integer NOT NULL,
						 created_at timestamp with time zone NOT NULL,
						 PRIMARY KEY ( secret ),
						 UNIQUE ( owner_id )
					)`,
				},
			},
			{
				Description: "Add new tables for tracking used serials, bandwidth and storage",
				Version:     9,
				Action: migrate.SQL{
					`CREATE TABLE serial_numbers (
						id serial NOT NULL,
						serial_number bytea NOT NULL,
						bucket_id bytea NOT NULL,
						expires_at timestamp NOT NULL,
						PRIMARY KEY ( id )
					)`,
					`CREATE INDEX serial_numbers_expires_at_index ON serial_numbers ( expires_at )`,
					`CREATE UNIQUE INDEX serial_number_index ON serial_numbers ( serial_number )`,
					`CREATE TABLE used_serials (
						serial_number_id integer NOT NULL REFERENCES serial_numbers( id ) ON DELETE CASCADE,
						storage_node_id bytea NOT NULL,
						PRIMARY KEY ( serial_number_id, storage_node_id )
					)`,
					`CREATE TABLE storagenode_bandwidth_rollups (
						storagenode_id bytea NOT NULL,
						interval_start timestamp NOT NULL,
						interval_seconds integer NOT NULL,
						action integer NOT NULL,
						allocated bigint NOT NULL,
						settled bigint NOT NULL,
						PRIMARY KEY ( storagenode_id, interval_start, action )
					)`,
					`CREATE INDEX storagenode_id_interval_start_interval_seconds_index ON storagenode_bandwidth_rollups (
						storagenode_id,
						interval_start,
						interval_seconds
					)`,
					`CREATE TABLE storagenode_storage_rollups (
						storagenode_id bytea NOT NULL,
						interval_start timestamp NOT NULL,
						interval_seconds integer NOT NULL,
						total bigint NOT NULL,
						PRIMARY KEY ( storagenode_id, interval_start )
					)`,
					`CREATE TABLE bucket_bandwidth_rollups (
						bucket_id bytea NOT NULL,
						interval_start timestamp NOT NULL,
						interval_seconds integer NOT NULL,
						action integer NOT NULL,
						inline bigint NOT NULL,
						allocated bigint NOT NULL,
						settled bigint NOT NULL,
						PRIMARY KEY ( bucket_id, interval_start, action )
					)`,
					`CREATE INDEX bucket_id_interval_start_interval_seconds_index ON bucket_bandwidth_rollups (
						bucket_id,
						interval_start,
						interval_seconds
					)`,
					`CREATE TABLE bucket_storage_rollups (
						bucket_id bytea NOT NULL,
						interval_start timestamp NOT NULL,
						interval_seconds integer NOT NULL,
						inline bigint NOT NULL,
						remote bigint NOT NULL,
						PRIMARY KEY ( bucket_id, interval_start )
					)`,
					`ALTER TABLE bucket_usages DROP CONSTRAINT bucket_usages_rollup_end_time_bucket_id_key`,
					`CREATE UNIQUE INDEX bucket_id_rollup_end_time_index ON bucket_usages (
						bucket_id,
						rollup_end_time )`,
				},
			},
			{
				Description: "users first_name to full_name, last_name to short_name",
				Version:     10,
				Action: migrate.SQL{
					`ALTER TABLE users RENAME COLUMN first_name TO full_name;
					ALTER TABLE users ALTER COLUMN last_name DROP NOT NULL;
					ALTER TABLE users RENAME COLUMN last_name TO short_name;`,
				},
			},
			{
				Description: "drops interval seconds from storage_rollups, renames x_storage_rollups to x_storage_tallies, adds fields to bucket_storage_tallies",
				Version:     11,
				Action: migrate.SQL{
					`ALTER TABLE storagenode_storage_rollups RENAME TO storagenode_storage_tallies`,
					`ALTER TABLE bucket_storage_rollups RENAME TO bucket_storage_tallies`,

					`ALTER TABLE storagenode_storage_tallies DROP COLUMN interval_seconds`,
					`ALTER TABLE bucket_storage_tallies DROP COLUMN interval_seconds`,

					`ALTER TABLE bucket_storage_tallies ADD remote_segments_count integer;
					UPDATE bucket_storage_tallies SET remote_segments_count = 0;
					ALTER TABLE bucket_storage_tallies ALTER COLUMN remote_segments_count SET NOT NULL;`,

					`ALTER TABLE bucket_storage_tallies ADD inline_segments_count integer;
					UPDATE bucket_storage_tallies SET inline_segments_count = 0;
					ALTER TABLE bucket_storage_tallies ALTER COLUMN inline_segments_count SET NOT NULL;`,

					`ALTER TABLE bucket_storage_tallies ADD object_count integer;
					UPDATE bucket_storage_tallies SET object_count = 0;
					ALTER TABLE bucket_storage_tallies ALTER COLUMN object_count SET NOT NULL;`,

					`ALTER TABLE bucket_storage_tallies ADD metadata_size bigint;
					UPDATE bucket_storage_tallies SET metadata_size = 0;
					ALTER TABLE bucket_storage_tallies ALTER COLUMN metadata_size SET NOT NULL;`,
				},
			},
			{
				Description: "Merge overlay_cache_nodes into nodes table",
				Version:     12,
				Action: migrate.SQL{
					// Add the new columns to the nodes table
					`ALTER TABLE nodes ADD address TEXT NOT NULL DEFAULT '';
					 ALTER TABLE nodes ADD protocol INTEGER NOT NULL DEFAULT 0;
					 ALTER TABLE nodes ADD type INTEGER NOT NULL DEFAULT 2;
					 ALTER TABLE nodes ADD free_bandwidth BIGINT NOT NULL DEFAULT -1;
					 ALTER TABLE nodes ADD free_disk BIGINT NOT NULL DEFAULT -1;
					 ALTER TABLE nodes ADD latency_90 BIGINT NOT NULL DEFAULT 0;
					 ALTER TABLE nodes ADD last_contact_success TIMESTAMP WITH TIME ZONE NOT NULL DEFAULT 'epoch';
					 ALTER TABLE nodes ADD last_contact_failure TIMESTAMP WITH TIME ZONE NOT NULL DEFAULT 'epoch';`,
					// Copy data from overlay_cache_nodes to nodes
					`UPDATE nodes
					 SET address=overlay.address,
					     protocol=overlay.protocol,
						 type=overlay.node_type,
						 free_bandwidth=overlay.free_bandwidth,
						 free_disk=overlay.free_disk,
						 latency_90=overlay.latency_90
					 FROM (SELECT node_id, node_type, address, protocol, free_bandwidth, free_disk, latency_90
						   FROM overlay_cache_nodes) AS overlay
					 WHERE nodes.id=overlay.node_id;`,
					// Delete the overlay cache_nodes table
					`DROP TABLE overlay_cache_nodes CASCADE;`,
				},
			},
			{
				Description: "Change bucket_id to bucket_name and project_id",
				Version:     13,
				Action: migrate.SQL{
					// Modify columns: bucket_id --> bucket_name + project_id for table bucket_storage_tallies
					`ALTER TABLE bucket_storage_tallies ADD project_id bytea;`,
					`UPDATE bucket_storage_tallies SET project_id=SUBSTRING(bucket_id FROM 1 FOR 16);`,
					`ALTER TABLE bucket_storage_tallies ALTER COLUMN project_id SET NOT NULL;`,
					`ALTER TABLE bucket_storage_tallies RENAME COLUMN bucket_id TO bucket_name;`,
					`UPDATE bucket_storage_tallies SET bucket_name=SUBSTRING(bucket_name from 18);`,

					// Update the primary key for bucket_storage_tallies
					`ALTER TABLE bucket_storage_tallies DROP CONSTRAINT bucket_storage_rollups_pkey;`,
					`ALTER TABLE bucket_storage_tallies ADD CONSTRAINT bucket_storage_tallies_pk PRIMARY KEY (bucket_name, project_id, interval_start);`,

					// Modify columns: bucket_id --> bucket_name + project_id for table bucket_bandwidth_rollups
					`ALTER TABLE bucket_bandwidth_rollups ADD project_id bytea;`,
					`UPDATE bucket_bandwidth_rollups SET project_id=SUBSTRING(bucket_id FROM 1 FOR 16);`,
					`ALTER TABLE bucket_bandwidth_rollups ALTER COLUMN project_id SET NOT NULL;`,
					`ALTER TABLE bucket_bandwidth_rollups RENAME COLUMN bucket_id TO bucket_name;`,
					`UPDATE bucket_bandwidth_rollups SET bucket_name=SUBSTRING(bucket_name from 18);`,

					// Update index for bucket_bandwidth_rollups
					`DROP INDEX IF EXISTS bucket_id_interval_start_interval_seconds_index;`,
					`CREATE INDEX bucket_name_project_id_interval_start_interval_seconds ON bucket_bandwidth_rollups (
						bucket_name,
						project_id,
						interval_start,
						interval_seconds
					);`,

					// Update the primary key for bucket_bandwidth_rollups
					`ALTER TABLE bucket_bandwidth_rollups DROP CONSTRAINT bucket_bandwidth_rollups_pkey;`,
					`ALTER TABLE bucket_bandwidth_rollups ADD CONSTRAINT bucket_bandwidth_rollups_pk PRIMARY KEY (bucket_name, project_id, interval_start, action);`,
				},
			},
			{
				Description: "Add new Columns to store version information",
				Version:     14,
				Action: migrate.SQL{
					`ALTER TABLE nodes ADD major bigint NOT NULL DEFAULT 0;
					ALTER TABLE nodes ADD minor bigint NOT NULL DEFAULT 1;
					ALTER TABLE nodes ADD patch bigint NOT NULL DEFAULT 0;
					ALTER TABLE nodes ADD hash TEXT NOT NULL DEFAULT '';
					ALTER TABLE nodes ADD timestamp TIMESTAMP WITH TIME ZONE NOT NULL DEFAULT 'epoch';
					ALTER TABLE nodes ADD release bool NOT NULL DEFAULT FALSE;`,
				},
			},
			{
				Description: "Default Node Type should be invalid",
				Version:     15,
				Action: migrate.SQL{
					`ALTER TABLE nodes ALTER COLUMN type SET DEFAULT 0;`,
				},
			},
			{
				Description: "Add path to injuredsegment to prevent duplicates",
				Version:     16,
				Action: migrate.Func(func(log *zap.Logger, db migrate.DB, tx *sql.Tx) error {
					_, err := tx.Exec(`
						ALTER TABLE injuredsegments ADD path text;
						ALTER TABLE injuredsegments RENAME COLUMN info TO data;
						ALTER TABLE injuredsegments ADD attempted timestamp;
						ALTER TABLE injuredsegments DROP CONSTRAINT IF EXISTS id_pkey;`)
					if err != nil {
						return ErrMigrate.Wrap(err)
					}
					// add 'path' using a cursor
					err = func() error {
						_, err = tx.Exec(`DECLARE injured_cursor CURSOR FOR SELECT data FROM injuredsegments FOR UPDATE`)
						if err != nil {
							return ErrMigrate.Wrap(err)
						}
						defer func() {
							_, closeErr := tx.Exec(`CLOSE injured_cursor`)
							err = errs.Combine(err, closeErr)
						}()
						for {
							var seg pb.InjuredSegment
							err := tx.QueryRow(`FETCH NEXT FROM injured_cursor`).Scan(&seg)
							if err != nil {
								if err == sql.ErrNoRows {
									break
								}
								return ErrMigrate.Wrap(err)
							}
							_, err = tx.Exec(`UPDATE injuredsegments SET path = $1 WHERE CURRENT OF injured_cursor`, seg.Path)
							if err != nil {
								return ErrMigrate.Wrap(err)
							}
						}
						return nil
					}()
					if err != nil {
						return err
					}
					// keep changing
					_, err = tx.Exec(`
						DELETE FROM injuredsegments a USING injuredsegments b WHERE a.id < b.id AND a.path = b.path;
						ALTER TABLE injuredsegments DROP COLUMN id;
						ALTER TABLE injuredsegments ALTER COLUMN path SET NOT NULL;
						ALTER TABLE injuredsegments ADD PRIMARY KEY (path);`)
					if err != nil {
						return ErrMigrate.Wrap(err)
					}
					return nil
				}),
			},
			{
<<<<<<< HEAD
				Description: "Add last_ip column",
				Version:     17,
				Action: migrate.SQL{
					`ALTER TABLE nodes ADD last_ip TEXT;
					UPDATE nodes SET last_ip = '';
					ALTER TABLE nodes ALTER COLUMN last_ip SET NOT NULL;`,
=======
				Description: "Fix audit and uptime ratios for new nodes",
				Version:     17,
				Action: migrate.SQL{`
					UPDATE nodes SET audit_success_ratio = 1 WHERE total_audit_count = 0;
					UPDATE nodes SET uptime_ratio = 1 WHERE total_uptime_count = 0;`,
>>>>>>> a83bb174
				},
			},
		},
	}
}

func postgresHasColumn(tx *sql.Tx, table, column string) (bool, error) {
	var columnName string
	err := tx.QueryRow(`
		SELECT column_name FROM information_schema.COLUMNS
			WHERE table_schema = CURRENT_SCHEMA
				AND table_name = $1
				AND column_name = $2
		`, table, column).Scan(&columnName)
	if err == sql.ErrNoRows {
		return false, nil
	}
	if err != nil {
		return false, ErrMigrate.Wrap(err)
	}

	return columnName == column, nil
}

func postgresColumnNullability(tx *sql.Tx, table, column string) (bool, error) {
	var nullability string
	err := tx.QueryRow(`
		SELECT is_nullable FROM information_schema.COLUMNS
			WHERE table_schema = CURRENT_SCHEMA
				AND table_name = $1
				AND column_name = $2
		`, table, column).Scan(&nullability)
	if err != nil {
		return false, ErrMigrate.Wrap(err)
	}
	return nullability == "YES", nil
}<|MERGE_RESOLUTION|>--- conflicted
+++ resolved
@@ -603,20 +603,20 @@
 				}),
 			},
 			{
-<<<<<<< HEAD
-				Description: "Add last_ip column",
-				Version:     17,
-				Action: migrate.SQL{
-					`ALTER TABLE nodes ADD last_ip TEXT;
-					UPDATE nodes SET last_ip = '';
-					ALTER TABLE nodes ALTER COLUMN last_ip SET NOT NULL;`,
-=======
 				Description: "Fix audit and uptime ratios for new nodes",
 				Version:     17,
 				Action: migrate.SQL{`
 					UPDATE nodes SET audit_success_ratio = 1 WHERE total_audit_count = 0;
 					UPDATE nodes SET uptime_ratio = 1 WHERE total_uptime_count = 0;`,
->>>>>>> a83bb174
+				},
+			},
+			{
+				Description: "Add last_ip column",
+				Version:     18,
+				Action: migrate.SQL{
+					`ALTER TABLE nodes ADD last_ip TEXT;
+					UPDATE nodes SET last_ip = '';
+					ALTER TABLE nodes ALTER COLUMN last_ip SET NOT NULL;`,
 				},
 			},
 		},
