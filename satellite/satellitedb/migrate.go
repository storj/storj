// Copyright (C) 2019 Storj Labs, Inc.
// See LICENSE for copying information.

package satellitedb

import (
	"database/sql"
	"strconv"

	"github.com/golang/protobuf/proto"
	"github.com/zeebo/errs"
	"go.uber.org/zap"

	"storj.io/storj/internal/dbutil/pgutil"
	"storj.io/storj/internal/migrate"
	"storj.io/storj/pkg/pb"
	"storj.io/storj/satellite/console"
)

// ErrMigrate is for tracking migration errors
var ErrMigrate = errs.Class("migrate")

// CreateTables is a method for creating all tables for database
func (db *DB) CreateTables() error {
	switch db.driver {
	case "postgres":
		schema, err := pgutil.ParseSchemaFromConnstr(db.source)
		if err != nil {
			return errs.New("error parsing schema: %+v", err)
		}
		if schema != "" {
			err = db.CreateSchema(schema)
			if err != nil {
				return errs.New("error creating schema: %+v", err)
			}
		}
		migration := db.PostgresMigration()
		return migration.Run(db.log.Named("migrate"), db.db)
	default:
		return migrate.Create("database", db.db)
	}
}

// PostgresMigration returns steps needed for migrating postgres database.
func (db *DB) PostgresMigration() *migrate.Migration {
	return &migrate.Migration{
		Table: "versions",
		Steps: []*migrate.Step{
			{
				// some databases may have already this done, although the version may not match
				Description: "Initial setup",
				Version:     0,
				Action: migrate.SQL{
					`CREATE TABLE IF NOT EXISTS accounting_raws (
						id bigserial NOT NULL,
						node_id bytea NOT NULL,
						interval_end_time timestamp with time zone NOT NULL,
						data_total double precision NOT NULL,
						data_type integer NOT NULL,
						created_at timestamp with time zone NOT NULL,
						PRIMARY KEY ( id )
					)`,
					`CREATE TABLE IF NOT EXISTS accounting_rollups (
						id bigserial NOT NULL,
						node_id bytea NOT NULL,
						start_time timestamp with time zone NOT NULL,
						put_total bigint NOT NULL,
						get_total bigint NOT NULL,
						get_audit_total bigint NOT NULL,
						get_repair_total bigint NOT NULL,
						put_repair_total bigint NOT NULL,
						at_rest_total double precision NOT NULL,
						PRIMARY KEY ( id )
					)`,
					`CREATE TABLE IF NOT EXISTS accounting_timestamps (
						name text NOT NULL,
						value timestamp with time zone NOT NULL,
						PRIMARY KEY ( name )
					)`,
					`CREATE TABLE IF NOT EXISTS bwagreements (
						serialnum text NOT NULL,
						data bytea NOT NULL,
						storage_node bytea NOT NULL,
						action bigint NOT NULL,
						total bigint NOT NULL,
						created_at timestamp with time zone NOT NULL,
						expires_at timestamp with time zone NOT NULL,
						PRIMARY KEY ( serialnum )
					)`,
					`CREATE TABLE IF NOT EXISTS injuredsegments (
						id bigserial NOT NULL,
						info bytea NOT NULL,
						PRIMARY KEY ( id )
					)`,
					`CREATE TABLE IF NOT EXISTS irreparabledbs (
						segmentpath bytea NOT NULL,
						segmentdetail bytea NOT NULL,
						pieces_lost_count bigint NOT NULL,
						seg_damaged_unix_sec bigint NOT NULL,
						repair_attempt_count bigint NOT NULL,
						PRIMARY KEY ( segmentpath )
					)`,
					`CREATE TABLE IF NOT EXISTS nodes (
						id bytea NOT NULL,
						audit_success_count bigint NOT NULL,
						total_audit_count bigint NOT NULL,
						audit_success_ratio double precision NOT NULL,
						uptime_success_count bigint NOT NULL,
						total_uptime_count bigint NOT NULL,
						uptime_ratio double precision NOT NULL,
						created_at timestamp with time zone NOT NULL,
						updated_at timestamp with time zone NOT NULL,
						PRIMARY KEY ( id )
					)`,
					`CREATE TABLE IF NOT EXISTS overlay_cache_nodes (
						node_id bytea NOT NULL,
						node_type integer NOT NULL,
						address text NOT NULL,
						protocol integer NOT NULL,
						operator_email text NOT NULL,
						operator_wallet text NOT NULL,
						free_bandwidth bigint NOT NULL,
						free_disk bigint NOT NULL,
						latency_90 bigint NOT NULL,
						audit_success_ratio double precision NOT NULL,
						audit_uptime_ratio double precision NOT NULL,
						audit_count bigint NOT NULL,
						audit_success_count bigint NOT NULL,
						uptime_count bigint NOT NULL,
						uptime_success_count bigint NOT NULL,
						PRIMARY KEY ( node_id ),
						UNIQUE ( node_id )
					)`,
					`CREATE TABLE IF NOT EXISTS projects (
						id bytea NOT NULL,
						name text NOT NULL,
						description text NOT NULL,
						created_at timestamp with time zone NOT NULL,
						PRIMARY KEY ( id )
					)`,
					`CREATE TABLE IF NOT EXISTS users (
						id bytea NOT NULL,
						first_name text NOT NULL,
						last_name text NOT NULL,
						email text NOT NULL,
						password_hash bytea NOT NULL,
						status integer NOT NULL,
						created_at timestamp with time zone NOT NULL,
						PRIMARY KEY ( id )
					)`,
					`CREATE TABLE IF NOT EXISTS api_keys (
						id bytea NOT NULL,
						project_id bytea NOT NULL REFERENCES projects( id ) ON DELETE CASCADE,
						key bytea NOT NULL,
						name text NOT NULL,
						created_at timestamp with time zone NOT NULL,
						PRIMARY KEY ( id ),
						UNIQUE ( key ),
						UNIQUE ( name, project_id )
					)`,
					`CREATE TABLE IF NOT EXISTS project_members (
						member_id bytea NOT NULL REFERENCES users( id ) ON DELETE CASCADE,
						project_id bytea NOT NULL REFERENCES projects( id ) ON DELETE CASCADE,
						created_at timestamp with time zone NOT NULL,
						PRIMARY KEY ( member_id, project_id )
					)`,
				},
			},
			{
				// some databases may have already this done, although the version may not match
				Description: "Adjust table naming",
				Version:     1,
				Action: migrate.Func(func(log *zap.Logger, db migrate.DB, tx *sql.Tx) error {
					hasStorageNodeID, err := postgresHasColumn(tx, "bwagreements", "storage_node_id")
					if err != nil {
						return ErrMigrate.Wrap(err)
					}
					if !hasStorageNodeID {
						// - storage_node bytea NOT NULL,
						// + storage_node_id bytea NOT NULL,
						_, err := tx.Exec(`ALTER TABLE bwagreements RENAME COLUMN storage_node TO storage_node_id;`)
						if err != nil {
							return ErrMigrate.Wrap(err)
						}
					}

					hasUplinkID, err := postgresHasColumn(tx, "bwagreements", "uplink_id")
					if err != nil {
						return ErrMigrate.Wrap(err)
					}
					if !hasUplinkID {
						// + uplink_id bytea NOT NULL,
						_, err := tx.Exec(`
							ALTER TABLE bwagreements ADD COLUMN uplink_id BYTEA;
						`)
						if err != nil {
							return ErrMigrate.Wrap(err)
						}

						err = func() error {
							_, err = tx.Exec(`
							DECLARE bwagreements_cursor CURSOR FOR
							SELECT serialnum, data FROM bwagreements
							FOR UPDATE`)
							if err != nil {
								return ErrMigrate.Wrap(err)
							}
							defer func() {
								_, closeErr := tx.Exec(`CLOSE bwagreements_cursor`)
								err = errs.Combine(err, closeErr)
							}()

							for {
								var serialnum, data []byte

								err := tx.QueryRow(`FETCH NEXT FROM bwagreements_cursor`).Scan(&serialnum, &data)
								if err != nil {
									if err == sql.ErrNoRows {
										break
									}
									return ErrMigrate.Wrap(err)
								}

								var rba pb.Order
								if err := proto.Unmarshal(data, &rba); err != nil {
									return ErrMigrate.Wrap(err)
								}

								_, err = tx.Exec(`
									UPDATE bwagreements SET uplink_id = $1
									WHERE CURRENT OF bwagreements_cursor`, rba.PayerAllocation.UplinkId.Bytes())
								if err != nil {
									return ErrMigrate.Wrap(err)
								}
							}
							return nil
						}()
						if err != nil {
							return err
						}

						_, err = tx.Exec(`
							ALTER TABLE bwagreements ALTER COLUMN uplink_id SET NOT NULL;
							ALTER TABLE bwagreements DROP COLUMN data;
						`)
						if err != nil {
							return ErrMigrate.Wrap(err)
						}
					}
					return nil
				}),
			},
			{
				// some databases may have already this done, although the version may not match
				Description: "Remove bucket infos",
				Version:     2,
				Action: migrate.SQL{
					`DROP TABLE IF EXISTS bucket_infos CASCADE`,
				},
			},
			{
				// some databases may have already this done, although the version may not match
				Description: "Add certificates table",
				Version:     3,
				Action: migrate.SQL{
					`CREATE TABLE IF NOT EXISTS certRecords (
						publickey bytea NOT NULL,
						id bytea NOT NULL,
						update_at timestamp with time zone NOT NULL,
						PRIMARY KEY ( id )
					)`,
				},
			},
			{
				// some databases may have already this done, although the version may not match
				Description: "Adjust users table",
				Version:     4,
				Action: migrate.Func(func(log *zap.Logger, db migrate.DB, tx *sql.Tx) error {
					// - email text,
					// + email text NOT NULL,
					emailNullable, err := postgresColumnNullability(tx, "users", "email")
					if err != nil {
						return ErrMigrate.Wrap(err)
					}
					if emailNullable {
						_, err := tx.Exec(`
							ALTER TABLE users ALTER COLUMN email SET NOT NULL;
						`)
						if err != nil {
							return ErrMigrate.Wrap(err)
						}
					}

					// + status integer NOT NULL,
					hasStatus, err := postgresHasColumn(tx, "users", "status")
					if err != nil {
						return ErrMigrate.Wrap(err)
					}
					if !hasStatus {
						_, err := tx.Exec(`
							ALTER TABLE users ADD COLUMN status INTEGER;
							UPDATE users SET status = ` + strconv.Itoa(int(console.Active)) + `;
							ALTER TABLE users ALTER COLUMN status SET NOT NULL;
						`)
						if err != nil {
							return ErrMigrate.Wrap(err)
						}
					}

					// - UNIQUE ( email )
					_, err = tx.Exec(`
						ALTER TABLE users DROP CONSTRAINT IF EXISTS users_email_key;
					`)
					if err != nil {
						return ErrMigrate.Wrap(err)
					}

					return nil
				}),
			},
			{
				Description: "Add wallet column",
				Version:     5,
				Action: migrate.SQL{
					`ALTER TABLE nodes ADD wallet TEXT;
					ALTER TABLE nodes ADD email TEXT;
					UPDATE nodes SET wallet = '';
					UPDATE nodes SET email = '';
					ALTER TABLE nodes ALTER COLUMN wallet SET NOT NULL;
					ALTER TABLE nodes ALTER COLUMN email SET NOT NULL;`,
				},
			},
			{
				Description: "Add bucket usage rollup table",
				Version:     6,
				Action: migrate.SQL{
					`CREATE TABLE bucket_usages (
  						id bytea NOT NULL,
  						bucket_id bytea NOT NULL,
  						rollup_end_time timestamp with time zone NOT NULL,
  						remote_stored_data bigint NOT NULL,
  						inline_stored_data bigint NOT NULL,
  						remote_segments integer NOT NULL,
  						inline_segments integer NOT NULL,
  						objects integer NOT NULL,
  						metadata_size bigint NOT NULL,
  						repair_egress bigint NOT NULL,
  						get_egress bigint NOT NULL,
  						audit_egress bigint NOT NULL,
  						PRIMARY KEY ( id ),
						UNIQUE ( rollup_end_time, bucket_id )
					)`,
				},
			},
			{
				Description: "Add index on bwagreements",
				Version:     7,
				Action: migrate.SQL{
					`CREATE INDEX IF NOT EXISTS bwa_created_at ON bwagreements (created_at)`,
				},
			},
			{
				Description: "Add registration_tokens table",
				Version:     8,
				Action: migrate.SQL{
					`CREATE TABLE registration_tokens (
                         secret bytea NOT NULL,
						 owner_id bytea,
						 project_limit integer NOT NULL,
						 created_at timestamp with time zone NOT NULL,
						 PRIMARY KEY ( secret ),
						 UNIQUE ( owner_id )
					)`,
				},
			},
			{
				Description: "Add new tables for tracking used serials, bandwidth and storage",
				Version:     9,
				Action: migrate.SQL{
					`CREATE TABLE serial_numbers (
						id serial NOT NULL,
						serial_number bytea NOT NULL,
						bucket_id bytea NOT NULL,
						expires_at timestamp NOT NULL,
						PRIMARY KEY ( id )
					)`,
					`CREATE INDEX serial_numbers_expires_at_index ON serial_numbers ( expires_at )`,
					`CREATE UNIQUE INDEX serial_number_index ON serial_numbers ( serial_number )`,
					`CREATE TABLE used_serials (
						serial_number_id integer NOT NULL REFERENCES serial_numbers( id ) ON DELETE CASCADE,
						storage_node_id bytea NOT NULL,
						PRIMARY KEY ( serial_number_id, storage_node_id )
					)`,
					`CREATE TABLE storagenode_bandwidth_rollups (
						storagenode_id bytea NOT NULL,
						interval_start timestamp NOT NULL,
						interval_seconds integer NOT NULL,
						action integer NOT NULL,
						allocated bigint NOT NULL,
						settled bigint NOT NULL,
						PRIMARY KEY ( storagenode_id, interval_start, action )
					)`,
					`CREATE INDEX storagenode_id_interval_start_interval_seconds_index ON storagenode_bandwidth_rollups (
						storagenode_id,
						interval_start,
						interval_seconds
					)`,
					`CREATE TABLE storagenode_storage_rollups (
						storagenode_id bytea NOT NULL,
						interval_start timestamp NOT NULL,
						interval_seconds integer NOT NULL,
						total bigint NOT NULL,
						PRIMARY KEY ( storagenode_id, interval_start )
					)`,
					`CREATE TABLE bucket_bandwidth_rollups (
						bucket_id bytea NOT NULL,
						interval_start timestamp NOT NULL,
						interval_seconds integer NOT NULL,
						action integer NOT NULL,
						inline bigint NOT NULL,
						allocated bigint NOT NULL,
						settled bigint NOT NULL,
						PRIMARY KEY ( bucket_id, interval_start, action )
					)`,
					`CREATE INDEX bucket_id_interval_start_interval_seconds_index ON bucket_bandwidth_rollups (
						bucket_id,
						interval_start,
						interval_seconds
					)`,
					`CREATE TABLE bucket_storage_rollups (
						bucket_id bytea NOT NULL,
						interval_start timestamp NOT NULL,
						interval_seconds integer NOT NULL,
						inline bigint NOT NULL,
						remote bigint NOT NULL,
						PRIMARY KEY ( bucket_id, interval_start )
					)`,
					`ALTER TABLE bucket_usages DROP CONSTRAINT bucket_usages_rollup_end_time_bucket_id_key`,
					`CREATE UNIQUE INDEX bucket_id_rollup_end_time_index ON bucket_usages (
						bucket_id,
						rollup_end_time )`,
				},
			},
			{
				Description: "users first_name to full_name, last_name to short_name",
				Version:     10,
				Action: migrate.SQL{
					`ALTER TABLE users RENAME COLUMN first_name TO full_name;
					ALTER TABLE users ALTER COLUMN last_name DROP NOT NULL;
					ALTER TABLE users RENAME COLUMN last_name TO short_name;`,
				},
			},
			{
				Description: "drops interval seconds from storage_rollups, renames x_storage_rollups to x_storage_tallies, adds fields to bucket_storage_tallies",
				Version:     11,
				Action: migrate.SQL{
					`ALTER TABLE storagenode_storage_rollups RENAME TO storagenode_storage_tallies`,
					`ALTER TABLE bucket_storage_rollups RENAME TO bucket_storage_tallies`,

					`ALTER TABLE storagenode_storage_tallies DROP COLUMN interval_seconds`,
					`ALTER TABLE bucket_storage_tallies DROP COLUMN interval_seconds`,

					`ALTER TABLE bucket_storage_tallies ADD remote_segments_count integer;
					UPDATE bucket_storage_tallies SET remote_segments_count = 0;
					ALTER TABLE bucket_storage_tallies ALTER COLUMN remote_segments_count SET NOT NULL;`,

					`ALTER TABLE bucket_storage_tallies ADD inline_segments_count integer;
					UPDATE bucket_storage_tallies SET inline_segments_count = 0;
					ALTER TABLE bucket_storage_tallies ALTER COLUMN inline_segments_count SET NOT NULL;`,

					`ALTER TABLE bucket_storage_tallies ADD object_count integer;
					UPDATE bucket_storage_tallies SET object_count = 0;
					ALTER TABLE bucket_storage_tallies ALTER COLUMN object_count SET NOT NULL;`,

					`ALTER TABLE bucket_storage_tallies ADD metadata_size bigint;
					UPDATE bucket_storage_tallies SET metadata_size = 0;
					ALTER TABLE bucket_storage_tallies ALTER COLUMN metadata_size SET NOT NULL;`,
				},
			},
			{
				Description: "Merge overlay_cache_nodes into nodes table",
				Version:     12,
				Action: migrate.SQL{
					// Add the new columns to the nodes table
					`ALTER TABLE nodes ADD address TEXT NOT NULL DEFAULT '';
					 ALTER TABLE nodes ADD protocol INTEGER NOT NULL DEFAULT 0;
					 ALTER TABLE nodes ADD type INTEGER NOT NULL DEFAULT 2;
					 ALTER TABLE nodes ADD free_bandwidth BIGINT NOT NULL DEFAULT -1;
					 ALTER TABLE nodes ADD free_disk BIGINT NOT NULL DEFAULT -1;
					 ALTER TABLE nodes ADD latency_90 BIGINT NOT NULL DEFAULT 0;
					 ALTER TABLE nodes ADD last_contact_success TIMESTAMP WITH TIME ZONE NOT NULL DEFAULT 'epoch';
					 ALTER TABLE nodes ADD last_contact_failure TIMESTAMP WITH TIME ZONE NOT NULL DEFAULT 'epoch';`,
					// Copy data from overlay_cache_nodes to nodes
					`UPDATE nodes
					 SET address=overlay.address,
					     protocol=overlay.protocol,
						 type=overlay.node_type,
						 free_bandwidth=overlay.free_bandwidth,
						 free_disk=overlay.free_disk,
						 latency_90=overlay.latency_90
					 FROM (SELECT node_id, node_type, address, protocol, free_bandwidth, free_disk, latency_90
						   FROM overlay_cache_nodes) AS overlay
					 WHERE nodes.id=overlay.node_id;`,
					// Delete the overlay cache_nodes table
					`DROP TABLE overlay_cache_nodes CASCADE;`,
				},
			},
			{
				Description: "Change bucket_id to bucket_name and project_id",
				Version:     13,
				Action: migrate.SQL{
					// Modify columns: bucket_id --> bucket_name + project_id for table bucket_storage_tallies
					`ALTER TABLE bucket_storage_tallies ADD project_id bytea;`,
					`UPDATE bucket_storage_tallies SET project_id=SUBSTRING(bucket_id FROM 1 FOR 16);`,
					`ALTER TABLE bucket_storage_tallies ALTER COLUMN project_id SET NOT NULL;`,
					`ALTER TABLE bucket_storage_tallies RENAME COLUMN bucket_id TO bucket_name;`,
					`UPDATE bucket_storage_tallies SET bucket_name=SUBSTRING(bucket_name from 18);`,

					// Update the primary key for bucket_storage_tallies
					`ALTER TABLE bucket_storage_tallies DROP CONSTRAINT bucket_storage_rollups_pkey;`,
					`ALTER TABLE bucket_storage_tallies ADD CONSTRAINT bucket_storage_tallies_pk PRIMARY KEY (bucket_name, project_id, interval_start);`,

					// Modify columns: bucket_id --> bucket_name + project_id for table bucket_bandwidth_rollups
					`ALTER TABLE bucket_bandwidth_rollups ADD project_id bytea;`,
					`UPDATE bucket_bandwidth_rollups SET project_id=SUBSTRING(bucket_id FROM 1 FOR 16);`,
					`ALTER TABLE bucket_bandwidth_rollups ALTER COLUMN project_id SET NOT NULL;`,
					`ALTER TABLE bucket_bandwidth_rollups RENAME COLUMN bucket_id TO bucket_name;`,
					`UPDATE bucket_bandwidth_rollups SET bucket_name=SUBSTRING(bucket_name from 18);`,

					// Update index for bucket_bandwidth_rollups
					`DROP INDEX IF EXISTS bucket_id_interval_start_interval_seconds_index;`,
					`CREATE INDEX bucket_name_project_id_interval_start_interval_seconds ON bucket_bandwidth_rollups (
						bucket_name,
						project_id,
						interval_start,
						interval_seconds
					);`,

					// Update the primary key for bucket_bandwidth_rollups
					`ALTER TABLE bucket_bandwidth_rollups DROP CONSTRAINT bucket_bandwidth_rollups_pkey;`,
					`ALTER TABLE bucket_bandwidth_rollups ADD CONSTRAINT bucket_bandwidth_rollups_pk PRIMARY KEY (bucket_name, project_id, interval_start, action);`,
				},
			},
			{
				Description: "Add new Columns to store version information",
				Version:     14,
				Action: migrate.SQL{
					`ALTER TABLE nodes ADD major bigint NOT NULL DEFAULT 0;
					ALTER TABLE nodes ADD minor bigint NOT NULL DEFAULT 1;
					ALTER TABLE nodes ADD patch bigint NOT NULL DEFAULT 0;
					ALTER TABLE nodes ADD hash TEXT NOT NULL DEFAULT '';
					ALTER TABLE nodes ADD timestamp TIMESTAMP WITH TIME ZONE NOT NULL DEFAULT 'epoch';
					ALTER TABLE nodes ADD release bool NOT NULL DEFAULT FALSE;`,
				},
			},
			{
				Description: "Default Node Type should be invalid",
				Version:     15,
				Action: migrate.SQL{
					`ALTER TABLE nodes ALTER COLUMN type SET DEFAULT 0;`,
				},
			},
			{
				Description: "Add path to injuredsegment to prevent duplicates",
				Version:     16,
				Action: migrate.Func(func(log *zap.Logger, db migrate.DB, tx *sql.Tx) error {
					_, err := tx.Exec(`
						ALTER TABLE injuredsegments ADD path text;
						ALTER TABLE injuredsegments RENAME COLUMN info TO data;
						ALTER TABLE injuredsegments ADD attempted timestamp;
						ALTER TABLE injuredsegments DROP CONSTRAINT IF EXISTS id_pkey;`)
					if err != nil {
						return ErrMigrate.Wrap(err)
					}
					// add 'path' using a cursor
					err = func() error {
						_, err = tx.Exec(`DECLARE injured_cursor CURSOR FOR SELECT data FROM injuredsegments FOR UPDATE`)
						if err != nil {
							return ErrMigrate.Wrap(err)
						}
						defer func() {
							_, closeErr := tx.Exec(`CLOSE injured_cursor`)
							err = errs.Combine(err, closeErr)
						}()
						for {
							var seg pb.InjuredSegment
							err := tx.QueryRow(`FETCH NEXT FROM injured_cursor`).Scan(&seg)
							if err != nil {
								if err == sql.ErrNoRows {
									break
								}
								return ErrMigrate.Wrap(err)
							}
							_, err = tx.Exec(`UPDATE injuredsegments SET path = $1 WHERE CURRENT OF injured_cursor`, seg.Path)
							if err != nil {
								return ErrMigrate.Wrap(err)
							}
						}
						return nil
					}()
					if err != nil {
						return err
					}
					// keep changing
					_, err = tx.Exec(`
						DELETE FROM injuredsegments a USING injuredsegments b WHERE a.id < b.id AND a.path = b.path;
						ALTER TABLE injuredsegments DROP COLUMN id;
						ALTER TABLE injuredsegments ALTER COLUMN path SET NOT NULL;
						ALTER TABLE injuredsegments ADD PRIMARY KEY (path);`)
					if err != nil {
						return ErrMigrate.Wrap(err)
					}
					return nil
				}),
			},
			{
				Description: "Fix audit and uptime ratios for new nodes",
				Version:     17,
				Action: migrate.SQL{`
					UPDATE nodes SET audit_success_ratio = 1 WHERE total_audit_count = 0;
					UPDATE nodes SET uptime_ratio = 1 WHERE total_uptime_count = 0;`,
				},
			},
			{
				Description: "Drops storagenode_storage_tally table, Renames accounting_raws to storagenode_storage_tally, and Drops data_type and created_at columns",
				Version:     18,
				Action: migrate.SQL{
					`DROP TABLE storagenode_storage_tallies CASCADE`,
					`ALTER TABLE accounting_raws RENAME TO storagenode_storage_tallies`,
					`ALTER TABLE storagenode_storage_tallies DROP COLUMN data_type`,
					`ALTER TABLE storagenode_storage_tallies DROP COLUMN created_at`,
				},
			},
			{
				Description: "Added new table to store reset password tokens",
				Version:     19,
				Action: migrate.SQL{`
					CREATE TABLE reset_password_tokens (
						secret bytea NOT NULL,
						owner_id bytea NOT NULL,
						created_at timestamp with time zone NOT NULL,
						PRIMARY KEY ( secret ),
						UNIQUE ( owner_id )
					);`,
				},
			},
			{
				Description: "Adds pending_audits table, adds 'contained' column to nodes table",
				Version:     20,
				Action: migrate.SQL{
					`ALTER TABLE nodes ADD contained boolean;
					UPDATE nodes SET contained = false;
					ALTER TABLE nodes ALTER COLUMN contained SET NOT NULL;`,

					`CREATE TABLE pending_audits (
						node_id bytea NOT NULL,
						piece_id bytea NOT NULL,
						stripe_index bigint NOT NULL,
						share_size bigint NOT NULL,
						expected_share_hash bytea NOT NULL,
						reverify_count bigint NOT NULL,
						PRIMARY KEY ( node_id )
					);`,
				},
			},
			{
				Description: "Add last_ip column and index",
				Version:     21,
				Action: migrate.SQL{
					`ALTER TABLE nodes ADD last_ip TEXT;
					UPDATE nodes SET last_ip = '';
					ALTER TABLE nodes ALTER COLUMN last_ip SET NOT NULL;
					CREATE INDEX IF NOT EXISTS node_last_ip ON nodes (last_ip)`,
				},
			},
			{
<<<<<<< HEAD
				Description: "Drops and recreates api key table to handle macaroons and adds revocation table",
				Version:     22,
				Action: migrate.SQL{
					`DROP TABLE api_keys CASCADE`,
					`CREATE TABLE api_keys (
						id bytea NOT NULL,
						project_id bytea NOT NULL REFERENCES projects( id ) ON DELETE CASCADE,
						head bytea NOT NULL,
						name text NOT NULL,
						secret bytea NOT NULL,
						created_at timestamp with time zone NOT NULL,
						PRIMARY KEY ( id ),
						UNIQUE ( head ),
						UNIQUE ( name, project_id )
=======
				Description: "Create new tables for free credits program",
				Version:     22,
				Action: migrate.SQL{`
					CREATE TABLE offers (
						id serial NOT NULL,
						name text NOT NULL,
						description text NOT NULL,
						type integer NOT NULL,
						credit_in_cents integer NOT NULL,
						award_credit_duration_days integer NOT NULL,
						invitee_credit_duration_days integer NOT NULL,
						redeemable_cap integer NOT NULL,
						num_redeemed integer NOT NULL,
						expires_at timestamp with time zone,
						created_at timestamp with time zone NOT NULL,
						status integer NOT NULL,
						PRIMARY KEY ( id )
>>>>>>> b0ca12e3
					);`,
				},
			},
		},
	}
}

func postgresHasColumn(tx *sql.Tx, table, column string) (bool, error) {
	var columnName string
	err := tx.QueryRow(`
		SELECT column_name FROM information_schema.COLUMNS
			WHERE table_schema = CURRENT_SCHEMA
				AND table_name = $1
				AND column_name = $2
		`, table, column).Scan(&columnName)
	if err == sql.ErrNoRows {
		return false, nil
	}
	if err != nil {
		return false, ErrMigrate.Wrap(err)
	}

	return columnName == column, nil
}

func postgresColumnNullability(tx *sql.Tx, table, column string) (bool, error) {
	var nullability string
	err := tx.QueryRow(`
		SELECT is_nullable FROM information_schema.COLUMNS
			WHERE table_schema = CURRENT_SCHEMA
				AND table_name = $1
				AND column_name = $2
		`, table, column).Scan(&nullability)
	if err != nil {
		return false, ErrMigrate.Wrap(err)
	}
	return nullability == "YES", nil
}<|MERGE_RESOLUTION|>--- conflicted
+++ resolved
@@ -674,22 +674,6 @@
 				},
 			},
 			{
-<<<<<<< HEAD
-				Description: "Drops and recreates api key table to handle macaroons and adds revocation table",
-				Version:     22,
-				Action: migrate.SQL{
-					`DROP TABLE api_keys CASCADE`,
-					`CREATE TABLE api_keys (
-						id bytea NOT NULL,
-						project_id bytea NOT NULL REFERENCES projects( id ) ON DELETE CASCADE,
-						head bytea NOT NULL,
-						name text NOT NULL,
-						secret bytea NOT NULL,
-						created_at timestamp with time zone NOT NULL,
-						PRIMARY KEY ( id ),
-						UNIQUE ( head ),
-						UNIQUE ( name, project_id )
-=======
 				Description: "Create new tables for free credits program",
 				Version:     22,
 				Action: migrate.SQL{`
@@ -707,7 +691,24 @@
 						created_at timestamp with time zone NOT NULL,
 						status integer NOT NULL,
 						PRIMARY KEY ( id )
->>>>>>> b0ca12e3
+					);`,
+				},
+			},
+			{
+				Description: "Drops and recreates api key table to handle macaroons and adds revocation table",
+				Version:     23,
+				Action: migrate.SQL{
+					`DROP TABLE api_keys CASCADE`,
+					`CREATE TABLE api_keys (
+						id bytea NOT NULL,
+						project_id bytea NOT NULL REFERENCES projects( id ) ON DELETE CASCADE,
+						head bytea NOT NULL,
+						name text NOT NULL,
+						secret bytea NOT NULL,
+						created_at timestamp with time zone NOT NULL,
+						PRIMARY KEY ( id ),
+						UNIQUE ( head ),
+						UNIQUE ( name, project_id )
 					);`,
 				},
 			},
