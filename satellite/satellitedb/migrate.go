--- conflicted
+++ resolved
@@ -1295,12 +1295,6 @@
 			},
 			{
 				DB:          db.db,
-<<<<<<< HEAD
-				Description: "Add graceful exit success column to nodes table",
-				Version:     61,
-				Action: migrate.SQL{
-					`ALTER TABLE nodes ADD COLUMN exit_success boolean NOT NULL DEFAULT FALSE`,
-=======
 				Description: "Add coinpayments_transactions table",
 				Version:     60,
 				Action: migrate.SQL{
@@ -1315,7 +1309,14 @@
 						created_at timestamp with time zone NOT NULL,
 						PRIMARY KEY ( id )
 					);`,
->>>>>>> 24e72f35
+				},
+			},
+			{
+				DB:          db.db,
+				Description: "Add graceful exit success column to nodes table",
+				Version:     61,
+				Action: migrate.SQL{
+					`ALTER TABLE nodes ADD COLUMN exit_success boolean NOT NULL DEFAULT FALSE`,
 				},
 			},
 		},
