// Copyright (C) 2019 Storj Labs, Inc.
// See LICENSE for copying information.

package satellitedb

import (
	"database/sql"
	"strconv"

	"github.com/golang/protobuf/proto"
	"github.com/zeebo/errs"
	"go.uber.org/zap"
	"storj.io/storj/internal/dbutil/pgutil"
	"storj.io/storj/internal/migrate"
	"storj.io/storj/pkg/pb"
	"storj.io/storj/satellite/console"
)

// ErrMigrate is for tracking migration errors
var ErrMigrate = errs.Class("migrate")

// CreateTables is a method for creating all tables for database
func (db *DB) CreateTables() error {
	switch db.driver {
	case "postgres":
		schema, err := pgutil.ParseSchemaFromConnstr(db.source)
		if err != nil {
			return errs.New("error parsing schema: %+v", err)
		}
		if schema != "" {
			err = db.CreateSchema(schema)
			if err != nil {
				return errs.New("error creating schema: %+v", err)
			}
		}
		migration := db.PostgresMigration()
		return migration.Run(db.log.Named("migrate"), db.db)
	default:
		return migrate.Create("database", db.db)
	}
}

// PostgresMigration returns steps needed for migrating postgres database.
func (db *DB) PostgresMigration() *migrate.Migration {
	return &migrate.Migration{
		Table: "versions",
		Steps: []*migrate.Step{
			{
				// some databases may have already this done, although the version may not match
				Description: "Initial setup",
				Version:     0,
				Action: migrate.SQL{
					`CREATE TABLE IF NOT EXISTS accounting_raws (
						id bigserial NOT NULL,
						node_id bytea NOT NULL,
						interval_end_time timestamp with time zone NOT NULL,
						data_total double precision NOT NULL,
						data_type integer NOT NULL,
						created_at timestamp with time zone NOT NULL,
						PRIMARY KEY ( id )
					)`,
					`CREATE TABLE IF NOT EXISTS accounting_rollups (
						id bigserial NOT NULL,
						node_id bytea NOT NULL,
						start_time timestamp with time zone NOT NULL,
						put_total bigint NOT NULL,
						get_total bigint NOT NULL,
						get_audit_total bigint NOT NULL,
						get_repair_total bigint NOT NULL,
						put_repair_total bigint NOT NULL,
						at_rest_total double precision NOT NULL,
						PRIMARY KEY ( id )
					)`,
					`CREATE TABLE IF NOT EXISTS accounting_timestamps (
						name text NOT NULL,
						value timestamp with time zone NOT NULL,
						PRIMARY KEY ( name )
					)`,
					`CREATE TABLE IF NOT EXISTS bwagreements (
						serialnum text NOT NULL,
						data bytea NOT NULL,
						storage_node bytea NOT NULL,
						action bigint NOT NULL,
						total bigint NOT NULL,
						created_at timestamp with time zone NOT NULL,
						expires_at timestamp with time zone NOT NULL,
						PRIMARY KEY ( serialnum )
					)`,
					`CREATE TABLE IF NOT EXISTS injuredsegments (
						id bigserial NOT NULL,
						info bytea NOT NULL,
						PRIMARY KEY ( id )
					)`,
					`CREATE TABLE IF NOT EXISTS irreparabledbs (
						segmentpath bytea NOT NULL,
						segmentdetail bytea NOT NULL,
						pieces_lost_count bigint NOT NULL,
						seg_damaged_unix_sec bigint NOT NULL,
						repair_attempt_count bigint NOT NULL,
						PRIMARY KEY ( segmentpath )
					)`,
					`CREATE TABLE IF NOT EXISTS nodes (
						id bytea NOT NULL,
						audit_success_count bigint NOT NULL,
						total_audit_count bigint NOT NULL,
						audit_success_ratio double precision NOT NULL,
						uptime_success_count bigint NOT NULL,
						total_uptime_count bigint NOT NULL,
						uptime_ratio double precision NOT NULL,
						created_at timestamp with time zone NOT NULL,
						updated_at timestamp with time zone NOT NULL,
						PRIMARY KEY ( id )
					)`,
					`CREATE TABLE IF NOT EXISTS overlay_cache_nodes (
						node_id bytea NOT NULL,
						node_type integer NOT NULL,
						address text NOT NULL,
						protocol integer NOT NULL,
						operator_email text NOT NULL,
						operator_wallet text NOT NULL,
						free_bandwidth bigint NOT NULL,
						free_disk bigint NOT NULL,
						latency_90 bigint NOT NULL,
						audit_success_ratio double precision NOT NULL,
						audit_uptime_ratio double precision NOT NULL,
						audit_count bigint NOT NULL,
						audit_success_count bigint NOT NULL,
						uptime_count bigint NOT NULL,
						uptime_success_count bigint NOT NULL,
						PRIMARY KEY ( node_id ),
						UNIQUE ( node_id )
					)`,
					`CREATE TABLE IF NOT EXISTS projects (
						id bytea NOT NULL,
						name text NOT NULL,
						description text NOT NULL,
						created_at timestamp with time zone NOT NULL,
						PRIMARY KEY ( id )
					)`,
					`CREATE TABLE IF NOT EXISTS users (
						id bytea NOT NULL,
						first_name text NOT NULL,
						last_name text NOT NULL,
						email text NOT NULL,
						password_hash bytea NOT NULL,
						status integer NOT NULL,
						created_at timestamp with time zone NOT NULL,
						PRIMARY KEY ( id )
					)`,
					`CREATE TABLE IF NOT EXISTS api_keys (
						id bytea NOT NULL,
						project_id bytea NOT NULL REFERENCES projects( id ) ON DELETE CASCADE,
						key bytea NOT NULL,
						name text NOT NULL,
						created_at timestamp with time zone NOT NULL,
						PRIMARY KEY ( id ),
						UNIQUE ( key ),
						UNIQUE ( name, project_id )
					)`,
					`CREATE TABLE IF NOT EXISTS project_members (
						member_id bytea NOT NULL REFERENCES users( id ) ON DELETE CASCADE,
						project_id bytea NOT NULL REFERENCES projects( id ) ON DELETE CASCADE,
						created_at timestamp with time zone NOT NULL,
						PRIMARY KEY ( member_id, project_id )
					)`,
				},
			},
			{
				// some databases may have already this done, although the version may not match
				Description: "Adjust table naming",
				Version:     1,
				Action: migrate.Func(func(log *zap.Logger, db migrate.DB, tx *sql.Tx) error {
					hasStorageNodeID, err := postgresHasColumn(tx, "bwagreements", "storage_node_id")
					if err != nil {
						return ErrMigrate.Wrap(err)
					}
					if !hasStorageNodeID {
						// - storage_node bytea NOT NULL,
						// + storage_node_id bytea NOT NULL,
						_, err := tx.Exec(`ALTER TABLE bwagreements RENAME COLUMN storage_node TO storage_node_id;`)
						if err != nil {
							return ErrMigrate.Wrap(err)
						}
					}

					hasUplinkID, err := postgresHasColumn(tx, "bwagreements", "uplink_id")
					if err != nil {
						return ErrMigrate.Wrap(err)
					}
					if !hasUplinkID {
						// + uplink_id bytea NOT NULL,
						_, err := tx.Exec(`
							ALTER TABLE bwagreements ADD COLUMN uplink_id BYTEA;
						`)
						if err != nil {
							return ErrMigrate.Wrap(err)
						}

						err = func() error {
							_, err = tx.Exec(`
							DECLARE bwagreements_cursor CURSOR FOR
							SELECT serialnum, data FROM bwagreements
							FOR UPDATE`)
							if err != nil {
								return ErrMigrate.Wrap(err)
							}
							defer func() {
								_, closeErr := tx.Exec(`CLOSE bwagreements_cursor`)
								err = errs.Combine(err, closeErr)
							}()

							for {
								var serialnum, data []byte

								err := tx.QueryRow(`FETCH NEXT FROM bwagreements_cursor`).Scan(&serialnum, &data)
								if err != nil {
									if err == sql.ErrNoRows {
										break
									}
									return ErrMigrate.Wrap(err)
								}

								var rba pb.Order
								if err := proto.Unmarshal(data, &rba); err != nil {
									return ErrMigrate.Wrap(err)
								}

								_, err = tx.Exec(`
									UPDATE bwagreements SET uplink_id = $1
									WHERE CURRENT OF bwagreements_cursor`, rba.PayerAllocation.UplinkId.Bytes())
								if err != nil {
									return ErrMigrate.Wrap(err)
								}
							}
							return nil
						}()
						if err != nil {
							return err
						}

						_, err = tx.Exec(`
							ALTER TABLE bwagreements ALTER COLUMN uplink_id SET NOT NULL;
							ALTER TABLE bwagreements DROP COLUMN data;
						`)
						if err != nil {
							return ErrMigrate.Wrap(err)
						}
					}
					return nil
				}),
			},
			{
				// some databases may have already this done, although the version may not match
				Description: "Remove bucket infos",
				Version:     2,
				Action: migrate.SQL{
					`DROP TABLE IF EXISTS bucket_infos CASCADE`,
				},
			},
			{
				// some databases may have already this done, although the version may not match
				Description: "Add certificates table",
				Version:     3,
				Action: migrate.SQL{
					`CREATE TABLE IF NOT EXISTS certRecords (
						publickey bytea NOT NULL,
						id bytea NOT NULL,
						update_at timestamp with time zone NOT NULL,
						PRIMARY KEY ( id )
					)`,
				},
			},
			{
				// some databases may have already this done, although the version may not match
				Description: "Adjust users table",
				Version:     4,
				Action: migrate.Func(func(log *zap.Logger, db migrate.DB, tx *sql.Tx) error {
					// - email text,
					// + email text NOT NULL,
					emailNullable, err := postgresColumnNullability(tx, "users", "email")
					if err != nil {
						return ErrMigrate.Wrap(err)
					}
					if emailNullable {
						_, err := tx.Exec(`
							ALTER TABLE users ALTER COLUMN email SET NOT NULL;
						`)
						if err != nil {
							return ErrMigrate.Wrap(err)
						}
					}

					// + status integer NOT NULL,
					hasStatus, err := postgresHasColumn(tx, "users", "status")
					if err != nil {
						return ErrMigrate.Wrap(err)
					}
					if !hasStatus {
						_, err := tx.Exec(`
							ALTER TABLE users ADD COLUMN status INTEGER;
							UPDATE users SET status = ` + strconv.Itoa(int(console.Active)) + `;
							ALTER TABLE users ALTER COLUMN status SET NOT NULL;
						`)
						if err != nil {
							return ErrMigrate.Wrap(err)
						}
					}

					// - UNIQUE ( email )
					_, err = tx.Exec(`
						ALTER TABLE users DROP CONSTRAINT IF EXISTS users_email_key;
					`)
					if err != nil {
						return ErrMigrate.Wrap(err)
					}

					return nil
				}),
			},
			{
				Description: "Add wallet column",
				Version:     5,
				Action: migrate.SQL{
					`ALTER TABLE nodes ADD wallet TEXT;
					ALTER TABLE nodes ADD email TEXT;
					UPDATE nodes SET wallet = '';
					UPDATE nodes SET email = '';
					ALTER TABLE nodes ALTER COLUMN wallet SET NOT NULL;
					ALTER TABLE nodes ALTER COLUMN email SET NOT NULL;`,
				},
			},
			{
				Description: "Add bucket usage rollup table",
				Version:     6,
				Action: migrate.SQL{
					`CREATE TABLE bucket_usages (
  						id bytea NOT NULL,
  						bucket_id bytea NOT NULL,
  						rollup_end_time timestamp with time zone NOT NULL,
  						remote_stored_data bigint NOT NULL,
  						inline_stored_data bigint NOT NULL,
  						remote_segments integer NOT NULL,
  						inline_segments integer NOT NULL,
  						objects integer NOT NULL,
  						metadata_size bigint NOT NULL,
  						repair_egress bigint NOT NULL,
  						get_egress bigint NOT NULL,
  						audit_egress bigint NOT NULL,
  						PRIMARY KEY ( id ),
						UNIQUE ( rollup_end_time, bucket_id )
					)`,
				},
			},
			{
				Description: "Add index on bwagreements",
				Version:     7,
				Action: migrate.SQL{
					`CREATE INDEX IF NOT EXISTS bwa_created_at ON bwagreements (created_at)`,
				},
			},
			{
				Description: "Add registration_tokens table",
				Version:     8,
				Action: migrate.SQL{
					`CREATE TABLE registration_tokens (
                         secret bytea NOT NULL,
						 owner_id bytea,
						 project_limit integer NOT NULL,
						 created_at timestamp with time zone NOT NULL,
						 PRIMARY KEY ( secret ),
						 UNIQUE ( owner_id )
					)`,
				},
			},
			{
				Description: "Add new tables for tracking used serials, bandwidth and storage",
				Version:     9,
				Action: migrate.SQL{
					`CREATE TABLE serial_numbers (
						id serial NOT NULL,
						serial_number bytea NOT NULL,
						bucket_id bytea NOT NULL,
						expires_at timestamp NOT NULL,
						PRIMARY KEY ( id )
					)`,
					`CREATE INDEX serial_numbers_expires_at_index ON serial_numbers ( expires_at )`,
					`CREATE UNIQUE INDEX serial_number_index ON serial_numbers ( serial_number )`,
					`CREATE TABLE used_serials (
						serial_number_id integer NOT NULL REFERENCES serial_numbers( id ) ON DELETE CASCADE,
						storage_node_id bytea NOT NULL,
						PRIMARY KEY ( serial_number_id, storage_node_id )
					)`,
					`CREATE TABLE storagenode_bandwidth_rollups (
						storagenode_id bytea NOT NULL,
						interval_start timestamp NOT NULL,
						interval_seconds integer NOT NULL,
						action integer NOT NULL,
						allocated bigint NOT NULL,
						settled bigint NOT NULL,
						PRIMARY KEY ( storagenode_id, interval_start, action )
					)`,
					`CREATE INDEX storagenode_id_interval_start_interval_seconds_index ON storagenode_bandwidth_rollups (
						storagenode_id,
						interval_start,
						interval_seconds
					)`,
					`CREATE TABLE storagenode_storage_rollups (
						storagenode_id bytea NOT NULL,
						interval_start timestamp NOT NULL,
						interval_seconds integer NOT NULL,
						total bigint NOT NULL,
						PRIMARY KEY ( storagenode_id, interval_start )
					)`,
					`CREATE TABLE bucket_bandwidth_rollups (
						bucket_id bytea NOT NULL,
						interval_start timestamp NOT NULL,
						interval_seconds integer NOT NULL,
						action integer NOT NULL,
						inline bigint NOT NULL,
						allocated bigint NOT NULL,
						settled bigint NOT NULL,
						PRIMARY KEY ( bucket_id, interval_start, action )
					)`,
					`CREATE INDEX bucket_id_interval_start_interval_seconds_index ON bucket_bandwidth_rollups (
						bucket_id,
						interval_start,
						interval_seconds
					)`,
					`CREATE TABLE bucket_storage_rollups (
						bucket_id bytea NOT NULL,
						interval_start timestamp NOT NULL,
						interval_seconds integer NOT NULL,
						inline bigint NOT NULL,
						remote bigint NOT NULL,
						PRIMARY KEY ( bucket_id, interval_start )
					)`,
					`ALTER TABLE bucket_usages DROP CONSTRAINT bucket_usages_rollup_end_time_bucket_id_key`,
					`CREATE UNIQUE INDEX bucket_id_rollup_end_time_index ON bucket_usages (
						bucket_id,
						rollup_end_time )`,
				},
			},
			{
				Description: "users first_name to full_name, last_name to short_name",
				Version:     10,
				Action: migrate.SQL{
					`ALTER TABLE users RENAME COLUMN first_name TO full_name;
					ALTER TABLE users ALTER COLUMN last_name DROP NOT NULL;
					ALTER TABLE users RENAME COLUMN last_name TO short_name;`,
				},
			},
			{
				Description: "drops interval seconds from storage_rollups, renames x_storage_rollups to x_storage_tallies, adds fields to bucket_storage_tallies",
				Version:     11,
				Action: migrate.SQL{
					`ALTER TABLE storagenode_storage_rollups RENAME TO storagenode_storage_tallies`,
					`ALTER TABLE bucket_storage_rollups RENAME TO bucket_storage_tallies`,

					`ALTER TABLE storagenode_storage_tallies DROP COLUMN interval_seconds`,
					`ALTER TABLE bucket_storage_tallies DROP COLUMN interval_seconds`,

					`ALTER TABLE bucket_storage_tallies ADD remote_segments_count integer;
					UPDATE bucket_storage_tallies SET remote_segments_count = 0;
					ALTER TABLE bucket_storage_tallies ALTER COLUMN remote_segments_count SET NOT NULL;`,

					`ALTER TABLE bucket_storage_tallies ADD inline_segments_count integer;
					UPDATE bucket_storage_tallies SET inline_segments_count = 0;
					ALTER TABLE bucket_storage_tallies ALTER COLUMN inline_segments_count SET NOT NULL;`,

					`ALTER TABLE bucket_storage_tallies ADD object_count integer;
					UPDATE bucket_storage_tallies SET object_count = 0;
					ALTER TABLE bucket_storage_tallies ALTER COLUMN object_count SET NOT NULL;`,

					`ALTER TABLE bucket_storage_tallies ADD metadata_size bigint;
					UPDATE bucket_storage_tallies SET metadata_size = 0;
					ALTER TABLE bucket_storage_tallies ALTER COLUMN metadata_size SET NOT NULL;`,
				},
			},
			{
				Description: "Merge overlay_cache_nodes into nodes table",
				Version:     12,
				Action: migrate.SQL{
					// Add the new columns to the nodes table
					`ALTER TABLE nodes ADD address TEXT NOT NULL DEFAULT '';
					 ALTER TABLE nodes ADD protocol INTEGER NOT NULL DEFAULT 0;
					 ALTER TABLE nodes ADD type INTEGER NOT NULL DEFAULT 2;
					 ALTER TABLE nodes ADD free_bandwidth BIGINT NOT NULL DEFAULT -1;
					 ALTER TABLE nodes ADD free_disk BIGINT NOT NULL DEFAULT -1;
					 ALTER TABLE nodes ADD latency_90 BIGINT NOT NULL DEFAULT 0;
					 ALTER TABLE nodes ADD last_contact_success TIMESTAMP WITH TIME ZONE NOT NULL DEFAULT 'epoch';
					 ALTER TABLE nodes ADD last_contact_failure TIMESTAMP WITH TIME ZONE NOT NULL DEFAULT 'epoch';`,
					// Copy data from overlay_cache_nodes to nodes
					`UPDATE nodes
					 SET address=overlay.address,
					     protocol=overlay.protocol,
						 type=overlay.node_type,
						 free_bandwidth=overlay.free_bandwidth,
						 free_disk=overlay.free_disk,
						 latency_90=overlay.latency_90
					 FROM (SELECT node_id, node_type, address, protocol, free_bandwidth, free_disk, latency_90
						   FROM overlay_cache_nodes) AS overlay
					 WHERE nodes.id=overlay.node_id;`,
					// Delete the overlay cache_nodes table
					`DROP TABLE overlay_cache_nodes CASCADE;`,
				},
			},
			{
				Description: "Change bucket_id to bucket_name and project_id",
				Version:     13,
				Action: migrate.SQL{
					// Modify columns: bucket_id --> bucket_name + project_id for table bucket_storage_tallies
					`ALTER TABLE bucket_storage_tallies ADD project_id bytea;`,
					`UPDATE bucket_storage_tallies SET project_id=SUBSTRING(bucket_id FROM 1 FOR 16);`,
					`ALTER TABLE bucket_storage_tallies ALTER COLUMN project_id SET NOT NULL;`,
					`ALTER TABLE bucket_storage_tallies RENAME COLUMN bucket_id TO bucket_name;`,
					`UPDATE bucket_storage_tallies SET bucket_name=SUBSTRING(bucket_name from 18);`,

					// Update the primary key for bucket_storage_tallies
					`ALTER TABLE bucket_storage_tallies DROP CONSTRAINT bucket_storage_rollups_pkey;`,
					`ALTER TABLE bucket_storage_tallies ADD CONSTRAINT bucket_storage_tallies_pk PRIMARY KEY (bucket_name, project_id, interval_start);`,

					// Modify columns: bucket_id --> bucket_name + project_id for table bucket_bandwidth_rollups
					`ALTER TABLE bucket_bandwidth_rollups ADD project_id bytea;`,
					`UPDATE bucket_bandwidth_rollups SET project_id=SUBSTRING(bucket_id FROM 1 FOR 16);`,
					`ALTER TABLE bucket_bandwidth_rollups ALTER COLUMN project_id SET NOT NULL;`,
					`ALTER TABLE bucket_bandwidth_rollups RENAME COLUMN bucket_id TO bucket_name;`,
					`UPDATE bucket_bandwidth_rollups SET bucket_name=SUBSTRING(bucket_name from 18);`,

					// Update index for bucket_bandwidth_rollups
					`DROP INDEX IF EXISTS bucket_id_interval_start_interval_seconds_index;`,
					`CREATE INDEX bucket_name_project_id_interval_start_interval_seconds ON bucket_bandwidth_rollups (
						bucket_name,
						project_id,
						interval_start,
						interval_seconds
					);`,

					// Update the primary key for bucket_bandwidth_rollups
					`ALTER TABLE bucket_bandwidth_rollups DROP CONSTRAINT bucket_bandwidth_rollups_pkey;`,
					`ALTER TABLE bucket_bandwidth_rollups ADD CONSTRAINT bucket_bandwidth_rollups_pk PRIMARY KEY (bucket_name, project_id, interval_start, action);`,
				},
			},
			{
				Description: "Add new Columns to store version information",
				Version:     14,
				Action: migrate.SQL{
					`ALTER TABLE nodes ADD major bigint NOT NULL DEFAULT 0;
					ALTER TABLE nodes ADD minor bigint NOT NULL DEFAULT 1;
					ALTER TABLE nodes ADD patch bigint NOT NULL DEFAULT 0;
					ALTER TABLE nodes ADD hash TEXT NOT NULL DEFAULT '';
					ALTER TABLE nodes ADD timestamp TIMESTAMP WITH TIME ZONE NOT NULL DEFAULT 'epoch';
					ALTER TABLE nodes ADD release bool NOT NULL DEFAULT FALSE;`,
				},
			},
			{
				Description: "Default Node Type should be invalid",
				Version:     15,
				Action: migrate.SQL{
					`ALTER TABLE nodes ALTER COLUMN type SET DEFAULT 0;`,
				},
			},
			{
				Description: "Add path to injuredsegment to prevent duplicates",
				Version:     16,
				Action: migrate.Func(func(log *zap.Logger, db migrate.DB, tx *sql.Tx) error {
					_, err := tx.Exec(`
						ALTER TABLE injuredsegments ADD path text;
						ALTER TABLE injuredsegments RENAME COLUMN info TO data;
						ALTER TABLE injuredsegments ADD attempted timestamp;
						ALTER TABLE injuredsegments DROP CONSTRAINT IF EXISTS id_pkey;`)
					if err != nil {
						return ErrMigrate.Wrap(err)
					}
					// add 'path' using a cursor
					err = func() error {
						_, err = tx.Exec(`DECLARE injured_cursor CURSOR FOR SELECT data FROM injuredsegments FOR UPDATE`)
						if err != nil {
							return ErrMigrate.Wrap(err)
						}
						defer func() {
							_, closeErr := tx.Exec(`CLOSE injured_cursor`)
							err = errs.Combine(err, closeErr)
						}()
						for {
							var seg pb.InjuredSegment
							err := tx.QueryRow(`FETCH NEXT FROM injured_cursor`).Scan(&seg)
							if err != nil {
								if err == sql.ErrNoRows {
									break
								}
								return ErrMigrate.Wrap(err)
							}
							_, err = tx.Exec(`UPDATE injuredsegments SET path = $1 WHERE CURRENT OF injured_cursor`, seg.Path)
							if err != nil {
								return ErrMigrate.Wrap(err)
							}
						}
						return nil
					}()
					if err != nil {
						return err
					}
					// keep changing
					_, err = tx.Exec(`
						DELETE FROM injuredsegments a USING injuredsegments b WHERE a.id < b.id AND a.path = b.path;
						ALTER TABLE injuredsegments DROP COLUMN id;
						ALTER TABLE injuredsegments ALTER COLUMN path SET NOT NULL;
						ALTER TABLE injuredsegments ADD PRIMARY KEY (path);`)
					if err != nil {
						return ErrMigrate.Wrap(err)
					}
					return nil
				}),
			},
			{
				Description: "Fix audit and uptime ratios for new nodes",
				Version:     17,
				Action: migrate.SQL{`
					UPDATE nodes SET audit_success_ratio = 1 WHERE total_audit_count = 0;
					UPDATE nodes SET uptime_ratio = 1 WHERE total_uptime_count = 0;`,
				},
			},
			{
				Description: "Drops storagenode_storage_tally table, Renames accounting_raws to storagenode_storage_tally, and Drops data_type and created_at columns",
				Version:     18,
				Action: migrate.SQL{
					`DROP TABLE storagenode_storage_tallies CASCADE`,
					`ALTER TABLE accounting_raws RENAME TO storagenode_storage_tallies`,
					`ALTER TABLE storagenode_storage_tallies DROP COLUMN data_type`,
					`ALTER TABLE storagenode_storage_tallies DROP COLUMN created_at`,
				},
			},
			{
				Description: "Added new table to store reset password tokens",
				Version:     19,
				Action: migrate.SQL{`
					CREATE TABLE reset_password_tokens (
						secret bytea NOT NULL,
						owner_id bytea NOT NULL,
						created_at timestamp with time zone NOT NULL,
						PRIMARY KEY ( secret ),
						UNIQUE ( owner_id )
					);`,
				},
			},
			{
				Description: "Adds pending_audits table, adds 'contained' column to nodes table",
				Version:     20,
				Action: migrate.SQL{
					`ALTER TABLE nodes ADD contained boolean;
					UPDATE nodes SET contained = false;
					ALTER TABLE nodes ALTER COLUMN contained SET NOT NULL;`,

					`CREATE TABLE pending_audits (
						node_id bytea NOT NULL,
						piece_id bytea NOT NULL,
						stripe_index bigint NOT NULL,
						share_size bigint NOT NULL,
						expected_share_hash bytea NOT NULL,
						reverify_count bigint NOT NULL,
						PRIMARY KEY ( node_id )
					);`,
				},
			},
			{
<<<<<<< HEAD
				Description: "Drops and recreates api key table to handle macaroons and adds revocation table",
				Version:     21,
				Action: migrate.SQL{
					`DROP TABLE api_keys CASCADE`,
					`CREATE TABLE api_keys (
						id bytea NOT NULL,
						project_id bytea NOT NULL REFERENCES projects( id ) ON DELETE CASCADE,
						head bytea NOT NULL,
						name text NOT NULL,
						secret bytea NOT NULL,
						created_at timestamp with time zone NOT NULL,
						PRIMARY KEY ( id ),
						UNIQUE ( head ),
						UNIQUE ( name, project_id )
					);`,
=======
				Description: "Add last_ip column and index",
				Version:     21,
				Action: migrate.SQL{
					`ALTER TABLE nodes ADD last_ip TEXT;
					UPDATE nodes SET last_ip = '';
					ALTER TABLE nodes ALTER COLUMN last_ip SET NOT NULL;
					CREATE INDEX IF NOT EXISTS node_last_ip ON nodes (last_ip)`,
>>>>>>> 4058c29c
				},
			},
		},
	}
}

func postgresHasColumn(tx *sql.Tx, table, column string) (bool, error) {
	var columnName string
	err := tx.QueryRow(`
		SELECT column_name FROM information_schema.COLUMNS
			WHERE table_schema = CURRENT_SCHEMA
				AND table_name = $1
				AND column_name = $2
		`, table, column).Scan(&columnName)
	if err == sql.ErrNoRows {
		return false, nil
	}
	if err != nil {
		return false, ErrMigrate.Wrap(err)
	}

	return columnName == column, nil
}

func postgresColumnNullability(tx *sql.Tx, table, column string) (bool, error) {
	var nullability string
	err := tx.QueryRow(`
		SELECT is_nullable FROM information_schema.COLUMNS
			WHERE table_schema = CURRENT_SCHEMA
				AND table_name = $1
				AND column_name = $2
		`, table, column).Scan(&nullability)
	if err != nil {
		return false, ErrMigrate.Wrap(err)
	}
	return nullability == "YES", nil
}<|MERGE_RESOLUTION|>--- conflicted
+++ resolved
@@ -663,9 +663,18 @@
 				},
 			},
 			{
-<<<<<<< HEAD
+				Description: "Add last_ip column and index",
+				Version:     21,
+				Action: migrate.SQL{
+					`ALTER TABLE nodes ADD last_ip TEXT;
+					UPDATE nodes SET last_ip = '';
+					ALTER TABLE nodes ALTER COLUMN last_ip SET NOT NULL;
+					CREATE INDEX IF NOT EXISTS node_last_ip ON nodes (last_ip)`,
+				},
+			},
+			{
 				Description: "Drops and recreates api key table to handle macaroons and adds revocation table",
-				Version:     21,
+				Version:     22,
 				Action: migrate.SQL{
 					`DROP TABLE api_keys CASCADE`,
 					`CREATE TABLE api_keys (
@@ -679,15 +688,6 @@
 						UNIQUE ( head ),
 						UNIQUE ( name, project_id )
 					);`,
-=======
-				Description: "Add last_ip column and index",
-				Version:     21,
-				Action: migrate.SQL{
-					`ALTER TABLE nodes ADD last_ip TEXT;
-					UPDATE nodes SET last_ip = '';
-					ALTER TABLE nodes ALTER COLUMN last_ip SET NOT NULL;
-					CREATE INDEX IF NOT EXISTS node_last_ip ON nodes (last_ip)`,
->>>>>>> 4058c29c
 				},
 			},
 		},
