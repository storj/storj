--- conflicted
+++ resolved
@@ -543,9 +543,15 @@
 				},
 			},
 			{
-<<<<<<< HEAD
+				Description: "Default Node Type should be invalid",
+				Version:     15,
+				Action: migrate.SQL{
+					`ALTER TABLE nodes ALTER COLUMN type SET DEFAULT 0;`,
+				},
+			},
+			{
 				Description: "Add path to injuredsegment to prevent duplicates",
-				Version:     15,
+				Version:     16,
 				Action: migrate.Func(func(log *zap.Logger, db migrate.DB, tx *sql.Tx) error {
 					_, err := tx.Exec(`
 						ALTER TABLE injuredsegments ADD path text;
@@ -584,7 +590,7 @@
 					if err != nil {
 						return err
 					}
-					//keep changing
+					// keep changing
 					_, err = tx.Exec(`
 						ALTER TABLE injuredsegments DROP COLUMN id;
 						ALTER TABLE injuredsegments ALTER COLUMN path SET NOT NULL;
@@ -594,13 +600,6 @@
 					}
 					return nil
 				}),
-=======
-				Description: "Default Node Type should be invalid",
-				Version:     15,
-				Action: migrate.SQL{
-					`ALTER TABLE nodes ALTER COLUMN type SET DEFAULT 0;`,
-				},
->>>>>>> e922f71f
 			},
 		},
 	}
