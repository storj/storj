--- conflicted
+++ resolved
@@ -50,14 +50,14 @@
 	db accounting.DB
 }
 
-// CreateBucketStorageTally queries Overlay, Accounting Rollup on nodeID
+// CreateBucketBandwidthRollup creates a record for BucketBandwidthRollup in the accounting DB table
 func (m *lockedAccounting) CreateBucketBandwidthRollup(ctx context.Context, rollup accounting.BucketBandwidthRollup) error {
 	m.Lock()
 	defer m.Unlock()
 	return m.db.CreateBucketBandwidthRollup(ctx, rollup)
 }
 
-// CreateBucketStorageTally queries Overlay, Accounting Rollup on nodeID
+// CreateBucketStorageTally creates a record for BucketStorageTally in the accounting DB table
 func (m *lockedAccounting) CreateBucketStorageTally(ctx context.Context, tally accounting.BucketStorageTally) error {
 	m.Lock()
 	defer m.Unlock()
@@ -92,7 +92,6 @@
 	return m.db.LastTimestamp(ctx, timestampType)
 }
 
-<<<<<<< HEAD
 // ProjectBandwidthTotal returns the sum of GET bandwidth usage for a projectID in the past time frame
 func (m *lockedAccounting) ProjectBandwidthTotal(ctx context.Context, projectID uuid.UUID, from time.Time) (uint64, error) {
 	m.Lock()
@@ -105,13 +104,6 @@
 	m.Lock()
 	defer m.Unlock()
 	return m.db.ProjectStorageTotals(ctx, projectID)
-=======
-// SaveBucketTallies saves the latest bucket info
-func (m *lockedAccounting) SaveBucketTallies(ctx context.Context, intervalStart time.Time, bucketInfo map[string]*accounting.BucketTally) error {
-	m.Lock()
-	defer m.Unlock()
-	return m.db.SaveBucketTallies(ctx, intervalStart, bucketInfo)
->>>>>>> 6d43832c
 }
 
 // QueryPaymentInfo queries Overlay, Accounting Rollup on nodeID
@@ -135,6 +127,13 @@
 	return m.db.SaveBWRaw(ctx, tallyEnd, created, bwTotals)
 }
 
+// SaveBucketTallies saves the latest bucket info
+func (m *lockedAccounting) SaveBucketTallies(ctx context.Context, intervalStart time.Time, bucketTallies map[string]*accounting.BucketTally) error {
+	m.Lock()
+	defer m.Unlock()
+	return m.db.SaveBucketTallies(ctx, intervalStart, bucketTallies)
+}
+
 // SaveRollup records raw tallies of at rest data to the database
 func (m *lockedAccounting) SaveRollup(ctx context.Context, latestTally time.Time, stats accounting.RollupStats) error {
 	m.Lock()
