-- AUTOGENERATED BY gopkg.in/spacemonkeygo/dbx.v1
-- DO NOT EDIT
CREATE TABLE accounting_rollups (
	id INTEGER NOT NULL,
	node_id BLOB NOT NULL,
	start_time TIMESTAMP NOT NULL,
	put_total INTEGER NOT NULL,
	get_total INTEGER NOT NULL,
	get_audit_total INTEGER NOT NULL,
	get_repair_total INTEGER NOT NULL,
	put_repair_total INTEGER NOT NULL,
	at_rest_total REAL NOT NULL,
	PRIMARY KEY ( id )
);
CREATE TABLE accounting_timestamps (
	name TEXT NOT NULL,
	value TIMESTAMP NOT NULL,
	PRIMARY KEY ( name )
);
CREATE TABLE bucket_bandwidth_rollups (
	bucket_name BLOB NOT NULL,
	project_id BLOB NOT NULL,
	interval_start TIMESTAMP NOT NULL,
	interval_seconds INTEGER NOT NULL,
	action INTEGER NOT NULL,
	inline INTEGER NOT NULL,
	allocated INTEGER NOT NULL,
	settled INTEGER NOT NULL,
	PRIMARY KEY ( bucket_name, project_id, interval_start, action )
);
CREATE TABLE bucket_storage_tallies (
	bucket_name BLOB NOT NULL,
	project_id BLOB NOT NULL,
	interval_start TIMESTAMP NOT NULL,
	inline INTEGER NOT NULL,
	remote INTEGER NOT NULL,
	remote_segments_count INTEGER NOT NULL,
	inline_segments_count INTEGER NOT NULL,
	object_count INTEGER NOT NULL,
	metadata_size INTEGER NOT NULL,
	PRIMARY KEY ( bucket_name, project_id, interval_start )
);
CREATE TABLE bucket_usages (
	id BLOB NOT NULL,
	bucket_id BLOB NOT NULL,
	rollup_end_time TIMESTAMP NOT NULL,
	remote_stored_data INTEGER NOT NULL,
	inline_stored_data INTEGER NOT NULL,
	remote_segments INTEGER NOT NULL,
	inline_segments INTEGER NOT NULL,
	objects INTEGER NOT NULL,
	metadata_size INTEGER NOT NULL,
	repair_egress INTEGER NOT NULL,
	get_egress INTEGER NOT NULL,
	audit_egress INTEGER NOT NULL,
	PRIMARY KEY ( id )
);
CREATE TABLE certRecords (
	publickey BLOB NOT NULL,
	id BLOB NOT NULL,
	update_at TIMESTAMP NOT NULL,
	PRIMARY KEY ( id )
);
CREATE TABLE injuredsegments (
	path TEXT NOT NULL,
	data BLOB NOT NULL,
	attempted TIMESTAMP,
	PRIMARY KEY ( path )
);
CREATE TABLE irreparabledbs (
	segmentpath BLOB NOT NULL,
	segmentdetail BLOB NOT NULL,
	pieces_lost_count INTEGER NOT NULL,
	seg_damaged_unix_sec INTEGER NOT NULL,
	repair_attempt_count INTEGER NOT NULL,
	PRIMARY KEY ( segmentpath )
);
CREATE TABLE nodes (
	id BLOB NOT NULL,
	address TEXT NOT NULL,
	last_ip TEXT NOT NULL,
	protocol INTEGER NOT NULL,
	type INTEGER NOT NULL,
	email TEXT NOT NULL,
	wallet TEXT NOT NULL,
	free_bandwidth INTEGER NOT NULL,
	free_disk INTEGER NOT NULL,
	major INTEGER NOT NULL,
	minor INTEGER NOT NULL,
	patch INTEGER NOT NULL,
	hash TEXT NOT NULL,
	timestamp TIMESTAMP NOT NULL,
	release INTEGER NOT NULL,
	latency_90 INTEGER NOT NULL,
	audit_success_count INTEGER NOT NULL,
	total_audit_count INTEGER NOT NULL,
	audit_success_ratio REAL NOT NULL,
	uptime_success_count INTEGER NOT NULL,
	total_uptime_count INTEGER NOT NULL,
	uptime_ratio REAL NOT NULL,
	created_at TIMESTAMP NOT NULL,
	updated_at TIMESTAMP NOT NULL,
	last_contact_success TIMESTAMP NOT NULL,
	last_contact_failure TIMESTAMP NOT NULL,
	contained INTEGER NOT NULL,
<<<<<<< HEAD
	disqualified INTEGER NOT NULL,
	audit_reputation_alpha REAL NOT NULL,
	audit_reputation_beta REAL NOT NULL,
	uptime_reputation_alpha REAL NOT NULL,
	uptime_reputation_beta REAL NOT NULL,
=======
	disqualified TIMESTAMP,
>>>>>>> 78db9d27
	PRIMARY KEY ( id )
);
CREATE TABLE offers (
	id INTEGER NOT NULL,
	name TEXT NOT NULL,
	description TEXT NOT NULL,
	award_credit_in_cents INTEGER NOT NULL,
	invitee_credit_in_cents INTEGER NOT NULL,
	award_credit_duration_days INTEGER NOT NULL,
	invitee_credit_duration_days INTEGER NOT NULL,
	redeemable_cap INTEGER NOT NULL,
	num_redeemed INTEGER NOT NULL,
	expires_at TIMESTAMP NOT NULL,
	created_at TIMESTAMP NOT NULL,
	status INTEGER NOT NULL,
	type INTEGER NOT NULL,
	PRIMARY KEY ( id )
);
CREATE TABLE pending_audits (
	node_id BLOB NOT NULL,
	piece_id BLOB NOT NULL,
	stripe_index INTEGER NOT NULL,
	share_size INTEGER NOT NULL,
	expected_share_hash BLOB NOT NULL,
	reverify_count INTEGER NOT NULL,
	PRIMARY KEY ( node_id )
);
CREATE TABLE projects (
	id BLOB NOT NULL,
	name TEXT NOT NULL,
	description TEXT NOT NULL,
	usage_limit INTEGER NOT NULL,
	created_at TIMESTAMP NOT NULL,
	PRIMARY KEY ( id )
);
CREATE TABLE registration_tokens (
	secret BLOB NOT NULL,
	owner_id BLOB,
	project_limit INTEGER NOT NULL,
	created_at TIMESTAMP NOT NULL,
	PRIMARY KEY ( secret ),
	UNIQUE ( owner_id )
);
CREATE TABLE reset_password_tokens (
	secret BLOB NOT NULL,
	owner_id BLOB NOT NULL,
	created_at TIMESTAMP NOT NULL,
	PRIMARY KEY ( secret ),
	UNIQUE ( owner_id )
);
CREATE TABLE serial_numbers (
	id INTEGER NOT NULL,
	serial_number BLOB NOT NULL,
	bucket_id BLOB NOT NULL,
	expires_at TIMESTAMP NOT NULL,
	PRIMARY KEY ( id )
);
CREATE TABLE storagenode_bandwidth_rollups (
	storagenode_id BLOB NOT NULL,
	interval_start TIMESTAMP NOT NULL,
	interval_seconds INTEGER NOT NULL,
	action INTEGER NOT NULL,
	allocated INTEGER NOT NULL,
	settled INTEGER NOT NULL,
	PRIMARY KEY ( storagenode_id, interval_start, action )
);
CREATE TABLE storagenode_storage_tallies (
	id INTEGER NOT NULL,
	node_id BLOB NOT NULL,
	interval_end_time TIMESTAMP NOT NULL,
	data_total REAL NOT NULL,
	PRIMARY KEY ( id )
);
CREATE TABLE users (
	id BLOB NOT NULL,
	email TEXT NOT NULL,
	full_name TEXT NOT NULL,
	short_name TEXT,
	password_hash BLOB NOT NULL,
	status INTEGER NOT NULL,
	created_at TIMESTAMP NOT NULL,
	PRIMARY KEY ( id )
);
CREATE TABLE value_attributions (
	project_id BLOB NOT NULL,
	bucket_name BLOB NOT NULL,
	partner_id BLOB NOT NULL,
	last_updated TIMESTAMP NOT NULL,
	PRIMARY KEY ( project_id, bucket_name )
);
CREATE TABLE api_keys (
	id BLOB NOT NULL,
	project_id BLOB NOT NULL REFERENCES projects( id ) ON DELETE CASCADE,
	head BLOB NOT NULL,
	name TEXT NOT NULL,
	secret BLOB NOT NULL,
	created_at TIMESTAMP NOT NULL,
	PRIMARY KEY ( id ),
	UNIQUE ( head ),
	UNIQUE ( name, project_id )
);
CREATE TABLE project_invoice_stamps (
	project_id BLOB NOT NULL REFERENCES projects( id ) ON DELETE CASCADE,
	invoice_id BLOB NOT NULL,
	start_date TIMESTAMP NOT NULL,
	end_date TIMESTAMP NOT NULL,
	created_at TIMESTAMP NOT NULL,
	PRIMARY KEY ( project_id, start_date, end_date ),
	UNIQUE ( invoice_id )
);
CREATE TABLE project_members (
	member_id BLOB NOT NULL REFERENCES users( id ) ON DELETE CASCADE,
	project_id BLOB NOT NULL REFERENCES projects( id ) ON DELETE CASCADE,
	created_at TIMESTAMP NOT NULL,
	PRIMARY KEY ( member_id, project_id )
);
CREATE TABLE used_serials (
	serial_number_id INTEGER NOT NULL REFERENCES serial_numbers( id ) ON DELETE CASCADE,
	storage_node_id BLOB NOT NULL,
	PRIMARY KEY ( serial_number_id, storage_node_id )
);
CREATE TABLE user_credits (
	id INTEGER NOT NULL,
	user_id BLOB NOT NULL REFERENCES users( id ),
	offer_id INTEGER NOT NULL REFERENCES offers( id ),
	referred_by BLOB REFERENCES users( id ),
	credits_earned_in_cents INTEGER NOT NULL,
	credits_used_in_cents INTEGER NOT NULL,
	expires_at TIMESTAMP NOT NULL,
	created_at TIMESTAMP NOT NULL,
	PRIMARY KEY ( id )
);
CREATE TABLE user_payments (
	user_id BLOB NOT NULL REFERENCES users( id ) ON DELETE CASCADE,
	customer_id BLOB NOT NULL,
	created_at TIMESTAMP NOT NULL,
	PRIMARY KEY ( user_id ),
	UNIQUE ( customer_id )
);
CREATE TABLE project_payments (
	project_id BLOB NOT NULL REFERENCES projects( id ) ON DELETE CASCADE,
	payer_id BLOB NOT NULL REFERENCES user_payments( user_id ) ON DELETE CASCADE,
	payment_method_id BLOB NOT NULL,
	created_at TIMESTAMP NOT NULL,
	PRIMARY KEY ( project_id )
);
CREATE INDEX bucket_name_project_id_interval_start_interval_seconds ON bucket_bandwidth_rollups ( bucket_name, project_id, interval_start, interval_seconds );
CREATE UNIQUE INDEX bucket_id_rollup ON bucket_usages ( bucket_id, rollup_end_time );
CREATE INDEX node_last_ip ON nodes ( last_ip );
CREATE UNIQUE INDEX serial_number ON serial_numbers ( serial_number );
CREATE INDEX serial_numbers_expires_at_index ON serial_numbers ( expires_at );
CREATE INDEX storagenode_id_interval_start_interval_seconds ON storagenode_bandwidth_rollups ( storagenode_id, interval_start, interval_seconds );<|MERGE_RESOLUTION|>--- conflicted
+++ resolved
@@ -103,15 +103,11 @@
 	last_contact_success TIMESTAMP NOT NULL,
 	last_contact_failure TIMESTAMP NOT NULL,
 	contained INTEGER NOT NULL,
-<<<<<<< HEAD
-	disqualified INTEGER NOT NULL,
+	disqualified TIMESTAMP,
 	audit_reputation_alpha REAL NOT NULL,
 	audit_reputation_beta REAL NOT NULL,
 	uptime_reputation_alpha REAL NOT NULL,
 	uptime_reputation_beta REAL NOT NULL,
-=======
-	disqualified TIMESTAMP,
->>>>>>> 78db9d27
 	PRIMARY KEY ( id )
 );
 CREATE TABLE offers (
