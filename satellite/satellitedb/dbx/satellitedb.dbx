// dbx.v1 golang satellitedb.dbx .

//--- Value Attribution ---//
model value_attribution (
	key project_id bucket_name

	field project_id	blob
	field bucket_name	blob
	field partner_id	blob
	field last_updated 	utimestamp  ( autoinsert, autoupdate )
)

create value_attribution ()
delete value_attribution ( where value_attribution.bucket_name = ? )

read one (
    select value_attribution
    where value_attribution.bucket_name = ?
)

//--- containment ---//
model pending_audits (
	key node_id

	field node_id             blob
	field piece_id            blob
	field stripe_index        int64
	field share_size          int64
	field expected_share_hash blob
	field reverify_count      int64 ( updatable )
)

create pending_audits ( )
update pending_audits ( where pending_audits.node_id = ? )
delete pending_audits ( where pending_audits.node_id = ? )
read one (
	select pending_audits
	where  pending_audits.node_id = ?
)

//--- irreparableDB ---//

model irreparabledb (
	key segmentpath

	field segmentpath          blob
	field segmentdetail        blob  ( updatable )
	field pieces_lost_count    int64 ( updatable )
	field seg_damaged_unix_sec int64 ( updatable )
	field repair_attempt_count int64 ( updatable )
)

create irreparabledb ( )
update irreparabledb ( where irreparabledb.segmentpath = ? )
delete irreparabledb ( where irreparabledb.segmentpath = ? )

read one (
	select irreparabledb
	where  irreparabledb.segmentpath = ?
)

read limitoffset (
	select irreparabledb
	orderby asc irreparabledb.segmentpath
)

//--- accounting ---//

// accounting_timestamps just allows us to save the last time/thing that happened
model accounting_timestamps (
	key name

	field name  text
	field value timestamp ( updatable )
)

create accounting_timestamps ( )
update accounting_timestamps ( where accounting_timestamps.name = ? )

read scalar (
	select accounting_timestamps.value
	where  accounting_timestamps.name  = ?
)

model accounting_rollup (
	key id

	field id               serial64
	field node_id          blob
	field start_time       timestamp
	field put_total        int64
	field get_total        int64
	field get_audit_total  int64
	field get_repair_total int64
	field put_repair_total int64
	field at_rest_total    float64
)

create accounting_rollup ( )
delete accounting_rollup ( where accounting_rollup.id = ? )

read one (
	select accounting_rollup
	where  accounting_rollup.id = ?
)

read all (
	select accounting_rollup
	where  accounting_rollup.start_time >= ?
)

//--- statdb ---//

model node (
	key id

	index (
		name node_last_ip
		fields last_ip
	)

	field id             blob
	field address        text  ( updatable ) // TODO: use compressed format
	field last_ip        text  ( updatable )
	field protocol       int   ( updatable )
	field type           int   ( updatable )
	field email          text  ( updatable )
	field wallet         text  ( updatable ) // TODO: use compressed format
	field free_bandwidth int64 ( updatable )
	field free_disk      int64 ( updatable )

 	field major             int64 ( updatable )
	field minor             int64 ( updatable )
	field patch             int64 ( updatable )
	field hash              text ( updatable )
	field timestamp         timestamp ( updatable )
	field release           bool ( updatable )

	field latency_90           int64   ( updatable )
	field audit_success_count  int64   ( updatable )
	field total_audit_count    int64   ( updatable )
	field audit_success_ratio  float64 ( updatable )
	field uptime_success_count int64   ( updatable )
	field total_uptime_count   int64   ( updatable )
	field uptime_ratio         float64 ( updatable )

	field created_at           timestamp ( autoinsert )
	field updated_at           timestamp ( autoinsert, autoupdate )
	field last_contact_success timestamp ( updatable )
	field last_contact_failure timestamp ( updatable )

	field contained bool ( updatable )
<<<<<<< HEAD
	field disqualified bool ( updatable )
=======
	field disqualified timestamp ( updatable, nullable )
>>>>>>> 81134e97

	field audit_reputation_alpha  float64 ( updatable )
	field audit_reputation_beta   float64 ( updatable )
	field uptime_reputation_alpha float64 ( updatable )
	field uptime_reputation_beta  float64 ( updatable )
)

create node ( )
update node ( where node.id = ? )
delete node ( where node.id = ? )

// "Get" query; fails if node not found
read one (
	select node
	where  node.id = ?
)

read all (
	select node.id
)

read limitoffset (
	select node
	where  node.id >= ?
	orderby asc node.id
)

//--- repairqueue ---//

model injuredsegment (
	key path

	field path text
	field data blob
	field attempted utimestamp (updatable, nullable)
)

//--- satellite console ---//

model user (
    key id

    field id               blob
    field email            text      ( updatable )
    field full_name        text      ( updatable )
    field short_name       text      ( updatable, nullable )
    field password_hash    blob      ( updatable )

    field status           int       ( updatable, autoinsert )

    field created_at       timestamp ( autoinsert )
)

create user ( )
update user ( where user.id = ? )
delete user ( where user.id = ? )

read one (
    select user
    where user.email = ?
    where user.status != 0
)
read one (
    select user
    where user.id = ?
)

// add payment method id to indentify if it has been set up
model user_payment (
    key    user_id
    unique customer_id

    field user_id       user.id   cascade
    field customer_id   blob

    field created_at    timestamp ( autoinsert )
)

create user_payment ( )

read one (
    select user_payment
    where  user_payment.user_id = ?
)

model project (
    key id

    field id             blob

    field name           text
    field description    text      ( updatable )
    field usage_limit    int64     ( updatable )

    field created_at     timestamp ( autoinsert )
)

create project ( )
update project ( where project.id = ? )
delete project ( where project.id = ? )

read one (
    select project
    where project.id = ?
)
read all (
    select project
)
read all (
    select project
    where project.created_at < ?
    orderby asc project.created_at
)
read all (
    select project
    join project.id = project_member.project_id
    where project_member.member_id = ?
    orderby asc project.name
)

// add is default, make composite key
model project_payment (
    key project_id

    field project_id        project.id              cascade
    field payer_id          user_payment.user_id    cascade
    field payment_method_id blob

    field created_at        timestamp  ( autoinsert )
)

create project_payment ( )

read one (
    select project_payment
    where project_payment.project_id = ?
)
read one (
    select project_payment
    where project_payment.payer_id = ?
)

model project_invoice_stamp (
    key    project_id start_date end_date
    unique invoice_id

    field  project_id project.id  cascade
    field  invoice_id blob

    field  start_date timestamp
    field  end_date   timestamp

    field  created_at timestamp
)

create project_invoice_stamp ( )

read one (
    select project_invoice_stamp
    where  project_invoice_stamp.project_id = ?
    where  project_invoice_stamp.start_date = ?
)
// pagination ?
read all (
    select project_invoice_stamp
    where  project_invoice_stamp.project_id = ?
    orderby desc project_invoice_stamp.start_date
)

model project_member (
    key member_id project_id

    field member_id            user.id      cascade
    field project_id           project.id   cascade

    field created_at           timestamp ( autoinsert )
)

create project_member ( )
delete project_member (
    where project_member.member_id = ?
    where project_member.project_id = ?
)

read all (
    select project_member
    where project_member.member_id = ?
)
read limitoffset (
    select project_member
    where project_member.project_id = ?
)

model api_key (
    key    id
    unique head
    unique name project_id

    field  id          blob
    field  project_id  project.id cascade
    field  head        blob
    field  name        text       (updatable)
    field  secret      blob
    field  created_at  timestamp  (autoinsert)
)

create api_key ()
update api_key ( where api_key.id = ? )
delete api_key ( where api_key.id = ? )

read one (
    select api_key
    where api_key.id = ?
)
read one (
    select api_key
    where api_key.head = ?
)
read all (
    select api_key
    where api_key.project_id = ?
    orderby asc api_key.name
)

//-----bucket_usage----//

model bucket_usage (
    key    id
    index (
    		name bucket_id_rollup
    		fields bucket_id rollup_end_time
    		unique
    	)

    field  id                 blob
    field  bucket_id          blob      //--TODO: add foreign key constraint--//

    field  rollup_end_time    timestamp

    field  remote_stored_data uint64
    field  inline_stored_data uint64
    field  remote_segments    uint
    field  inline_segments    uint
    field  objects            uint
    field  metadata_size      uint64
    field  repair_egress      uint64
    field  get_egress         uint64
    field  audit_egress       uint64
)

create bucket_usage ()
delete bucket_usage ( where bucket_usage.id = ? )

read one (
    select bucket_usage
    where  bucket_usage.id = ?
)
read limitoffset (
    select bucket_usage
    where bucket_usage.bucket_id = ?
    where bucket_usage.rollup_end_time > ?
    where bucket_usage.rollup_end_time <= ?
    orderby asc bucket_usage.rollup_end_time
)
read limitoffset (
    select bucket_usage
    where bucket_usage.bucket_id = ?
    where bucket_usage.rollup_end_time > ?
    where bucket_usage.rollup_end_time <= ?
    orderby desc bucket_usage.rollup_end_time
)

//--- tracking serial numbers ---//

model serial_number (
	key    id
	index (
	    name serial_number
	    fields serial_number
	    unique
	)

	field id            serial
	field serial_number blob

	field bucket_id     blob
	field expires_at    utimestamp

	index (
		fields expires_at
	)
)

model used_serial (
	key    serial_number_id storage_node_id

	field serial_number_id serial_number.id cascade
	field storage_node_id  blob
)

// inserting a new serial number
create serial_number ()

// finding out information about the serial number
read scalar (
	select serial_number
	where  serial_number.serial_number = ?
)

// deleting expired serial numbers
delete serial_number (
	where serial_number.expires_at <= ?
)

// for preventing duplicate serial numbers
create used_serial ()

// --- bucket accounting tables --- //

model bucket_bandwidth_rollup (
	key    bucket_name project_id interval_start action
	index (
	    name bucket_name_project_id_interval_start_interval_seconds
	    fields bucket_name project_id interval_start interval_seconds
	)

	field bucket_name       blob
	field project_id        blob

	field interval_start   utimestamp
	field interval_seconds uint
	field action           uint

	field inline    uint64 ( updatable )
	field allocated uint64 ( updatable )
	field settled   uint64 ( updatable )
)

read scalar (
	select bucket_bandwidth_rollup
	where  bucket_bandwidth_rollup.bucket_name = ?
	where  bucket_bandwidth_rollup.project_id = ?
	where  bucket_bandwidth_rollup.interval_start = ?
	where  bucket_bandwidth_rollup.action = ?
)

model bucket_storage_tally (
	key    bucket_name project_id interval_start

	field bucket_name       blob
	field project_id        blob

	field interval_start   utimestamp

	field inline uint64
	field remote uint64

	field  remote_segments_count    uint
	field  inline_segments_count    uint
	field  object_count             uint

	field  metadata_size      uint64
)

create bucket_storage_tally ()

read first (
    select bucket_storage_tally
    where bucket_storage_tally.project_id = ?
    orderby desc bucket_storage_tally.interval_start
)

read all (
    select bucket_storage_tally
    where bucket_storage_tally.project_id = ?
    where bucket_storage_tally.bucket_name = ?
    where bucket_storage_tally.interval_start >= ?
    where bucket_storage_tally.interval_start <= ?
    orderby desc bucket_storage_tally.interval_start
)

// --- storage node accounting tables --- //

model storagenode_bandwidth_rollup (
	key    storagenode_id interval_start action
	index (
	    name storagenode_id_interval_start_interval_seconds
	    fields storagenode_id interval_start interval_seconds
	)

	field storagenode_id   blob
	field interval_start   utimestamp
	field interval_seconds uint
	field action           uint

	field allocated uint64 ( updatable )
	field settled   uint64 ( updatable )
)

read scalar (
	select storagenode_bandwidth_rollup
	where  storagenode_bandwidth_rollup.storagenode_id = ?
	where  storagenode_bandwidth_rollup.interval_start = ?
	where  storagenode_bandwidth_rollup.action = ?
)

read all (
	select storagenode_bandwidth_rollup
	where storagenode_bandwidth_rollup.interval_start >= ?
)

model storagenode_storage_tally (
	key   id

	field id								serial64
	field node_id						blob
	field interval_end_time	timestamp
	field data_total				float64
)

create storagenode_storage_tally ()
delete storagenode_storage_tally ( where storagenode_storage_tally.id = ? )
read one (
		select storagenode_storage_tally
		where storagenode_storage_tally.id = ?
)
read all (
	select storagenode_storage_tally
)
read all (
	select storagenode_storage_tally
	where storagenode_storage_tally.interval_end_time >= ?
)

//--- certRecord ---//

model certRecord (
	key id

	field publickey  blob		//--uplink public key--//
	field id         blob		//--uplink node id  --//
	field update_at timestamp ( autoinsert, autoupdate )
)

create certRecord ( )
delete certRecord ( where certRecord.id = ? )
update certRecord ( where certRecord.id = ? )

read one (
	select certRecord
	where  certRecord.id = ?
)

//--- satellite registration token for Vanguard release (temporary table) ---//

model registration_token (
    key secret
    unique owner_id

    field secret        blob
    field owner_id      blob       ( updatable, nullable )

    field project_limit int

    field created_at    timestamp  ( autoinsert )
)

create registration_token ( )
read one (
    select registration_token
    where  registration_token.secret = ?
)
read one (
    select registration_token
    where  registration_token.owner_id = ?
)
update registration_token ( where registration_token.secret = ? )

//--- satellite reset password token ---//

model reset_password_token (
    key    secret
    unique owner_id

    field secret blob
    field owner_id blob        ( updatable )

    field created_at timestamp ( autoinsert )
)

create reset_password_token ( )
read one (
    select reset_password_token
    where reset_password_token.secret = ?
)
read one (
    select reset_password_token
    where reset_password_token.owner_id = ?
)
delete reset_password_token ( where reset_password_token.secret = ? )


//--- offer table ---//

model offer (
	key id

	field id	serial
	field name text ( updatable )
	field description text ( updatable )

	field award_credit_in_cents int ( updatable )
	field invitee_credit_in_cents int ( updatable )

	field award_credit_duration_days int ( updatable )
	field invitee_credit_duration_days int ( updatable )

	field redeemable_cap int ( updatable )
	field num_redeemed int ( updatable, autoinsert )

	field expires_at timestamp ( updatable )
	field created_at timestamp ( autoinsert )

	// status has three possible value: NoStatus=0, Default=1, Active=2.
	field status int ( updatable )
	// type has two possible value: FREE_CREDIT=0, REFERRAL=1
	field type int ( updatable )
)

read one (
    select offer
    where offer.id = ?
)

read all (
	select offer
)

update offer (
	where offer.id = ?
)

create offer ( )


//--- user credit table ---//

model user_credit (
	key	id

	field id				serial

	field user_id user.id	restrict
	field offer_id offer.id	restrict
	field referred_by user.id	restrict ( nullable )

	field credits_earned_in_cents	int
	field credits_used_in_cents	int ( updatable, autoinsert )

	field expires_at		timestamp	( updatable )
	field created_at		timestamp	( autoinsert )
)

read all (
	select user_credit
	where user_credit.user_id = ?
    where user_credit.expires_at > ?
    where user_credit.credits_used_in_cents < user_credit.credits_earned_in_cents
    orderby asc user_credit.expires_at
)

read count (
    select user_credit
    where user_credit.referred_by = ?
)

create user_credit ()<|MERGE_RESOLUTION|>--- conflicted
+++ resolved
@@ -150,11 +150,7 @@
 	field last_contact_failure timestamp ( updatable )
 
 	field contained bool ( updatable )
-<<<<<<< HEAD
-	field disqualified bool ( updatable )
-=======
 	field disqualified timestamp ( updatable, nullable )
->>>>>>> 81134e97
 
 	field audit_reputation_alpha  float64 ( updatable )
 	field audit_reputation_beta   float64 ( updatable )
