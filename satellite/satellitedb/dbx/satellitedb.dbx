// dbx.v1 golang satellitedb.dbx .

//--- Value Attribution ---//
model value_attribution (
	key project_id bucket_name

	field project_id	blob
	field bucket_name	blob
	field partner_id	blob
	field last_updated 	utimestamp  ( autoinsert, autoupdate )
)

create value_attribution ()
delete value_attribution ( 
	where value_attribution.project_id = ?
	where value_attribution.bucket_name = ?
)

read one (
    select value_attribution
	where value_attribution.project_id = ?
	where value_attribution.bucket_name = ?
)

//--- containment ---//
model pending_audits (
	key node_id

	field node_id             blob
	field piece_id            blob
	field stripe_index        int64
	field share_size          int64
	field expected_share_hash blob
	field reverify_count      int64 ( updatable )
)

create pending_audits ( )
update pending_audits ( where pending_audits.node_id = ? )
delete pending_audits ( where pending_audits.node_id = ? )
read one (
	select pending_audits
	where  pending_audits.node_id = ?
)

//--- irreparableDB ---//

model irreparabledb (
	key segmentpath

	field segmentpath          blob
	field segmentdetail        blob  ( updatable )
	field pieces_lost_count    int64 ( updatable )
	field seg_damaged_unix_sec int64 ( updatable )
	field repair_attempt_count int64 ( updatable )
)

create irreparabledb ( )
update irreparabledb ( where irreparabledb.segmentpath = ? )
delete irreparabledb ( where irreparabledb.segmentpath = ? )

read one (
	select irreparabledb
	where  irreparabledb.segmentpath = ?
)

read limitoffset (
	select irreparabledb
	orderby asc irreparabledb.segmentpath
)

//--- accounting ---//

// accounting_timestamps just allows us to save the last time/thing that happened
model accounting_timestamps (
	key name

	field name  text
	field value timestamp ( updatable )
)

create accounting_timestamps ( )
update accounting_timestamps ( where accounting_timestamps.name = ? )

read scalar (
	select accounting_timestamps.value
	where  accounting_timestamps.name  = ?
)

model accounting_rollup (
	key id

	field id               serial64
	field node_id          blob
	field start_time       timestamp
	field put_total        int64
	field get_total        int64
	field get_audit_total  int64
	field get_repair_total int64
	field put_repair_total int64
	field at_rest_total    float64
)

create accounting_rollup ( )
delete accounting_rollup ( where accounting_rollup.id = ? )

read one (
	select accounting_rollup
	where  accounting_rollup.id = ?
)

read all (
	select accounting_rollup
	where  accounting_rollup.start_time >= ?
)

//--- statdb ---//

model node (
	key id

	index (
		name node_last_ip
		fields last_net
	)

	field id             blob
	field address        text  ( updatable ) // TODO: use compressed format
	field last_net       text  ( updatable )
	field protocol       int   ( updatable )
	field type           int   ( updatable )
	field email          text  ( updatable )
	field wallet         text  ( updatable ) // TODO: use compressed format
	field free_bandwidth int64 ( updatable )
	field free_disk      int64 ( updatable )

 	field major             int64 ( updatable )
	field minor             int64 ( updatable )
	field patch             int64 ( updatable )
	field hash              text ( updatable )
	field timestamp         timestamp ( updatable )
	field release           bool ( updatable )

	field latency_90           int64   ( updatable )
	field audit_success_count  int64   ( updatable )
	field total_audit_count    int64   ( updatable )
	field uptime_success_count int64   ( updatable )
	field total_uptime_count   int64   ( updatable )

	field created_at           timestamp ( autoinsert )
	field updated_at           timestamp ( autoinsert, autoupdate )
	field last_contact_success timestamp ( updatable )
	field last_contact_failure timestamp ( updatable )

	field contained bool ( updatable )
	field disqualified timestamp ( updatable, nullable )

	field audit_reputation_alpha  float64 ( updatable )
	field audit_reputation_beta   float64 ( updatable )
	field uptime_reputation_alpha float64 ( updatable )
	field uptime_reputation_beta  float64 ( updatable )
)

create node ( )
update node ( where node.id = ? )
delete node ( where node.id = ? )

// "Get" query; fails if node not found
read one (
	select node
	where  node.id = ?
)

read all (
	select node.id
)

read limitoffset (
	select node
	where  node.id >= ?
	orderby asc node.id
)

//--- repairqueue ---//

model injuredsegment (
	key path

	field path text
	field data blob
	field attempted utimestamp (updatable, nullable)
)

//--- satellite console ---//

model user (
    key id

    field id               blob
    field email            text      ( updatable )
    field full_name        text      ( updatable )
    field short_name       text      ( updatable, nullable )
    field password_hash    blob      ( updatable )

    field status           int       ( updatable, autoinsert )

    field created_at       timestamp ( autoinsert )
)

create user ( )
update user ( where user.id = ? )
delete user ( where user.id = ? )

read one (
    select user
    where user.email = ?
    where user.status != 0
)
read one (
    select user
    where user.id = ?
)

// add payment method id to indentify if it has been set up
model user_payment (
    key    user_id
    unique customer_id

    field user_id       user.id   cascade
    field customer_id   blob

    field created_at    timestamp ( autoinsert )
)

create user_payment ( )

read one (
    select user_payment
    where  user_payment.user_id = ?
)

model project (
    key id

    field id             blob

    field name           text
    field description    text      ( updatable )
    field usage_limit    int64     ( updatable )

    field created_at     timestamp ( autoinsert )
)

create project ( )
update project ( where project.id = ? )
delete project ( where project.id = ? )

read one (
    select project
    where project.id = ?
)
read all (
    select project
)
read all (
    select project
    where project.created_at < ?
    orderby asc project.created_at
)
read all (
    select project
    join project.id = project_member.project_id
    where project_member.member_id = ?
    orderby asc project.name
)

// add is default, make composite key
model project_payment (
    key project_id

    field project_id        project.id              cascade
    field payer_id          user_payment.user_id    cascade
    field payment_method_id blob

    field created_at        timestamp  ( autoinsert )
)

create project_payment ( )

read one (
    select project_payment
    where project_payment.project_id = ?
)
read one (
    select project_payment
    where project_payment.payer_id = ?
)

model project_invoice_stamp (
    key    project_id start_date end_date
    unique invoice_id

    field  project_id project.id  cascade
    field  invoice_id blob

    field  start_date timestamp
    field  end_date   timestamp

    field  created_at timestamp
)

create project_invoice_stamp ( )

read one (
    select project_invoice_stamp
    where  project_invoice_stamp.project_id = ?
    where  project_invoice_stamp.start_date = ?
)
// pagination ?
read all (
    select project_invoice_stamp
    where  project_invoice_stamp.project_id = ?
    orderby desc project_invoice_stamp.start_date
)

model project_member (
    key member_id project_id

    field member_id            user.id      cascade
    field project_id           project.id   cascade

    field created_at           timestamp ( autoinsert )
)

create project_member ( )
delete project_member (
    where project_member.member_id = ?
    where project_member.project_id = ?
)

read all (
    select project_member
    where project_member.member_id = ?
)
read limitoffset (
    select project_member
    where project_member.project_id = ?
)

model api_key (
    key    id
    unique head
    unique name project_id

    field  id          blob
    field  project_id  project.id cascade
    field  head        blob
    field  name        text       (updatable)
    field  secret      blob
    field  created_at  timestamp  (autoinsert)
)

create api_key ()
update api_key ( where api_key.id = ? )
delete api_key ( where api_key.id = ? )

read one (
    select api_key
    where api_key.id = ?
)
read one (
    select api_key
    where api_key.head = ?
)
read all (
    select api_key
    where api_key.project_id = ?
    orderby asc api_key.name
)

//-----bucket_usage----//

model bucket_usage (
    key    id
    index (
    		name bucket_id_rollup
    		fields bucket_id rollup_end_time
    		unique
    	)

    field  id                 blob
    field  bucket_id          blob      //--TODO: add foreign key constraint--//

    field  rollup_end_time    timestamp

    field  remote_stored_data uint64
    field  inline_stored_data uint64
    field  remote_segments    uint
    field  inline_segments    uint
    field  objects            uint
    field  metadata_size      uint64
    field  repair_egress      uint64
    field  get_egress         uint64
    field  audit_egress       uint64
)

create bucket_usage ()
delete bucket_usage ( where bucket_usage.id = ? )

read one (
    select bucket_usage
    where  bucket_usage.id = ?
)
read limitoffset (
    select bucket_usage
    where bucket_usage.bucket_id = ?
    where bucket_usage.rollup_end_time > ?
    where bucket_usage.rollup_end_time <= ?
    orderby asc bucket_usage.rollup_end_time
)
read limitoffset (
    select bucket_usage
    where bucket_usage.bucket_id = ?
    where bucket_usage.rollup_end_time > ?
    where bucket_usage.rollup_end_time <= ?
    orderby desc bucket_usage.rollup_end_time
)

//--- tracking serial numbers ---//

model serial_number (
	key    id
	index (
	    name serial_number
	    fields serial_number
	    unique
	)

	field id            serial
	field serial_number blob

	field bucket_id     blob
	field expires_at    utimestamp

	index (
		fields expires_at
	)
)

model used_serial (
	key    serial_number_id storage_node_id

	field serial_number_id serial_number.id cascade
	field storage_node_id  blob
)

// inserting a new serial number
create serial_number ()

// finding out information about the serial number
read scalar (
	select serial_number
	where  serial_number.serial_number = ?
)

// deleting expired serial numbers
delete serial_number (
	where serial_number.expires_at <= ?
)

// for preventing duplicate serial numbers
create used_serial ()

// --- bucket accounting tables --- //

model bucket_bandwidth_rollup (
	key    bucket_name project_id interval_start action
	index (
	    name bucket_name_project_id_interval_start_interval_seconds
	    fields bucket_name project_id interval_start interval_seconds
	)

	field bucket_name       blob
	field project_id        blob

	field interval_start   utimestamp
	field interval_seconds uint
	field action           uint

	field inline    uint64 ( updatable )
	field allocated uint64 ( updatable )
	field settled   uint64 ( updatable )
)

read scalar (
	select bucket_bandwidth_rollup
	where  bucket_bandwidth_rollup.bucket_name = ?
	where  bucket_bandwidth_rollup.project_id = ?
	where  bucket_bandwidth_rollup.interval_start = ?
	where  bucket_bandwidth_rollup.action = ?
)

model bucket_storage_tally (
	key    bucket_name project_id interval_start

	field bucket_name       blob
	field project_id        blob

	field interval_start   utimestamp

	field inline uint64
	field remote uint64

	field  remote_segments_count    uint
	field  inline_segments_count    uint
	field  object_count             uint

	field  metadata_size      uint64
)

create bucket_storage_tally ()

read first (
    select bucket_storage_tally
    where bucket_storage_tally.project_id = ?
    orderby desc bucket_storage_tally.interval_start
)

read all (
    select bucket_storage_tally
    where bucket_storage_tally.project_id = ?
    where bucket_storage_tally.bucket_name = ?
    where bucket_storage_tally.interval_start >= ?
    where bucket_storage_tally.interval_start <= ?
    orderby desc bucket_storage_tally.interval_start
)

// --- storage node accounting tables --- //

model storagenode_bandwidth_rollup (
	key    storagenode_id interval_start action
	index (
	    name storagenode_id_interval_start_interval_seconds
	    fields storagenode_id interval_start interval_seconds
	)

	field storagenode_id   blob
	field interval_start   utimestamp
	field interval_seconds uint
	field action           uint

	field allocated uint64 ( updatable )
	field settled   uint64 ( updatable )
)

read scalar (
	select storagenode_bandwidth_rollup
	where  storagenode_bandwidth_rollup.storagenode_id = ?
	where  storagenode_bandwidth_rollup.interval_start = ?
	where  storagenode_bandwidth_rollup.action = ?
)

read all (
	select storagenode_bandwidth_rollup
	where storagenode_bandwidth_rollup.interval_start >= ?
)

model storagenode_storage_tally (
	key   id

	field id								serial64
	field node_id						blob
	field interval_end_time	timestamp
	field data_total				float64
)

create storagenode_storage_tally ()
delete storagenode_storage_tally ( where storagenode_storage_tally.id = ? )
read one (
		select storagenode_storage_tally
		where storagenode_storage_tally.id = ?
)
read all (
	select storagenode_storage_tally
)
read all (
	select storagenode_storage_tally
	where storagenode_storage_tally.interval_end_time >= ?
)

//--- certRecord ---//

model certRecord (
	key id

	field publickey  blob		//--uplink public key--//
	field id         blob		//--uplink node id  --//
	field update_at timestamp ( autoinsert, autoupdate )
)

create certRecord ( )
delete certRecord ( where certRecord.id = ? )
update certRecord ( where certRecord.id = ? )

read one (
	select certRecord
	where  certRecord.id = ?
)

//--- satellite registration token for Vanguard release (temporary table) ---//

model registration_token (
    key secret
    unique owner_id

    field secret        blob
    field owner_id      blob       ( updatable, nullable )

    field project_limit int

    field created_at    timestamp  ( autoinsert )
)

create registration_token ( )
read one (
    select registration_token
    where  registration_token.secret = ?
)
read one (
    select registration_token
    where  registration_token.owner_id = ?
)
update registration_token ( where registration_token.secret = ? )

//--- satellite reset password token ---//

model reset_password_token (
    key    secret
    unique owner_id

    field secret blob
    field owner_id blob        ( updatable )

    field created_at timestamp ( autoinsert )
)

create reset_password_token ( )
read one (
    select reset_password_token
    where reset_password_token.secret = ?
)
read one (
    select reset_password_token
    where reset_password_token.owner_id = ?
)
delete reset_password_token ( where reset_password_token.secret = ? )


//--- offer table ---//

model offer (
	key id

	field id	serial
	field name text ( updatable )
	field description text ( updatable )

	field award_credit_in_cents int ( updatable )
	field invitee_credit_in_cents int ( updatable )

	field award_credit_duration_days int ( updatable )
	field invitee_credit_duration_days int ( updatable )

	field redeemable_cap int ( updatable )
	field num_redeemed int ( updatable, autoinsert )

	field expires_at timestamp ( updatable )
	field created_at timestamp ( autoinsert )

	// status has three possible value: NoStatus=0, Default=1, Active=2.
	field status int ( updatable )
	// type has two possible value: FREE_CREDIT=0, REFERRAL=1
	field type int ( updatable )
)

read one (
    select offer
    where offer.id = ?
)

read all (
	select offer
)

update offer (
	where offer.id = ?
)

create offer ( )


//--- user credit table ---//

model user_credit (
	key	id

	field id				serial

	field user_id user.id	restrict
	field offer_id offer.id	restrict
	field referred_by user.id	restrict ( nullable )

	field credits_earned_in_cents	int
	field credits_used_in_cents	int ( updatable, autoinsert )

	field expires_at		timestamp	( updatable )
	field created_at		timestamp	( autoinsert )
)

read all (
	select user_credit
	where user_credit.user_id = ?
    where user_credit.expires_at > ?
    where user_credit.credits_used_in_cents < user_credit.credits_earned_in_cents
    orderby asc user_credit.expires_at
)

read count (
    select user_credit
    where user_credit.referred_by = ?
)

create user_credit ()

//--- metainfo buckets ---//

model bucket_metainfo (
	key    id
	unique name project_id

	field id             blob
	field project_id     project.id restrict
	field name           blob

	field path_cipher    int

	field created_at     timestamp ( autoinsert )

	field default_segment_size int (updatable)

	field default_encryption_cipher_suite int (updatable)
	field default_encryption_block_size   int (updatable)

	field default_redundancy_algorithm       int (updatable)
	field default_redundancy_share_size      int (updatable)
	field default_redundancy_required_shares int (updatable)
	field default_redundancy_repair_shares   int (updatable)
	field default_redundancy_optimal_shares  int (updatable)
	field default_redundancy_total_shares    int (updatable)
)

create bucket_metainfo ()

read one (
	select bucket_metainfo
	where bucket_metainfo.project_id = ?
	where bucket_metainfo.name = ?
)

<<<<<<< HEAD
read all (
	select bucket
	where bucket.project_id = ?
)

read limitoffset (
	select bucket
	where bucket.project_id = ?
	orderby asc bucket.name
)

delete bucket (
	where bucket.project_id = ?
	where bucket.name = ?
=======
delete bucket_metainfo (
	where bucket_metainfo.project_id = ?
	where bucket_metainfo.name = ?
>>>>>>> 42c125d6
)<|MERGE_RESOLUTION|>--- conflicted
+++ resolved
@@ -766,24 +766,13 @@
 	where bucket_metainfo.name = ?
 )
 
-<<<<<<< HEAD
-read all (
-	select bucket
-	where bucket.project_id = ?
-)
-
 read limitoffset (
-	select bucket
-	where bucket.project_id = ?
-	orderby asc bucket.name
-)
-
-delete bucket (
-	where bucket.project_id = ?
-	where bucket.name = ?
-=======
+	select bucket_metainfo
+	where bucket_metainfo.project_id = ?
+	orderby asc bucket_metainfo.name
+)
+
 delete bucket_metainfo (
 	where bucket_metainfo.project_id = ?
 	where bucket_metainfo.name = ?
->>>>>>> 42c125d6
 )