-- AUTOGENERATED BY gopkg.in/spacemonkeygo/dbx.v1
-- DO NOT EDIT
CREATE TABLE accounting_raws (
	id bigserial NOT NULL,
	node_id bytea NOT NULL,
	interval_end_time timestamp with time zone NOT NULL,
	data_total double precision NOT NULL,
	data_type integer NOT NULL,
	created_at timestamp with time zone NOT NULL,
	PRIMARY KEY ( id )
);
CREATE TABLE accounting_rollups (
	id bigserial NOT NULL,
	node_id bytea NOT NULL,
	start_time timestamp with time zone NOT NULL,
	put_total bigint NOT NULL,
	get_total bigint NOT NULL,
	get_audit_total bigint NOT NULL,
	get_repair_total bigint NOT NULL,
	put_repair_total bigint NOT NULL,
	at_rest_total double precision NOT NULL,
	PRIMARY KEY ( id )
);
CREATE TABLE accounting_timestamps (
	name text NOT NULL,
	value timestamp with time zone NOT NULL,
	PRIMARY KEY ( name )
);
CREATE TABLE bucket_bandwidth_rollups (
	bucket_name bytea NOT NULL,
	project_id bytea NOT NULL,
	interval_start timestamp NOT NULL,
	interval_seconds integer NOT NULL,
	action integer NOT NULL,
	inline bigint NOT NULL,
	allocated bigint NOT NULL,
	settled bigint NOT NULL,
<<<<<<< HEAD
	PRIMARY KEY ( bucket_name, project_id ),
	UNIQUE ( interval_start, interval_seconds, action )
);
CREATE TABLE bucket_storage_rollups (
	bucket_name bytea NOT NULL,
	project_id bytea NOT NULL,
=======
	PRIMARY KEY ( bucket_id, interval_start, action )
);
CREATE TABLE bucket_storage_tallies (
	bucket_id bytea NOT NULL,
>>>>>>> c50a21d4
	interval_start timestamp NOT NULL,
	inline bigint NOT NULL,
	remote bigint NOT NULL,
<<<<<<< HEAD
	PRIMARY KEY ( bucket_name, project_id ),
	UNIQUE ( interval_start, interval_seconds )
=======
	remote_segments_count integer NOT NULL,
	inline_segments_count integer NOT NULL,
	object_count integer NOT NULL,
	metadata_size bigint NOT NULL,
	PRIMARY KEY ( bucket_id, interval_start )
>>>>>>> c50a21d4
);
CREATE TABLE bucket_usages (
	id bytea NOT NULL,
	bucket_id bytea NOT NULL,
	rollup_end_time timestamp with time zone NOT NULL,
	remote_stored_data bigint NOT NULL,
	inline_stored_data bigint NOT NULL,
	remote_segments integer NOT NULL,
	inline_segments integer NOT NULL,
	objects integer NOT NULL,
	metadata_size bigint NOT NULL,
	repair_egress bigint NOT NULL,
	get_egress bigint NOT NULL,
	audit_egress bigint NOT NULL,
	PRIMARY KEY ( id )
);
CREATE TABLE bwagreements (
	serialnum text NOT NULL,
	storage_node_id bytea NOT NULL,
	uplink_id bytea NOT NULL,
	action bigint NOT NULL,
	total bigint NOT NULL,
	created_at timestamp with time zone NOT NULL,
	expires_at timestamp with time zone NOT NULL,
	PRIMARY KEY ( serialnum )
);
CREATE TABLE certRecords (
	publickey bytea NOT NULL,
	id bytea NOT NULL,
	update_at timestamp with time zone NOT NULL,
	PRIMARY KEY ( id )
);
CREATE TABLE injuredsegments (
	id bigserial NOT NULL,
	info bytea NOT NULL,
	PRIMARY KEY ( id )
);
CREATE TABLE irreparabledbs (
	segmentpath bytea NOT NULL,
	segmentdetail bytea NOT NULL,
	pieces_lost_count bigint NOT NULL,
	seg_damaged_unix_sec bigint NOT NULL,
	repair_attempt_count bigint NOT NULL,
	PRIMARY KEY ( segmentpath )
);
CREATE TABLE nodes (
	id bytea NOT NULL,
	address text NOT NULL,
	protocol integer NOT NULL,
	type integer NOT NULL,
	email text NOT NULL,
	wallet text NOT NULL,
	free_bandwidth bigint NOT NULL,
	free_disk bigint NOT NULL,
	latency_90 bigint NOT NULL,
	audit_success_count bigint NOT NULL,
	total_audit_count bigint NOT NULL,
	audit_success_ratio double precision NOT NULL,
	uptime_success_count bigint NOT NULL,
	total_uptime_count bigint NOT NULL,
	uptime_ratio double precision NOT NULL,
	created_at timestamp with time zone NOT NULL,
	updated_at timestamp with time zone NOT NULL,
	last_contact_success timestamp with time zone NOT NULL,
	last_contact_failure timestamp with time zone NOT NULL,
	PRIMARY KEY ( id )
);
CREATE TABLE projects (
	id bytea NOT NULL,
	name text NOT NULL,
	description text NOT NULL,
	created_at timestamp with time zone NOT NULL,
	PRIMARY KEY ( id )
);
CREATE TABLE registration_tokens (
	secret bytea NOT NULL,
	owner_id bytea,
	project_limit integer NOT NULL,
	created_at timestamp with time zone NOT NULL,
	PRIMARY KEY ( secret ),
	UNIQUE ( owner_id )
);
CREATE TABLE serial_numbers (
	id serial NOT NULL,
	serial_number bytea NOT NULL,
	bucket_id bytea NOT NULL,
	expires_at timestamp NOT NULL,
	PRIMARY KEY ( id )
);
CREATE TABLE storagenode_bandwidth_rollups (
	storagenode_id bytea NOT NULL,
	interval_start timestamp NOT NULL,
	interval_seconds integer NOT NULL,
	action integer NOT NULL,
	allocated bigint NOT NULL,
	settled bigint NOT NULL,
	PRIMARY KEY ( storagenode_id, interval_start, action )
);
CREATE TABLE storagenode_storage_tallies (
	storagenode_id bytea NOT NULL,
	interval_start timestamp NOT NULL,
	total bigint NOT NULL,
	PRIMARY KEY ( storagenode_id, interval_start )
);
CREATE TABLE users (
	id bytea NOT NULL,
	full_name text NOT NULL,
	short_name text,
	email text NOT NULL,
	password_hash bytea NOT NULL,
	status integer NOT NULL,
	created_at timestamp with time zone NOT NULL,
	PRIMARY KEY ( id )
);
CREATE TABLE api_keys (
	id bytea NOT NULL,
	project_id bytea NOT NULL REFERENCES projects( id ) ON DELETE CASCADE,
	key bytea NOT NULL,
	name text NOT NULL,
	created_at timestamp with time zone NOT NULL,
	PRIMARY KEY ( id ),
	UNIQUE ( key ),
	UNIQUE ( name, project_id )
);
CREATE TABLE project_members (
	member_id bytea NOT NULL REFERENCES users( id ) ON DELETE CASCADE,
	project_id bytea NOT NULL REFERENCES projects( id ) ON DELETE CASCADE,
	created_at timestamp with time zone NOT NULL,
	PRIMARY KEY ( member_id, project_id )
);
CREATE TABLE used_serials (
	serial_number_id integer NOT NULL REFERENCES serial_numbers( id ) ON DELETE CASCADE,
	storage_node_id bytea NOT NULL,
	PRIMARY KEY ( serial_number_id, storage_node_id )
);
CREATE INDEX bucket_id_interval_start_interval_seconds ON bucket_bandwidth_rollups ( bucket_id, interval_start, interval_seconds );
CREATE UNIQUE INDEX bucket_id_rollup ON bucket_usages ( bucket_id, rollup_end_time );
CREATE UNIQUE INDEX serial_number ON serial_numbers ( serial_number );
CREATE INDEX serial_numbers_expires_at_index ON serial_numbers ( expires_at );
CREATE INDEX storagenode_id_interval_start_interval_seconds ON storagenode_bandwidth_rollups ( storagenode_id, interval_start, interval_seconds );<|MERGE_RESOLUTION|>--- conflicted
+++ resolved
@@ -35,32 +35,19 @@
 	inline bigint NOT NULL,
 	allocated bigint NOT NULL,
 	settled bigint NOT NULL,
-<<<<<<< HEAD
-	PRIMARY KEY ( bucket_name, project_id ),
-	UNIQUE ( interval_start, interval_seconds, action )
+	PRIMARY KEY ( bucket_name, project_id, interval_start, action )
 );
-CREATE TABLE bucket_storage_rollups (
+CREATE TABLE bucket_storage_tallies (
 	bucket_name bytea NOT NULL,
 	project_id bytea NOT NULL,
-=======
-	PRIMARY KEY ( bucket_id, interval_start, action )
-);
-CREATE TABLE bucket_storage_tallies (
-	bucket_id bytea NOT NULL,
->>>>>>> c50a21d4
 	interval_start timestamp NOT NULL,
 	inline bigint NOT NULL,
 	remote bigint NOT NULL,
-<<<<<<< HEAD
-	PRIMARY KEY ( bucket_name, project_id ),
-	UNIQUE ( interval_start, interval_seconds )
-=======
 	remote_segments_count integer NOT NULL,
 	inline_segments_count integer NOT NULL,
 	object_count integer NOT NULL,
 	metadata_size bigint NOT NULL,
-	PRIMARY KEY ( bucket_id, interval_start )
->>>>>>> c50a21d4
+	PRIMARY KEY ( bucket_name, project_id, interval_start )
 );
 CREATE TABLE bucket_usages (
 	id bytea NOT NULL,
@@ -196,7 +183,7 @@
 	storage_node_id bytea NOT NULL,
 	PRIMARY KEY ( serial_number_id, storage_node_id )
 );
-CREATE INDEX bucket_id_interval_start_interval_seconds ON bucket_bandwidth_rollups ( bucket_id, interval_start, interval_seconds );
+CREATE INDEX bucket_id_project_id_interval_start_interval_seconds ON bucket_bandwidth_rollups ( bucket_name, project_id, interval_start, interval_seconds );
 CREATE UNIQUE INDEX bucket_id_rollup ON bucket_usages ( bucket_id, rollup_end_time );
 CREATE UNIQUE INDEX serial_number ON serial_numbers ( serial_number );
 CREATE INDEX serial_numbers_expires_at_index ON serial_numbers ( expires_at );
