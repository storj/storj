--- conflicted
+++ resolved
@@ -114,16 +114,9 @@
 	description text NOT NULL,
 	award_credit_in_cents integer NOT NULL,
 	invitee_credit_in_cents integer NOT NULL,
-<<<<<<< HEAD
 	award_credit_duration_days integer,
 	invitee_credit_duration_days integer,
 	redeemable_cap integer,
-	num_redeemed integer NOT NULL,
-=======
-	award_credit_duration_days integer NOT NULL,
-	invitee_credit_duration_days integer NOT NULL,
-	redeemable_cap integer NOT NULL,
->>>>>>> 6e57b102
 	expires_at timestamp with time zone NOT NULL,
 	created_at timestamp with time zone NOT NULL,
 	status integer NOT NULL,
