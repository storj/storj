--- conflicted
+++ resolved
@@ -295,17 +295,4 @@
 	// }
 
 	return node, nil
-<<<<<<< HEAD
-}
-
-//GetWalletAddress gets the node's wallet address
-func (cache *overlaycache) GetWalletAddress(ctx context.Context, id storj.NodeID) (string, error) {
-	// w, err := cache.db.Get_OverlayCacheNode_OperatorWallet_By_NodeId(ctx, dbx.OverlayCacheNode_NodeId(id.Bytes()))
-	// if err != nil {
-	// 	return "", err
-	// }
-	// return w.OperatorWallet, nil
-	return "", nil
-=======
->>>>>>> 5f57d2c9
 }