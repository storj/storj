// Copyright (C) 2019 Storj Labs, Inc.
// See LICENSE for copying information.

package accounting

import (
	"github.com/skyrings/skyring-common/tools/uuid"
)

// BucketTally contains information about aggregate data stored in a bucket
type BucketTally struct {
	ProjectID  uuid.UUID
	BucketName []byte

	ObjectCount int64

	InlineSegments int64
	RemoteSegments int64

	InlineBytes int64
	RemoteBytes int64

	MetadataSize int64
}

// Combine aggregates all the tallies
func (s *BucketTally) Combine(o *BucketTally) {
	s.ObjectCount += o.ObjectCount

	s.InlineSegments += o.InlineSegments
	s.RemoteSegments += o.RemoteSegments

	s.InlineBytes += o.InlineBytes
	s.RemoteBytes += o.RemoteBytes
}

<<<<<<< HEAD
// Segments returns the total number of segments
func (s *BucketTally) Segments() int64 {
	return s.InlineSegments + s.RemoteSegments
}

// Bytes returns the total bytes
=======
// Segments returns total number of segments.
func (s *BucketTally) Segments() int64 { 
	return s.InlineSegments + s.RemoteSegments
}

// Bytes returns total bytes.
>>>>>>> 7a0eac3a
func (s *BucketTally) Bytes() int64 {
	return s.InlineBytes + s.RemoteBytes
}<|MERGE_RESOLUTION|>--- conflicted
+++ resolved
@@ -34,21 +34,12 @@
 	s.RemoteBytes += o.RemoteBytes
 }
 
-<<<<<<< HEAD
-// Segments returns the total number of segments
+// Segments returns total number of segments.
 func (s *BucketTally) Segments() int64 {
 	return s.InlineSegments + s.RemoteSegments
 }
 
-// Bytes returns the total bytes
-=======
-// Segments returns total number of segments.
-func (s *BucketTally) Segments() int64 { 
-	return s.InlineSegments + s.RemoteSegments
-}
-
 // Bytes returns total bytes.
->>>>>>> 7a0eac3a
 func (s *BucketTally) Bytes() int64 {
 	return s.InlineBytes + s.RemoteBytes
 }