// Copyright (C) 2019 Storj Labs, Inc.
// See LICENSE for copying information.

package tally

import (
	"context"
	"time"

	"github.com/zeebo/errs"
	"go.uber.org/zap"
	monkit "gopkg.in/spacemonkeygo/monkit.v2"

	"storj.io/storj/internal/sync2"
	"storj.io/storj/pkg/pb"
	"storj.io/storj/pkg/storj"
	"storj.io/storj/satellite/accounting"
	"storj.io/storj/satellite/accounting/live"
	"storj.io/storj/satellite/metainfo"
)

// Error is a standard error class for this package.
var (
	Error = errs.Class("tally error")
	mon   = monkit.Package()
)

// Config contains configurable values for the tally service
type Config struct {
	Interval time.Duration `help:"how frequently the tally service should run" releaseDefault:"1h" devDefault:"30s"`
}

// Service is the tally service for data stored on each storage node
//
// architecture: Chore
type Service struct {
	log  *zap.Logger
	Loop sync2.Cycle

	metainfoLoop            *metainfo.Loop
	liveAccounting          live.Service
	storagenodeAccountingDB accounting.StoragenodeAccounting
	projectAccountingDB     accounting.ProjectAccounting
}

// New creates a new tally Service
func New(log *zap.Logger, sdb accounting.StoragenodeAccounting, pdb accounting.ProjectAccounting, liveAccounting live.Service, metainfoLoop *metainfo.Loop, interval time.Duration) *Service {
	return &Service{
		log:  log,
		Loop: *sync2.NewCycle(interval),

		metainfoLoop:            metainfoLoop,
		liveAccounting:          liveAccounting,
		storagenodeAccountingDB: sdb,
		projectAccountingDB:     pdb,
	}
}

// Run the tally service loop
func (service *Service) Run(ctx context.Context) (err error) {
	defer mon.Task()(&ctx)(&err)
	service.log.Info("Tally service starting up")

	return service.Loop.Run(ctx, func(ctx context.Context) error {
		err := service.Tally(ctx)
		if err != nil {
			service.log.Error("tally failed", zap.Error(err))
		}
		return nil
	})
}

// Close stops the service and releases any resources.
func (service *Service) Close() error {
	service.Loop.Close()
	return nil
}

// Tally calculates data-at-rest usage once
func (service *Service) Tally(ctx context.Context) (err error) {
	defer mon.Task()(&ctx)(&err)

	// The live accounting store will only keep a delta to space used relative
	// to the latest tally. Since a new tally is beginning, we will zero it out
	// now. There is a window between this call and the point where the tally DB
	// transaction starts, during which some changes in space usage may be
	// double-counted (counted in the tally and also counted as a delta to
	// the tally). If that happens, it will be fixed at the time of the next
	// tally run.
	service.liveAccounting.ResetTotals()

	// Fetch when the last tally happened so we can roughly calculate the byte-hours.
	lastTime, err := service.storagenodeAccountingDB.LastTimestamp(ctx, accounting.LastAtRestTally)
	if err != nil {
		return Error.Wrap(err)
	}
	if lastTime.IsZero() {
		lastTime = time.Now()
	}

	// add up all nodes and buckets
	tally := &Tally{
		Node:   make(map[storj.NodeID]float64),
		Bucket: make(map[string]*accounting.BucketTally),
	}
	err = service.metainfoLoop.Join(ctx, tally)
	if err != nil {
		return Error.Wrap(err)
	}
	finishTime := time.Now()

	// calculate byte hours, not just bytes
	hours := time.Since(lastTime).Hours()
	for id := range tally.Node {
		tally.Node[id] *= hours
	}

	// save the new results
	var errAtRest, errBucketInfo error
	if len(tally.Node) > 0 {
		err = service.storagenodeAccountingDB.SaveTallies(ctx, finishTime, tally.Node)
		if err != nil {
			errAtRest = errs.New("StorageNodeAccounting.SaveTallies failed: %v", err)
		}
	}

	if len(tally.Bucket) > 0 {
		err = service.projectAccountingDB.SaveTallies(ctx, finishTime, tally.Bucket)
		if err != nil {
			errAtRest = errs.New("ProjectAccounting.SaveTallies failed: %v", err)
		}
	}

	// report bucket metrics
	if len(tally.Bucket) > 0 {
		var total accounting.BucketTally
		for _, bucket := range tally.Bucket {
			bucketReport(bucket, "bucket")
			total.Combine(bucket)
		}
		bucketReport(&total, "total")
	}

	// return errors if something went wrong.
	return errs.Combine(errAtRest, errBucketInfo)
}

var _ metainfo.Observer = (*Tally)(nil)

// Tally observes metainfo and adds up tallies for nodes and buckets
type Tally struct {
	Node   map[storj.NodeID]float64
	Bucket map[string]*accounting.BucketTally
}

// ensureBucket returns bucket corresponding to the passed in path
func (tally *Tally) ensureBucket(ctx context.Context, path metainfo.ScopedPath) (*accounting.BucketTally, error) {
	bucketID := storj.JoinPaths(path.ProjectIDString, path.BucketName)

	bucket, exists := tally.Bucket[bucketID]
	if !exists {
		bucket = &accounting.BucketTally{}
		bucket.ProjectID = path.ProjectID[:]
		bucket.BucketName = []byte(path.BucketName)
		tally.Bucket[bucketID] = bucket
	}
<<<<<<< HEAD

	return bucket, nil
}

// RemoteObject is called for each object once.
func (tally *Tally) RemoteObject(ctx context.Context, path metainfo.ScopedPath, pointer *pb.Pointer) (err error) {
	bucket, err := tally.ensureBucket(ctx, path)
=======
	nodeData = make(map[storj.NodeID]float64)
	bucketTallies = make(map[string]*accounting.BucketTally)

	var totalTallies accounting.BucketTally

	err = t.metainfo.Iterate(ctx, "", "", true, false,
		func(ctx context.Context, it storage.Iterator) error {
			var item storage.ListItem
			for it.Next(ctx, &item) {

				pointer := &pb.Pointer{}
				err = proto.Unmarshal(item.Value, pointer)
				if err != nil {
					return Error.Wrap(err)
				}

				pathElements := storj.SplitPath(storj.Path(item.Key))
				// check to make sure there are at least *4* path elements. the first three
				// are project, segment, and bucket name, but we want to make sure we're talking
				// about an actual object, and that there's an object name specified
				if len(pathElements) >= 4 {
					project, segment, bucketName := pathElements[0], pathElements[1], pathElements[2]

					bucketID := storj.JoinPaths(project, bucketName)

					bucketTally := bucketTallies[bucketID]
					projectID, err := uuid.Parse(project)
					if err != nil {
						return Error.Wrap(err)
					}
					if bucketTally == nil {
						bucketTally = &accounting.BucketTally{}
						bucketTally.ProjectID = *projectID
						bucketTally.BucketName = []byte(bucketName)

						bucketTallies[bucketID] = bucketTally
					}

					bucketTally.AddSegment(pointer, segment == "l")
				}

				remote := pointer.GetRemote()
				if remote == nil {
					continue
				}
				pieces := remote.GetRemotePieces()
				if pieces == nil {
					t.logger.Debug("no pieces on remote segment")
					continue
				}
				segmentSize := pointer.GetSegmentSize()
				redundancy := remote.GetRedundancy()
				if redundancy == nil {
					t.logger.Debug("no redundancy scheme present")
					continue
				}
				minReq := redundancy.GetMinReq()
				if minReq <= 0 {
					t.logger.Debug("pointer minReq must be an int greater than 0")
					continue
				}
				pieceSize := segmentSize / int64(minReq)
				for _, piece := range pieces {
					nodeData[piece.NodeId] += float64(pieceSize)
				}
			}
			return nil
		},
	)
>>>>>>> 7240e6cb
	if err != nil {
		return err
	}

	bucket.Files++
	return nil
}

// InlineSegment is called for each inline segment.
func (tally *Tally) InlineSegment(ctx context.Context, path metainfo.ScopedPath, pointer *pb.Pointer) (err error) {
	bucket, err := tally.ensureBucket(ctx, path)
	if err != nil {
		return err
	}

	bucket.InlineSegments++
	bucket.InlineBytes += int64(len(pointer.InlineSegment))
	bucket.Bytes += int64(len(pointer.InlineSegment))
	bucket.MetadataSize += int64(len(pointer.Metadata))
	return nil
}

// RemoteSegment is called for each remote segment.
func (tally *Tally) RemoteSegment(ctx context.Context, path metainfo.ScopedPath, pointer *pb.Pointer) (err error) {
	bucket, err := tally.ensureBucket(ctx, path)
	if err != nil {
		return err
	}

	bucket.RemoteSegments++
	bucket.RemoteBytes += int64(len(pointer.InlineSegment))
	bucket.Bytes += int64(len(pointer.InlineSegment))
	bucket.MetadataSize += int64(len(pointer.Metadata))

	// add node info
	remote := pointer.GetRemote()
	redundancy := remote.GetRedundancy()
	segmentSize := pointer.GetSegmentSize()
	minimumRequired := redundancy.GetMinReq()

	if remote == nil || redundancy == nil || minimumRequired <= 0 {
		// TODO: tally.log.Error("failed sanity check")
		return nil
	}

	pieceSize := float64(segmentSize / int64(minimumRequired))
	for _, piece := range pointer.GetRemote().GetRemotePieces() {
		tally.Node[piece.NodeId] += pieceSize
	}
	return nil
}

// bucketReport reports the stats thru monkit
func bucketReport(tally *accounting.BucketTally, prefix string) {
	mon.IntVal(prefix + ".segments").Observe(tally.Segments)
	mon.IntVal(prefix + ".inline_segments").Observe(tally.InlineSegments)
	mon.IntVal(prefix + ".remote_segments").Observe(tally.RemoteSegments)
	mon.IntVal(prefix + ".unknown_segments").Observe(tally.UnknownSegments)

	mon.IntVal(prefix + ".files").Observe(tally.Files)

	mon.IntVal(prefix + ".bytes").Observe(tally.Bytes)
	mon.IntVal(prefix + ".inline_bytes").Observe(tally.InlineBytes)
	mon.IntVal(prefix + ".remote_bytes").Observe(tally.RemoteBytes)
}<|MERGE_RESOLUTION|>--- conflicted
+++ resolved
@@ -164,85 +164,13 @@
 		bucket.BucketName = []byte(path.BucketName)
 		tally.Bucket[bucketID] = bucket
 	}
-<<<<<<< HEAD
 
 	return bucket, nil
 }
 
-// RemoteObject is called for each object once.
-func (tally *Tally) RemoteObject(ctx context.Context, path metainfo.ScopedPath, pointer *pb.Pointer) (err error) {
+// Object is called for each object once.
+func (tally *Tally) Object(ctx context.Context, path metainfo.ScopedPath, pointer *pb.Pointer) (err error) {
 	bucket, err := tally.ensureBucket(ctx, path)
-=======
-	nodeData = make(map[storj.NodeID]float64)
-	bucketTallies = make(map[string]*accounting.BucketTally)
-
-	var totalTallies accounting.BucketTally
-
-	err = t.metainfo.Iterate(ctx, "", "", true, false,
-		func(ctx context.Context, it storage.Iterator) error {
-			var item storage.ListItem
-			for it.Next(ctx, &item) {
-
-				pointer := &pb.Pointer{}
-				err = proto.Unmarshal(item.Value, pointer)
-				if err != nil {
-					return Error.Wrap(err)
-				}
-
-				pathElements := storj.SplitPath(storj.Path(item.Key))
-				// check to make sure there are at least *4* path elements. the first three
-				// are project, segment, and bucket name, but we want to make sure we're talking
-				// about an actual object, and that there's an object name specified
-				if len(pathElements) >= 4 {
-					project, segment, bucketName := pathElements[0], pathElements[1], pathElements[2]
-
-					bucketID := storj.JoinPaths(project, bucketName)
-
-					bucketTally := bucketTallies[bucketID]
-					projectID, err := uuid.Parse(project)
-					if err != nil {
-						return Error.Wrap(err)
-					}
-					if bucketTally == nil {
-						bucketTally = &accounting.BucketTally{}
-						bucketTally.ProjectID = *projectID
-						bucketTally.BucketName = []byte(bucketName)
-
-						bucketTallies[bucketID] = bucketTally
-					}
-
-					bucketTally.AddSegment(pointer, segment == "l")
-				}
-
-				remote := pointer.GetRemote()
-				if remote == nil {
-					continue
-				}
-				pieces := remote.GetRemotePieces()
-				if pieces == nil {
-					t.logger.Debug("no pieces on remote segment")
-					continue
-				}
-				segmentSize := pointer.GetSegmentSize()
-				redundancy := remote.GetRedundancy()
-				if redundancy == nil {
-					t.logger.Debug("no redundancy scheme present")
-					continue
-				}
-				minReq := redundancy.GetMinReq()
-				if minReq <= 0 {
-					t.logger.Debug("pointer minReq must be an int greater than 0")
-					continue
-				}
-				pieceSize := segmentSize / int64(minReq)
-				for _, piece := range pieces {
-					nodeData[piece.NodeId] += float64(pieceSize)
-				}
-			}
-			return nil
-		},
-	)
->>>>>>> 7240e6cb
 	if err != nil {
 		return err
 	}
@@ -297,13 +225,13 @@
 
 // bucketReport reports the stats thru monkit
 func bucketReport(tally *accounting.BucketTally, prefix string) {
+	mon.IntVal(prefix + ".objects").Observe(tally.ObjectCount)
+
 	mon.IntVal(prefix + ".segments").Observe(tally.Segments)
 	mon.IntVal(prefix + ".inline_segments").Observe(tally.InlineSegments)
 	mon.IntVal(prefix + ".remote_segments").Observe(tally.RemoteSegments)
 	mon.IntVal(prefix + ".unknown_segments").Observe(tally.UnknownSegments)
 
-	mon.IntVal(prefix + ".files").Observe(tally.Files)
-
 	mon.IntVal(prefix + ".bytes").Observe(tally.Bytes)
 	mon.IntVal(prefix + ".inline_bytes").Observe(tally.InlineBytes)
 	mon.IntVal(prefix + ".remote_bytes").Observe(tally.RemoteBytes)
