--- conflicted
+++ resolved
@@ -217,21 +217,14 @@
 	header.Set("X-Content-Type-Options", "nosniff")
 
 	var data struct {
-<<<<<<< HEAD
 		SatelliteName      string
 		SegmentIOPublicKey string
+		StripePublicKey string
 	}
 
 	data.SatelliteName = server.config.SatelliteName
 	data.SegmentIOPublicKey = server.config.SegmentIOPublicKey
-=======
-		SatelliteName   string
-		StripePublicKey string
-	}
-
-	data.SatelliteName = server.config.SatelliteName
 	data.StripePublicKey = server.stripePublicKey
->>>>>>> 8653dda2
 
 	if server.templates.index == nil || server.templates.index.Execute(w, data) != nil {
 		server.log.Error("index template could not be executed")
