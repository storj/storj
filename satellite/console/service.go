--- conflicted
+++ resolved
@@ -9,14 +9,13 @@
 	"sort"
 	"time"
 
-	"storj.io/storj/satellite/accounting"
-
 	"github.com/skyrings/skyring-common/tools/uuid"
 	"github.com/zeebo/errs"
 	"go.uber.org/zap"
 	"golang.org/x/crypto/bcrypt"
 	monkit "gopkg.in/spacemonkeygo/monkit.v2"
 
+	"storj.io/storj/satellite/accounting"
 	"storj.io/storj/pkg/auth"
 	"storj.io/storj/pkg/macaroon"
 	"storj.io/storj/satellite/console/consoleauth"
@@ -53,25 +52,16 @@
 	projLimitVanguardErrMsg    = "Sorry, during the Vanguard release you have a limited number of projects"
 )
 
-<<<<<<< HEAD
-// ErrConsoleInternal describes internal console error.
-var ErrConsoleInternal = errs.Class("internal error")
-=======
-// Error describes internal console error
+// Error describes internal console error.
 var Error = errs.Class("service error")
->>>>>>> 4c822b63
 
 // ErrNoMembership is error type of not belonging to a specific project.
 var ErrNoMembership = errs.Class("no membership error")
 
-<<<<<<< HEAD
-// Service is handling accounts related logic.
-=======
-// ErrTokenExpiration is error type of token reached expiration time
+// ErrTokenExpiration is error type of token reached expiration time.
 var ErrTokenExpiration = errs.Class("token expiration error")
 
 // Service is handling accounts related logic
->>>>>>> 4c822b63
 //
 // architecture: Service
 type Service struct {
@@ -520,7 +510,7 @@
 	}
 
 	if err = s.store.ResetPasswordTokens().Delete(ctx, token.Secret); err != nil {
-		return err
+		return Error.Wrap(err)
 	}
 
 	return nil
@@ -1148,7 +1138,7 @@
 
 	_, err = s.isProjectMember(ctx, auth.User.ID, projectID)
 	if err != nil {
-		return nil, err
+		return nil, ErrUnauthorized.Wrap(err)
 	}
 
 	projectUsage, err := s.projectAccounting.GetProjectTotal(ctx, projectID, since, before)
@@ -1170,10 +1160,15 @@
 
 	isMember, err := s.isProjectMember(ctx, auth.User.ID, projectID)
 	if err != nil {
-		return nil, err
-	}
-
-	return s.projectAccounting.GetBucketTotals(ctx, projectID, cursor, isMember.project.CreatedAt, before)
+		return nil, ErrUnauthorized.Wrap(err)
+	}
+
+	usage, err := s.projectAccounting.GetBucketTotals(ctx, projectID, cursor, isMember.project.CreatedAt, before)
+	if err != nil {
+		return nil, Error.Wrap(err)
+	}
+
+	return usage, nil
 }
 
 // GetBucketUsageRollups retrieves summed usage rollups for every bucket of particular project for a given period
@@ -1187,19 +1182,15 @@
 
 	_, err = s.isProjectMember(ctx, auth.User.ID, projectID)
 	if err != nil {
-		return nil, err
-	}
-
-<<<<<<< HEAD
-	return s.projectAccounting.GetBucketUsageRollups(ctx, projectID, since, before)
-=======
-	result, err := s.store.UsageRollups().GetBucketUsageRollups(ctx, projectID, since, before)
+		return nil, ErrUnauthorized.Wrap(err)
+	}
+
+	result, err := s.projectAccounting.GetBucketUsageRollups(ctx, projectID, since, before)
 	if err != nil {
 		return nil, err
 	}
 
 	return result, nil
->>>>>>> 4c822b63
 }
 
 // Authorize validates token from context and returns authorized Authorization
@@ -1248,7 +1239,7 @@
 		return Error.Wrap(err)
 	}
 	if len(projects) >= registrationToken.ProjectLimit {
-		return errs.New(projLimitVanguardErrMsg)
+		return ErrUnauthorized.Wrap(errs.New(projLimitVanguardErrMsg))
 	}
 
 	return nil
