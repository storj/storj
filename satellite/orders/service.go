// Copyright (C) 2019 Storj Labs, Inc.
// See LICENSE for copying information.

package orders

import (
	"bytes"
	"context"
	"time"

	"github.com/golang/protobuf/ptypes"
	"github.com/golang/protobuf/ptypes/timestamp"
	"github.com/skyrings/skyring-common/tools/uuid"
	"github.com/zeebo/errs"
	"go.uber.org/zap"

	"storj.io/storj/pkg/auth/signing"
	"storj.io/storj/pkg/certdb"
	"storj.io/storj/pkg/eestream"
	"storj.io/storj/pkg/identity"
	"storj.io/storj/pkg/overlay"
	"storj.io/storj/pkg/pb"
	"storj.io/storj/pkg/storj"
)

// Config is a configuration struct for orders Service.
type Config struct {
	Expiration time.Duration `help:"how long until an order expires" default:"1080h"`
}

// Service for creating order limits.
type Service struct {
	log              *zap.Logger
	satellite        signing.Signer
	cache            *overlay.Cache
	certdb           certdb.DB
	orders           DB
	satelliteAddress *pb.NodeAddress

	orderExpiration time.Duration
}

// NewService creates new service for creating order limits.
func NewService(log *zap.Logger, satellite signing.Signer, cache *overlay.Cache, certdb certdb.DB, orders DB, orderExpiration time.Duration, satelliteAddress *pb.NodeAddress) *Service {
	return &Service{
		log:              log,
		satellite:        satellite,
		cache:            cache,
		certdb:           certdb,
		orders:           orders,
		satelliteAddress: satelliteAddress,
		orderExpiration:  orderExpiration,
	}
}

// VerifyOrderLimitSignature verifies that the signature inside order limit belongs to the satellite.
func (service *Service) VerifyOrderLimitSignature(ctx context.Context, signed *pb.OrderLimit2) (err error) {
	defer mon.Task()(&ctx)(&err)
	return signing.VerifyOrderLimitSignature(ctx, service.satellite, signed)
}

func (service *Service) createSerial(ctx context.Context) (_ storj.SerialNumber, err error) {
	defer mon.Task()(&ctx)(&err)
	uuid, err := uuid.New()
	if err != nil {
		return storj.SerialNumber{}, Error.Wrap(err)
	}
	return storj.SerialNumber(*uuid), nil
}

func (service *Service) saveSerial(ctx context.Context, serialNumber storj.SerialNumber, bucketID []byte, expiresAt time.Time) (err error) {
	defer mon.Task()(&ctx)(&err)
	return service.orders.CreateSerialInfo(ctx, serialNumber, bucketID, expiresAt)
}

func (service *Service) updateBandwidth(ctx context.Context, projectID uuid.UUID, bucketName []byte, addressedOrderLimits ...*pb.AddressedOrderLimit) (err error) {
	defer mon.Task()(&ctx)(&err)
	if len(addressedOrderLimits) == 0 {
		return nil
	}

	var action pb.PieceAction

	var bucketAllocation int64
	var nodesAllocation int64
	nodes := make([]storj.NodeID, 0, len(addressedOrderLimits))

	for _, addressedOrderLimit := range addressedOrderLimits {
		if addressedOrderLimit != nil {
			orderLimit := addressedOrderLimit.Limit

			if nodesAllocation == 0 {
				nodesAllocation = orderLimit.Limit
			} else if nodesAllocation != orderLimit.Limit {
				return Error.New("inconsistent allocations had %d got %d", nodesAllocation, orderLimit.Limit)
			}

			nodes = append(nodes, orderLimit.StorageNodeId)
			action = orderLimit.Action

			bucketAllocation += orderLimit.Limit
		}
	}

	now := time.Now().UTC()
	intervalStart := time.Date(now.Year(), now.Month(), now.Day(), now.Hour(), 0, 0, 0, now.Location())

	// TODO: all of this below should be a single db transaction. in fact, this whole function should probably be part of an existing transaction
	if err := service.orders.UpdateBucketBandwidthAllocation(ctx, projectID, bucketName, action, bucketAllocation, intervalStart); err != nil {
		return Error.Wrap(err)
	}

	if err := service.orders.UpdateStoragenodeBandwidthAllocation(ctx, nodes, action, nodesAllocation, intervalStart); err != nil {
		return Error.Wrap(err)
	}

	return nil
}

// CreateGetOrderLimits creates the order limits for downloading the pieces of pointer.
func (service *Service) CreateGetOrderLimits(ctx context.Context, uplink *identity.PeerIdentity, bucketID []byte, pointer *pb.Pointer) (_ []*pb.AddressedOrderLimit, err error) {
	defer mon.Task()(&ctx)(&err)
	rootPieceID := pointer.GetRemote().RootPieceId
	expiration := pointer.ExpirationDate

	// convert orderExpiration from duration to timestamp
	orderExpirationTime := time.Now().UTC().Add(service.orderExpiration)
	orderExpiration, err := ptypes.TimestampProto(orderExpirationTime)
	if err != nil {
		return nil, Error.Wrap(err)
	}

	serialNumber, err := service.createSerial(ctx)
	if err != nil {
		return nil, err
	}

	redundancy, err := eestream.NewRedundancyStrategyFromProto(pointer.GetRemote().GetRedundancy())
	if err != nil {
		return nil, Error.Wrap(err)
	}

	pieceSize := eestream.CalcPieceSize(pointer.GetSegmentSize(), redundancy)

	var combinedErrs error
	var limits []*pb.AddressedOrderLimit
	for _, piece := range pointer.GetRemote().GetRemotePieces() {
		node, err := service.cache.Get(ctx, piece.NodeId)
		if err != nil {
			service.log.Debug("error getting node from overlay cache", zap.Error(err))
			combinedErrs = errs.Combine(combinedErrs, err)
			continue
		}

		if node.Disqualified != nil {
			service.log.Debug("node is disqualified", zap.Stringer("ID", node.Id))
			combinedErrs = errs.Combine(combinedErrs, overlay.ErrNodeDisqualified.New(node.Id.String()))
			continue
		}

		if !service.cache.IsOnline(node) {
			service.log.Debug("node is offline", zap.Stringer("ID", node.Id))
			combinedErrs = errs.Combine(combinedErrs, overlay.ErrNodeOffline.New(node.Id.String()))
			continue
		}

		orderLimit, err := signing.SignOrderLimit(ctx, service.satellite, &pb.OrderLimit2{
<<<<<<< HEAD
			SerialNumber:    serialNumber,
			SatelliteId:     service.satellite.ID(),
			UplinkId:        uplink.ID,
			StorageNodeId:   piece.NodeId,
			PieceId:         rootPieceID.Derive(piece.NodeId, piece.PieceNum),
			Action:          pb.PieceAction_GET,
			Limit:           pieceSize,
			PieceExpiration: expiration,
			OrderExpiration: orderExpiration,
=======
			SerialNumber:     serialNumber,
			SatelliteId:      service.satellite.ID(),
			SatelliteAddress: service.satelliteAddress,
			UplinkId:         uplink.ID,
			StorageNodeId:    piece.NodeId,
			PieceId:          rootPieceID.Derive(piece.NodeId),
			Action:           pb.PieceAction_GET,
			Limit:            pieceSize,
			PieceExpiration:  expiration,
			OrderExpiration:  orderExpiration,
>>>>>>> b6ad3e9c
		})
		if err != nil {
			return nil, Error.Wrap(err)
		}

		limits = append(limits, &pb.AddressedOrderLimit{
			Limit:              orderLimit,
			StorageNodeAddress: node.Address,
		})
	}

	if len(limits) < redundancy.RequiredCount() {
		err = Error.New("not enough nodes available: got %d, required %d", len(limits), redundancy.RequiredCount())
		return nil, errs.Combine(err, combinedErrs)
	}

	err = service.certdb.SavePublicKey(ctx, uplink.ID, uplink.Leaf.PublicKey)
	if err != nil {
		return nil, Error.Wrap(err)
	}

	err = service.saveSerial(ctx, serialNumber, bucketID, orderExpirationTime)
	if err != nil {
		return nil, Error.Wrap(err)
	}

	projectID, bucketName, err := SplitBucketID(bucketID)
	if err != nil {
		return nil, Error.Wrap(err)
	}
	if err := service.updateBandwidth(ctx, *projectID, bucketName, limits...); err != nil {
		return nil, Error.Wrap(err)
	}

	return limits, nil
}

// CreatePutOrderLimits creates the order limits for uploading pieces to nodes.
func (service *Service) CreatePutOrderLimits(ctx context.Context, uplink *identity.PeerIdentity, bucketID []byte, nodes []*pb.Node, expiration *timestamp.Timestamp, maxPieceSize int64) (_ storj.PieceID, _ []*pb.AddressedOrderLimit, err error) {
	defer mon.Task()(&ctx)(&err)
	// convert orderExpiration from duration to timestamp
	orderExpirationTime := time.Now().UTC().Add(service.orderExpiration)
	orderExpiration, err := ptypes.TimestampProto(orderExpirationTime)
	if err != nil {
		return storj.PieceID{}, nil, Error.Wrap(err)
	}

	serialNumber, err := service.createSerial(ctx)
	if err != nil {
		return storj.PieceID{}, nil, err
	}

	rootPieceID := storj.NewPieceID()
	limits := make([]*pb.AddressedOrderLimit, len(nodes))
	var pieceNum int32
	for _, node := range nodes {
		orderLimit, err := signing.SignOrderLimit(ctx, service.satellite, &pb.OrderLimit2{
<<<<<<< HEAD
			SerialNumber:    serialNumber,
			SatelliteId:     service.satellite.ID(),
			UplinkId:        uplink.ID,
			StorageNodeId:   node.Id,
			PieceId:         rootPieceID.Derive(node.Id, pieceNum),
			Action:          pb.PieceAction_PUT,
			Limit:           maxPieceSize,
			PieceExpiration: expiration,
			OrderExpiration: orderExpiration,
=======
			SerialNumber:     serialNumber,
			SatelliteId:      service.satellite.ID(),
			SatelliteAddress: service.satelliteAddress,
			UplinkId:         uplink.ID,
			StorageNodeId:    node.Id,
			PieceId:          rootPieceID.Derive(node.Id),
			Action:           pb.PieceAction_PUT,
			Limit:            maxPieceSize,
			PieceExpiration:  expiration,
			OrderExpiration:  orderExpiration,
>>>>>>> b6ad3e9c
		})
		if err != nil {
			return storj.PieceID{}, nil, Error.Wrap(err)
		}

		limits[pieceNum] = &pb.AddressedOrderLimit{
			Limit:              orderLimit,
			StorageNodeAddress: node.Address,
		}
		pieceNum++
	}

	err = service.certdb.SavePublicKey(ctx, uplink.ID, uplink.Leaf.PublicKey)
	if err != nil {
		return storj.PieceID{}, nil, Error.Wrap(err)
	}

	err = service.saveSerial(ctx, serialNumber, bucketID, orderExpirationTime)
	if err != nil {
		return storj.PieceID{}, nil, Error.Wrap(err)
	}

	projectID, bucketName, err := SplitBucketID(bucketID)
	if err != nil {
		return rootPieceID, limits, err
	}
	if err := service.updateBandwidth(ctx, *projectID, bucketName, limits...); err != nil {
		return storj.PieceID{}, nil, Error.Wrap(err)
	}

	return rootPieceID, limits, nil
}

// CreateDeleteOrderLimits creates the order limits for deleting the pieces of pointer.
func (service *Service) CreateDeleteOrderLimits(ctx context.Context, uplink *identity.PeerIdentity, bucketID []byte, pointer *pb.Pointer) (_ []*pb.AddressedOrderLimit, err error) {
	defer mon.Task()(&ctx)(&err)
	rootPieceID := pointer.GetRemote().RootPieceId
	expiration := pointer.ExpirationDate

	// convert orderExpiration from duration to timestamp
	orderExpirationTime := time.Now().UTC().Add(service.orderExpiration)
	orderExpiration, err := ptypes.TimestampProto(orderExpirationTime)
	if err != nil {
		return nil, Error.Wrap(err)
	}

	serialNumber, err := service.createSerial(ctx)
	if err != nil {
		return nil, err
	}

	var combinedErrs error
	var limits []*pb.AddressedOrderLimit
	for _, piece := range pointer.GetRemote().GetRemotePieces() {
		node, err := service.cache.Get(ctx, piece.NodeId)
		if err != nil {
			service.log.Error("error getting node from overlay cache", zap.Error(err))
			combinedErrs = errs.Combine(combinedErrs, err)
			continue
		}

		if node.Disqualified != nil {
			service.log.Debug("node is disqualified", zap.Stringer("ID", node.Id))
			combinedErrs = errs.Combine(combinedErrs, overlay.ErrNodeDisqualified.New(node.Id.String()))
			continue
		}

		if !service.cache.IsOnline(node) {
			service.log.Debug("node is offline", zap.Stringer("ID", node.Id))
			combinedErrs = errs.Combine(combinedErrs, overlay.ErrNodeOffline.New(node.Id.String()))
			continue
		}

		orderLimit, err := signing.SignOrderLimit(ctx, service.satellite, &pb.OrderLimit2{
<<<<<<< HEAD
			SerialNumber:    serialNumber,
			SatelliteId:     service.satellite.ID(),
			UplinkId:        uplink.ID,
			StorageNodeId:   piece.NodeId,
			PieceId:         rootPieceID.Derive(piece.NodeId, piece.PieceNum),
			Action:          pb.PieceAction_DELETE,
			Limit:           0,
			PieceExpiration: expiration,
			OrderExpiration: orderExpiration,
=======
			SerialNumber:     serialNumber,
			SatelliteId:      service.satellite.ID(),
			SatelliteAddress: service.satelliteAddress,
			UplinkId:         uplink.ID,
			StorageNodeId:    piece.NodeId,
			PieceId:          rootPieceID.Derive(piece.NodeId),
			Action:           pb.PieceAction_DELETE,
			Limit:            0,
			PieceExpiration:  expiration,
			OrderExpiration:  orderExpiration,
>>>>>>> b6ad3e9c
		})
		if err != nil {
			return nil, Error.Wrap(err)
		}

		limits = append(limits, &pb.AddressedOrderLimit{
			Limit:              orderLimit,
			StorageNodeAddress: node.Address,
		})
	}

	if len(limits) == 0 {
		err = Error.New("failed creating order limits for all nodes")
		return nil, errs.Combine(err, combinedErrs)
	}

	err = service.certdb.SavePublicKey(ctx, uplink.ID, uplink.Leaf.PublicKey)
	if err != nil {
		return nil, Error.Wrap(err)
	}

	err = service.saveSerial(ctx, serialNumber, bucketID, orderExpirationTime)
	if err != nil {
		return nil, Error.Wrap(err)
	}

	return limits, nil
}

// CreateAuditOrderLimits creates the order limits for auditing the pieces of pointer.
func (service *Service) CreateAuditOrderLimits(ctx context.Context, auditor *identity.PeerIdentity, bucketID []byte, pointer *pb.Pointer, skip map[storj.NodeID]bool) (_ []*pb.AddressedOrderLimit, err error) {
	defer mon.Task()(&ctx)(&err)
	rootPieceID := pointer.GetRemote().RootPieceId
	redundancy := pointer.GetRemote().GetRedundancy()
	shareSize := redundancy.GetErasureShareSize()
	totalPieces := redundancy.GetTotal()
	expiration := pointer.ExpirationDate

	// convert orderExpiration from duration to timestamp
	orderExpirationTime := time.Now().UTC().Add(service.orderExpiration)
	orderExpiration, err := ptypes.TimestampProto(orderExpirationTime)
	if err != nil {
		return nil, Error.Wrap(err)
	}

	serialNumber, err := service.createSerial(ctx)
	if err != nil {
		return nil, err
	}

	var combinedErrs error
	var limitsCount int32
	limits := make([]*pb.AddressedOrderLimit, totalPieces)
	for _, piece := range pointer.GetRemote().GetRemotePieces() {
		if skip[piece.NodeId] {
			continue
		}

		node, err := service.cache.Get(ctx, piece.NodeId)
		if err != nil {
			service.log.Error("error getting node from the overlay cache", zap.Error(err))
			combinedErrs = errs.Combine(combinedErrs, err)
			continue
		}

		if node.Disqualified != nil {
			service.log.Debug("node is disqualified", zap.Stringer("ID", node.Id))
			combinedErrs = errs.Combine(combinedErrs, overlay.ErrNodeDisqualified.New(node.Id.String()))
			continue
		}

		if !service.cache.IsOnline(node) {
			service.log.Debug("node is offline", zap.Stringer("ID", node.Id))
			combinedErrs = errs.Combine(combinedErrs, overlay.ErrNodeOffline.New(node.Id.String()))
			continue
		}

		orderLimit, err := signing.SignOrderLimit(ctx, service.satellite, &pb.OrderLimit2{
<<<<<<< HEAD
			SerialNumber:    serialNumber,
			SatelliteId:     service.satellite.ID(),
			UplinkId:        auditor.ID,
			StorageNodeId:   piece.NodeId,
			PieceId:         rootPieceID.Derive(piece.NodeId, piece.PieceNum),
			Action:          pb.PieceAction_GET_AUDIT,
			Limit:           int64(shareSize),
			PieceExpiration: expiration,
			OrderExpiration: orderExpiration,
=======
			SerialNumber:     serialNumber,
			SatelliteId:      service.satellite.ID(),
			SatelliteAddress: service.satelliteAddress,
			UplinkId:         auditor.ID,
			StorageNodeId:    piece.NodeId,
			PieceId:          rootPieceID.Derive(piece.NodeId),
			Action:           pb.PieceAction_GET_AUDIT,
			Limit:            int64(shareSize),
			PieceExpiration:  expiration,
			OrderExpiration:  orderExpiration,
>>>>>>> b6ad3e9c
		})
		if err != nil {
			return nil, Error.Wrap(err)
		}

		limits[piece.GetPieceNum()] = &pb.AddressedOrderLimit{
			Limit:              orderLimit,
			StorageNodeAddress: node.Address,
		}
		limitsCount++
	}

	if limitsCount < redundancy.GetMinReq() {
		err = Error.New("not enough nodes available: got %d, required %d", limitsCount, redundancy.GetMinReq())
		return nil, errs.Combine(err, combinedErrs)
	}

	err = service.saveSerial(ctx, serialNumber, bucketID, orderExpirationTime)
	if err != nil {
		return nil, Error.Wrap(err)
	}

	projectID, bucketName, err := SplitBucketID(bucketID)
	if err != nil {
		return limits, err
	}
	if err := service.updateBandwidth(ctx, *projectID, bucketName, limits...); err != nil {
		return nil, Error.Wrap(err)
	}

	return limits, nil
}

// CreateAuditOrderLimit creates an order limit for auditing a single the piece from a pointer.
func (service *Service) CreateAuditOrderLimit(ctx context.Context, auditor *identity.PeerIdentity, bucketID []byte, nodeID storj.NodeID, pieceNum int32, rootPieceID storj.PieceID, shareSize int32) (limit *pb.AddressedOrderLimit, err error) {
	// TODO reduce number of params ?
	defer mon.Task()(&ctx)(&err)
	// convert orderExpiration from duration to timestamp
	orderExpirationTime := time.Now().UTC().Add(service.orderExpiration)
	orderExpiration, err := ptypes.TimestampProto(orderExpirationTime)
	if err != nil {
		return nil, Error.Wrap(err)
	}

	serialNumber, err := service.createSerial(ctx)
	if err != nil {
		return nil, err
	}

	node, err := service.cache.Get(ctx, nodeID)
	if err != nil {
		return nil, Error.Wrap(err)
	}

	if node.Disqualified != nil {
		return nil, overlay.ErrNodeDisqualified.New(nodeID.String())
	}

	if !service.cache.IsOnline(node) {
		return nil, overlay.ErrNodeOffline.New(nodeID.String())
	}

	orderLimit, err := signing.SignOrderLimit(ctx, service.satellite, &pb.OrderLimit2{
<<<<<<< HEAD
		SerialNumber:    serialNumber,
		SatelliteId:     service.satellite.ID(),
		UplinkId:        auditor.ID,
		StorageNodeId:   nodeID,
		PieceId:         rootPieceID.Derive(nodeID, pieceNum),
		Action:          pb.PieceAction_GET_AUDIT,
		Limit:           int64(shareSize),
		OrderExpiration: orderExpiration,
=======
		SerialNumber:     serialNumber,
		SatelliteId:      service.satellite.ID(),
		SatelliteAddress: service.satelliteAddress,
		UplinkId:         auditor.ID,
		StorageNodeId:    nodeID,
		PieceId:          rootPieceID.Derive(nodeID),
		Action:           pb.PieceAction_GET_AUDIT,
		Limit:            int64(shareSize),
		OrderExpiration:  orderExpiration,
>>>>>>> b6ad3e9c
	})
	if err != nil {
		return nil, Error.Wrap(err)
	}

	limit = &pb.AddressedOrderLimit{
		Limit:              orderLimit,
		StorageNodeAddress: node.Address,
	}

	err = service.saveSerial(ctx, serialNumber, bucketID, orderExpirationTime)
	if err != nil {
		return nil, Error.Wrap(err)
	}

	projectID, bucketName, err := SplitBucketID(bucketID)
	if err != nil {
		return limit, err
	}
	if err := service.updateBandwidth(ctx, *projectID, bucketName, limit); err != nil {
		return nil, Error.Wrap(err)
	}

	return limit, nil
}

// CreateGetRepairOrderLimits creates the order limits for downloading the healthy pieces of pointer as the source for repair.
func (service *Service) CreateGetRepairOrderLimits(ctx context.Context, repairer *identity.PeerIdentity, bucketID []byte, pointer *pb.Pointer, healthy []*pb.RemotePiece) (_ []*pb.AddressedOrderLimit, err error) {
	defer mon.Task()(&ctx)(&err)
	rootPieceID := pointer.GetRemote().RootPieceId
	redundancy, err := eestream.NewRedundancyStrategyFromProto(pointer.GetRemote().GetRedundancy())
	if err != nil {
		return nil, Error.Wrap(err)
	}
	pieceSize := eestream.CalcPieceSize(pointer.GetSegmentSize(), redundancy)
	totalPieces := redundancy.TotalCount()
	expiration := pointer.ExpirationDate

	// convert orderExpiration from duration to timestamp
	orderExpirationTime := time.Now().UTC().Add(service.orderExpiration)
	orderExpiration, err := ptypes.TimestampProto(orderExpirationTime)
	if err != nil {
		return nil, Error.Wrap(err)
	}

	serialNumber, err := service.createSerial(ctx)
	if err != nil {
		return nil, err
	}

	var combinedErrs error
	var limitsCount int
	limits := make([]*pb.AddressedOrderLimit, totalPieces)
	for _, piece := range healthy {
		node, err := service.cache.Get(ctx, piece.NodeId)
		if err != nil {
			service.log.Error("error getting node from the overlay cache", zap.Error(err))
			combinedErrs = errs.Combine(combinedErrs, err)
			continue
		}

		if node.Disqualified != nil {
			service.log.Debug("node is disqualified", zap.Stringer("ID", node.Id))
			combinedErrs = errs.Combine(combinedErrs, overlay.ErrNodeDisqualified.New(node.Id.String()))
			continue
		}

		if !service.cache.IsOnline(node) {
			service.log.Debug("node is offline", zap.Stringer("ID", node.Id))
			combinedErrs = errs.Combine(combinedErrs, overlay.ErrNodeOffline.New(node.Id.String()))
			continue
		}

		orderLimit, err := signing.SignOrderLimit(ctx, service.satellite, &pb.OrderLimit2{
<<<<<<< HEAD
			SerialNumber:    serialNumber,
			SatelliteId:     service.satellite.ID(),
			UplinkId:        repairer.ID,
			StorageNodeId:   piece.NodeId,
			PieceId:         rootPieceID.Derive(piece.NodeId, piece.PieceNum),
			Action:          pb.PieceAction_GET_REPAIR,
			Limit:           pieceSize,
			PieceExpiration: expiration,
			OrderExpiration: orderExpiration,
=======
			SerialNumber:     serialNumber,
			SatelliteId:      service.satellite.ID(),
			SatelliteAddress: service.satelliteAddress,
			UplinkId:         repairer.ID,
			StorageNodeId:    piece.NodeId,
			PieceId:          rootPieceID.Derive(piece.NodeId),
			Action:           pb.PieceAction_GET_REPAIR,
			Limit:            pieceSize,
			PieceExpiration:  expiration,
			OrderExpiration:  orderExpiration,
>>>>>>> b6ad3e9c
		})
		if err != nil {
			return nil, Error.Wrap(err)
		}

		limits[piece.GetPieceNum()] = &pb.AddressedOrderLimit{
			Limit:              orderLimit,
			StorageNodeAddress: node.Address,
		}
		limitsCount++
	}

	if limitsCount < redundancy.RequiredCount() {
		err = Error.New("not enough nodes available: got %d, required %d", limitsCount, redundancy.RequiredCount())
		return nil, errs.Combine(err, combinedErrs)
	}

	err = service.saveSerial(ctx, serialNumber, bucketID, orderExpirationTime)
	if err != nil {
		return nil, Error.Wrap(err)
	}

	projectID, bucketName, err := SplitBucketID(bucketID)
	if err != nil {
		return limits, err
	}
	if err := service.updateBandwidth(ctx, *projectID, bucketName, limits...); err != nil {
		return nil, Error.Wrap(err)
	}

	return limits, nil
}

// CreatePutRepairOrderLimits creates the order limits for uploading the repaired pieces of pointer to newNodes.
func (service *Service) CreatePutRepairOrderLimits(ctx context.Context, repairer *identity.PeerIdentity, bucketID []byte, pointer *pb.Pointer, getOrderLimits []*pb.AddressedOrderLimit, newNodes []*pb.Node) (_ []*pb.AddressedOrderLimit, err error) {
	defer mon.Task()(&ctx)(&err)
	rootPieceID := pointer.GetRemote().RootPieceId
	redundancy, err := eestream.NewRedundancyStrategyFromProto(pointer.GetRemote().GetRedundancy())
	if err != nil {
		return nil, Error.Wrap(err)
	}
	pieceSize := eestream.CalcPieceSize(pointer.GetSegmentSize(), redundancy)
	totalPieces := redundancy.TotalCount()
	expiration := pointer.ExpirationDate

	// convert orderExpiration from duration to timestamp
	orderExpirationTime := time.Now().UTC().Add(service.orderExpiration)
	orderExpiration, err := ptypes.TimestampProto(orderExpirationTime)
	if err != nil {
		return nil, Error.Wrap(err)
	}

	serialNumber, err := service.createSerial(ctx)
	if err != nil {
		return nil, err
	}

	limits := make([]*pb.AddressedOrderLimit, totalPieces)
	var pieceNum int32
	for _, node := range newNodes {
		for int(pieceNum) < totalPieces && getOrderLimits[pieceNum] != nil {
			pieceNum++
		}

		if int(pieceNum) >= totalPieces { // should not happen
			return nil, Error.New("piece num greater than total pieces: %d >= %d", pieceNum, totalPieces)
		}

		orderLimit, err := signing.SignOrderLimit(ctx, service.satellite, &pb.OrderLimit2{
<<<<<<< HEAD
			SerialNumber:    serialNumber,
			SatelliteId:     service.satellite.ID(),
			UplinkId:        repairer.ID,
			StorageNodeId:   node.Id,
			PieceId:         rootPieceID.Derive(node.Id, pieceNum),
			Action:          pb.PieceAction_PUT_REPAIR,
			Limit:           pieceSize,
			PieceExpiration: expiration,
			OrderExpiration: orderExpiration,
=======
			SerialNumber:     serialNumber,
			SatelliteId:      service.satellite.ID(),
			SatelliteAddress: service.satelliteAddress,
			UplinkId:         repairer.ID,
			StorageNodeId:    node.Id,
			PieceId:          rootPieceID.Derive(node.Id),
			Action:           pb.PieceAction_PUT_REPAIR,
			Limit:            pieceSize,
			PieceExpiration:  expiration,
			OrderExpiration:  orderExpiration,
>>>>>>> b6ad3e9c
		})
		if err != nil {
			return nil, Error.Wrap(err)
		}

		limits[pieceNum] = &pb.AddressedOrderLimit{
			Limit:              orderLimit,
			StorageNodeAddress: node.Address,
		}
		pieceNum++
	}

	err = service.saveSerial(ctx, serialNumber, bucketID, orderExpirationTime)
	if err != nil {
		return nil, Error.Wrap(err)
	}

	projectID, bucketName, err := SplitBucketID(bucketID)
	if err != nil {
		return limits, err
	}
	if err := service.updateBandwidth(ctx, *projectID, bucketName, limits...); err != nil {
		return nil, Error.Wrap(err)
	}

	return limits, nil
}

// UpdateGetInlineOrder updates amount of inline GET bandwidth for given bucket
func (service *Service) UpdateGetInlineOrder(ctx context.Context, projectID uuid.UUID, bucketName []byte, amount int64) (err error) {
	defer mon.Task()(&ctx)(&err)
	now := time.Now().UTC()
	intervalStart := time.Date(now.Year(), now.Month(), now.Day(), now.Hour(), 0, 0, 0, now.Location())

	return service.orders.UpdateBucketBandwidthInline(ctx, projectID, bucketName, pb.PieceAction_GET, amount, intervalStart)
}

// UpdatePutInlineOrder updates amount of inline PUT bandwidth for given bucket
func (service *Service) UpdatePutInlineOrder(ctx context.Context, projectID uuid.UUID, bucketName []byte, amount int64) (err error) {
	defer mon.Task()(&ctx)(&err)
	now := time.Now().UTC()
	intervalStart := time.Date(now.Year(), now.Month(), now.Day(), now.Hour(), 0, 0, 0, now.Location())

	return service.orders.UpdateBucketBandwidthInline(ctx, projectID, bucketName, pb.PieceAction_PUT, amount, intervalStart)
}

// SplitBucketID takes a bucketID, splits on /, and returns a projectID and bucketName
func SplitBucketID(bucketID []byte) (projectID *uuid.UUID, bucketName []byte, err error) {
	pathElements := bytes.Split(bucketID, []byte("/"))
	if len(pathElements) > 1 {
		bucketName = pathElements[1]
	}
	projectID, err = uuid.Parse(string(pathElements[0]))
	if err != nil {
		return nil, nil, err
	}
	return projectID, bucketName, nil
}<|MERGE_RESOLUTION|>--- conflicted
+++ resolved
@@ -165,28 +165,16 @@
 		}
 
 		orderLimit, err := signing.SignOrderLimit(ctx, service.satellite, &pb.OrderLimit2{
-<<<<<<< HEAD
-			SerialNumber:    serialNumber,
-			SatelliteId:     service.satellite.ID(),
-			UplinkId:        uplink.ID,
-			StorageNodeId:   piece.NodeId,
-			PieceId:         rootPieceID.Derive(piece.NodeId, piece.PieceNum),
-			Action:          pb.PieceAction_GET,
-			Limit:           pieceSize,
-			PieceExpiration: expiration,
-			OrderExpiration: orderExpiration,
-=======
 			SerialNumber:     serialNumber,
 			SatelliteId:      service.satellite.ID(),
 			SatelliteAddress: service.satelliteAddress,
 			UplinkId:         uplink.ID,
 			StorageNodeId:    piece.NodeId,
-			PieceId:          rootPieceID.Derive(piece.NodeId),
+			PieceId:          rootPieceID.Derive(piece.NodeId, piece.PieceNum),
 			Action:           pb.PieceAction_GET,
 			Limit:            pieceSize,
 			PieceExpiration:  expiration,
 			OrderExpiration:  orderExpiration,
->>>>>>> b6ad3e9c
 		})
 		if err != nil {
 			return nil, Error.Wrap(err)
@@ -244,28 +232,16 @@
 	var pieceNum int32
 	for _, node := range nodes {
 		orderLimit, err := signing.SignOrderLimit(ctx, service.satellite, &pb.OrderLimit2{
-<<<<<<< HEAD
-			SerialNumber:    serialNumber,
-			SatelliteId:     service.satellite.ID(),
-			UplinkId:        uplink.ID,
-			StorageNodeId:   node.Id,
-			PieceId:         rootPieceID.Derive(node.Id, pieceNum),
-			Action:          pb.PieceAction_PUT,
-			Limit:           maxPieceSize,
-			PieceExpiration: expiration,
-			OrderExpiration: orderExpiration,
-=======
 			SerialNumber:     serialNumber,
 			SatelliteId:      service.satellite.ID(),
 			SatelliteAddress: service.satelliteAddress,
 			UplinkId:         uplink.ID,
 			StorageNodeId:    node.Id,
-			PieceId:          rootPieceID.Derive(node.Id),
+			PieceId:          rootPieceID.Derive(node.Id, pieceNum),
 			Action:           pb.PieceAction_PUT,
 			Limit:            maxPieceSize,
 			PieceExpiration:  expiration,
 			OrderExpiration:  orderExpiration,
->>>>>>> b6ad3e9c
 		})
 		if err != nil {
 			return storj.PieceID{}, nil, Error.Wrap(err)
@@ -340,28 +316,16 @@
 		}
 
 		orderLimit, err := signing.SignOrderLimit(ctx, service.satellite, &pb.OrderLimit2{
-<<<<<<< HEAD
-			SerialNumber:    serialNumber,
-			SatelliteId:     service.satellite.ID(),
-			UplinkId:        uplink.ID,
-			StorageNodeId:   piece.NodeId,
-			PieceId:         rootPieceID.Derive(piece.NodeId, piece.PieceNum),
-			Action:          pb.PieceAction_DELETE,
-			Limit:           0,
-			PieceExpiration: expiration,
-			OrderExpiration: orderExpiration,
-=======
 			SerialNumber:     serialNumber,
 			SatelliteId:      service.satellite.ID(),
 			SatelliteAddress: service.satelliteAddress,
 			UplinkId:         uplink.ID,
 			StorageNodeId:    piece.NodeId,
-			PieceId:          rootPieceID.Derive(piece.NodeId),
+			PieceId:          rootPieceID.Derive(piece.NodeId, piece.PieceNum),
 			Action:           pb.PieceAction_DELETE,
 			Limit:            0,
 			PieceExpiration:  expiration,
 			OrderExpiration:  orderExpiration,
->>>>>>> b6ad3e9c
 		})
 		if err != nil {
 			return nil, Error.Wrap(err)
@@ -440,28 +404,16 @@
 		}
 
 		orderLimit, err := signing.SignOrderLimit(ctx, service.satellite, &pb.OrderLimit2{
-<<<<<<< HEAD
-			SerialNumber:    serialNumber,
-			SatelliteId:     service.satellite.ID(),
-			UplinkId:        auditor.ID,
-			StorageNodeId:   piece.NodeId,
-			PieceId:         rootPieceID.Derive(piece.NodeId, piece.PieceNum),
-			Action:          pb.PieceAction_GET_AUDIT,
-			Limit:           int64(shareSize),
-			PieceExpiration: expiration,
-			OrderExpiration: orderExpiration,
-=======
 			SerialNumber:     serialNumber,
 			SatelliteId:      service.satellite.ID(),
 			SatelliteAddress: service.satelliteAddress,
 			UplinkId:         auditor.ID,
 			StorageNodeId:    piece.NodeId,
-			PieceId:          rootPieceID.Derive(piece.NodeId),
+			PieceId:          rootPieceID.Derive(piece.NodeId, piece.PieceNum),
 			Action:           pb.PieceAction_GET_AUDIT,
 			Limit:            int64(shareSize),
 			PieceExpiration:  expiration,
 			OrderExpiration:  orderExpiration,
->>>>>>> b6ad3e9c
 		})
 		if err != nil {
 			return nil, Error.Wrap(err)
@@ -525,26 +477,15 @@
 	}
 
 	orderLimit, err := signing.SignOrderLimit(ctx, service.satellite, &pb.OrderLimit2{
-<<<<<<< HEAD
-		SerialNumber:    serialNumber,
-		SatelliteId:     service.satellite.ID(),
-		UplinkId:        auditor.ID,
-		StorageNodeId:   nodeID,
-		PieceId:         rootPieceID.Derive(nodeID, pieceNum),
-		Action:          pb.PieceAction_GET_AUDIT,
-		Limit:           int64(shareSize),
-		OrderExpiration: orderExpiration,
-=======
 		SerialNumber:     serialNumber,
 		SatelliteId:      service.satellite.ID(),
 		SatelliteAddress: service.satelliteAddress,
 		UplinkId:         auditor.ID,
 		StorageNodeId:    nodeID,
-		PieceId:          rootPieceID.Derive(nodeID),
+		PieceId:          rootPieceID.Derive(nodeID, pieceNum),
 		Action:           pb.PieceAction_GET_AUDIT,
 		Limit:            int64(shareSize),
 		OrderExpiration:  orderExpiration,
->>>>>>> b6ad3e9c
 	})
 	if err != nil {
 		return nil, Error.Wrap(err)
@@ -619,28 +560,16 @@
 		}
 
 		orderLimit, err := signing.SignOrderLimit(ctx, service.satellite, &pb.OrderLimit2{
-<<<<<<< HEAD
-			SerialNumber:    serialNumber,
-			SatelliteId:     service.satellite.ID(),
-			UplinkId:        repairer.ID,
-			StorageNodeId:   piece.NodeId,
-			PieceId:         rootPieceID.Derive(piece.NodeId, piece.PieceNum),
-			Action:          pb.PieceAction_GET_REPAIR,
-			Limit:           pieceSize,
-			PieceExpiration: expiration,
-			OrderExpiration: orderExpiration,
-=======
 			SerialNumber:     serialNumber,
 			SatelliteId:      service.satellite.ID(),
 			SatelliteAddress: service.satelliteAddress,
 			UplinkId:         repairer.ID,
 			StorageNodeId:    piece.NodeId,
-			PieceId:          rootPieceID.Derive(piece.NodeId),
+			PieceId:          rootPieceID.Derive(piece.NodeId, piece.PieceNum),
 			Action:           pb.PieceAction_GET_REPAIR,
 			Limit:            pieceSize,
 			PieceExpiration:  expiration,
 			OrderExpiration:  orderExpiration,
->>>>>>> b6ad3e9c
 		})
 		if err != nil {
 			return nil, Error.Wrap(err)
@@ -710,28 +639,16 @@
 		}
 
 		orderLimit, err := signing.SignOrderLimit(ctx, service.satellite, &pb.OrderLimit2{
-<<<<<<< HEAD
-			SerialNumber:    serialNumber,
-			SatelliteId:     service.satellite.ID(),
-			UplinkId:        repairer.ID,
-			StorageNodeId:   node.Id,
-			PieceId:         rootPieceID.Derive(node.Id, pieceNum),
-			Action:          pb.PieceAction_PUT_REPAIR,
-			Limit:           pieceSize,
-			PieceExpiration: expiration,
-			OrderExpiration: orderExpiration,
-=======
 			SerialNumber:     serialNumber,
 			SatelliteId:      service.satellite.ID(),
 			SatelliteAddress: service.satelliteAddress,
 			UplinkId:         repairer.ID,
 			StorageNodeId:    node.Id,
-			PieceId:          rootPieceID.Derive(node.Id),
+			PieceId:          rootPieceID.Derive(node.Id, pieceNum),
 			Action:           pb.PieceAction_PUT_REPAIR,
 			Limit:            pieceSize,
 			PieceExpiration:  expiration,
 			OrderExpiration:  orderExpiration,
->>>>>>> b6ad3e9c
 		})
 		if err != nil {
 			return nil, Error.Wrap(err)
