--- conflicted
+++ resolved
@@ -392,22 +392,12 @@
 // CreateGetRepairOrderLimits creates the order limits for downloading the healthy pieces of pointer as the source for repair.
 func (service *Service) CreateGetRepairOrderLimits(ctx context.Context, repairer *identity.PeerIdentity, bucketID []byte, pointer *pb.Pointer, healthy []*pb.RemotePiece) (_ []*pb.AddressedOrderLimit, err error) {
 	rootPieceID := pointer.GetRemote().RootPieceId
-<<<<<<< HEAD
-	redundancy := pointer.GetRemote().GetRedundancy()
-	eeRedundancy, err := eestream.NewRedundancyStrategyFromProto(redundancy)
-	if err != nil {
-		return nil, Error.Wrap(err)
-	}
-	pieceSize := eestream.CalcPieceSize(pointer.GetSegmentSize(), eeRedundancy)
-	totalPieces := redundancy.GetTotal()
-=======
 	redundancy, err := eestream.NewRedundancyStrategyFromProto(pointer.GetRemote().GetRedundancy())
 	if err != nil {
 		return nil, Error.Wrap(err)
 	}
 	pieceSize := eestream.CalcPieceSize(pointer.GetSegmentSize(), redundancy)
 	totalPieces := redundancy.TotalCount()
->>>>>>> 6028d8c3
 	expiration := pointer.ExpirationDate
 
 	// convert orderExpiration from duration to timestamp
@@ -485,22 +475,12 @@
 // CreatePutRepairOrderLimits creates the order limits for uploading the repaired pieces of pointer to newNodes.
 func (service *Service) CreatePutRepairOrderLimits(ctx context.Context, repairer *identity.PeerIdentity, bucketID []byte, pointer *pb.Pointer, getOrderLimits []*pb.AddressedOrderLimit, newNodes []*pb.Node) (_ []*pb.AddressedOrderLimit, err error) {
 	rootPieceID := pointer.GetRemote().RootPieceId
-<<<<<<< HEAD
-	redundancy := pointer.GetRemote().GetRedundancy()
-	eeRedundancy, err := eestream.NewRedundancyStrategyFromProto(redundancy)
-	if err != nil {
-		return nil, Error.Wrap(err)
-	}
-	pieceSize := eestream.CalcPieceSize(pointer.GetSegmentSize(), eeRedundancy)
-	totalPieces := pointer.GetRemote().GetRedundancy().GetTotal()
-=======
 	redundancy, err := eestream.NewRedundancyStrategyFromProto(pointer.GetRemote().GetRedundancy())
 	if err != nil {
 		return nil, Error.Wrap(err)
 	}
 	pieceSize := eestream.CalcPieceSize(pointer.GetSegmentSize(), redundancy)
 	totalPieces := redundancy.TotalCount()
->>>>>>> 6028d8c3
 	expiration := pointer.ExpirationDate
 
 	// convert orderExpiration from duration to timestamp
