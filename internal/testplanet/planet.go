--- conflicted
+++ resolved
@@ -170,37 +170,8 @@
 	}
 
 	// init storage nodes
-<<<<<<< HEAD
-	for _, node := range planet.StorageNodes {
-		storageDir := filepath.Join(planet.directory, node.ID().String())
-
-		serverdb, err := psdb.OpenInMemory(context.Background(), storageDir)
-		if err != nil {
-			return nil, utils.CombineErrors(err, planet.Shutdown())
-		}
-
-		server := pieceserver.New(node.Log, storageDir, serverdb, pieceserver.Config{
-			Path:               storageDir,
-			AllocatedDiskSpace: memory.GB,
-			AllocatedBandwidth: 100 * memory.GB,
-		}, node.Identity.Key)
-
-		pb.RegisterPieceStoreRoutesServer(node.Provider.GRPC(), server)
-
-		node.Dependencies = append(node.Dependencies,
-			closerFunc(func() error {
-				return server.Stop(context.Background())
-			}))
-		// bootstrap all the kademlia nodes
-		go func(n *Node) {
-			if err := n.Kademlia.Bootstrap(context.Background()); err != nil {
-				log.Error(err.Error())
-			}
-		}(node)
-=======
 	for _, storageNode := range planet.StorageNodes {
 		storageNode.Kademlia.SetBootstrapNodes(planet.nodeInfos)
->>>>>>> eb69ecad
 	}
 
 	// init Uplinks
