// Copyright (C) 2019 Storj Labs, Inc.
// See LICENSE for copying information

// Package testplanet implements the full network wiring for testing
package testplanet

import (
	"context"
	"errors"
	"fmt"
	"io"
	"io/ioutil"
	"net"
	"os"
	"path/filepath"
	"runtime"
	"strconv"
	"strings"
	"sync"
	"time"

	"github.com/zeebo/errs"
	"go.uber.org/zap"
	"go.uber.org/zap/zaptest"
	"golang.org/x/sync/errgroup"

	"storj.io/storj/bootstrap"
	"storj.io/storj/bootstrap/bootstrapdb"
	"storj.io/storj/bootstrap/bootstrapweb/bootstrapserver"
	"storj.io/storj/internal/memory"
	"storj.io/storj/internal/testidentity"
	"storj.io/storj/internal/version"
	"storj.io/storj/pkg/accounting/rollup"
	"storj.io/storj/pkg/accounting/tally"
	"storj.io/storj/pkg/audit"
	"storj.io/storj/pkg/datarepair/checker"
	"storj.io/storj/pkg/datarepair/repairer"
	"storj.io/storj/pkg/discovery"
	"storj.io/storj/pkg/identity"
	"storj.io/storj/pkg/kademlia"
	"storj.io/storj/pkg/overlay"
	"storj.io/storj/pkg/pb"
	"storj.io/storj/pkg/peertls/extensions"
	"storj.io/storj/pkg/peertls/tlsopts"
	"storj.io/storj/pkg/server"
	"storj.io/storj/pkg/storj"
	"storj.io/storj/satellite"
	"storj.io/storj/satellite/console"
	"storj.io/storj/satellite/console/consoleweb"
	"storj.io/storj/satellite/mailservice"
	"storj.io/storj/satellite/marketing/marketingweb"
	"storj.io/storj/satellite/metainfo"
	"storj.io/storj/satellite/satellitedb"
	satVouchers "storj.io/storj/satellite/vouchers"
	"storj.io/storj/storagenode"
	"storj.io/storj/storagenode/collector"
	"storj.io/storj/storagenode/monitor"
	"storj.io/storj/storagenode/orders"
	"storj.io/storj/storagenode/piecestore"
	"storj.io/storj/storagenode/storagenodedb"
	"storj.io/storj/storagenode/vouchers"
	"storj.io/storj/versioncontrol"
)

// Peer represents one of StorageNode or Satellite
type Peer interface {
	ID() storj.NodeID
	Addr() string
	Local() overlay.NodeDossier

	Run(context.Context) error
	Close() error
}

// Config describes planet configuration
type Config struct {
	SatelliteCount   int
	StorageNodeCount int
	UplinkCount      int

	Identities      *testidentity.Identities
	IdentityVersion *storj.IDVersion
	Reconfigure     Reconfigure
}

// Planet is a full storj system setup.
type Planet struct {
	log       *zap.Logger
	config    Config
	directory string // TODO: ensure that everything is in-memory to speed things up

	started  bool
	shutdown bool

	peers     []closablePeer
	databases []io.Closer
	uplinks   []*Uplink

	Bootstrap      *bootstrap.Peer
	VersionControl *versioncontrol.Peer
	Satellites     []*satellite.Peer
	StorageNodes   []*storagenode.Peer
	Uplinks        []*Uplink

	identities    *testidentity.Identities
	whitelistPath string // TODO: in-memory

	run    errgroup.Group
	cancel func()
}

type closablePeer struct {
	peer Peer

	ctx    context.Context
	cancel func()

	close sync.Once
	err   error
}

// Close closes safely the peer.
func (peer *closablePeer) Close() error {
	peer.cancel()
	peer.close.Do(func() {
		peer.err = peer.peer.Close()
	})
	return peer.err
}

// New creates a new full system with the given number of nodes.
func New(t zaptest.TestingT, satelliteCount, storageNodeCount, uplinkCount int) (*Planet, error) {
	var log *zap.Logger
	if t == nil {
		log = zap.NewNop()
	} else {
		log = zaptest.NewLogger(t)
	}

	return NewWithLogger(log, satelliteCount, storageNodeCount, uplinkCount)
}

// NewWithIdentityVersion creates a new full system with the given version for node identities and the given number of nodes.
func NewWithIdentityVersion(t zaptest.TestingT, identityVersion *storj.IDVersion, satelliteCount, storageNodeCount, uplinkCount int) (*Planet, error) {
	var log *zap.Logger
	if t == nil {
		log = zap.NewNop()
	} else {
		log = zaptest.NewLogger(t)
	}

	return NewCustom(log, Config{
		SatelliteCount:   satelliteCount,
		StorageNodeCount: storageNodeCount,
		UplinkCount:      uplinkCount,
		IdentityVersion:  identityVersion,
	})
}

// NewWithLogger creates a new full system with the given number of nodes.
func NewWithLogger(log *zap.Logger, satelliteCount, storageNodeCount, uplinkCount int) (*Planet, error) {
	return NewCustom(log, Config{
		SatelliteCount:   satelliteCount,
		StorageNodeCount: storageNodeCount,
		UplinkCount:      uplinkCount,
	})
}

// NewCustom creates a new full system with the specified configuration.
func NewCustom(log *zap.Logger, config Config) (*Planet, error) {
	if config.IdentityVersion == nil {
		version := storj.LatestIDVersion()
		config.IdentityVersion = &version
	}
	if config.Identities == nil {
		config.Identities = testidentity.NewPregeneratedSignedIdentities(*config.IdentityVersion)
	}

	planet := &Planet{
		log:        log,
		config:     config,
		identities: config.Identities,
	}

	var err error
	planet.directory, err = ioutil.TempDir("", "planet")
	if err != nil {
		return nil, err
	}

	whitelistPath, err := planet.WriteWhitelist(*config.IdentityVersion)
	if err != nil {
		return nil, err
	}
	planet.whitelistPath = whitelistPath

	planet.VersionControl, err = planet.newVersionControlServer()
	if err != nil {
		return nil, errs.Combine(err, planet.Shutdown())
	}

	planet.Bootstrap, err = planet.newBootstrap()
	if err != nil {
		return nil, errs.Combine(err, planet.Shutdown())
	}

	planet.Satellites, err = planet.newSatellites(config.SatelliteCount)
	if err != nil {
		return nil, errs.Combine(err, planet.Shutdown())
	}

	whitelistedSatellites := make([]string, len(planet.Satellites))
	for _, satellite := range planet.Satellites {
		whitelistedSatellites = append(whitelistedSatellites, satellite.ID().String())
	}

	planet.StorageNodes, err = planet.newStorageNodes(config.StorageNodeCount, whitelistedSatellites)
	if err != nil {
		return nil, errs.Combine(err, planet.Shutdown())
	}

	planet.Uplinks, err = planet.newUplinks("uplink", config.UplinkCount, config.StorageNodeCount)
	if err != nil {
		return nil, errs.Combine(err, planet.Shutdown())
	}

	// init Satellites
	for _, satellite := range planet.Satellites {
		if len(satellite.Kademlia.Service.GetBootstrapNodes()) == 0 {
			satellite.Kademlia.Service.SetBootstrapNodes([]pb.Node{planet.Bootstrap.Local().Node})
		}
	}
	// init storage nodes
	for _, storageNode := range planet.StorageNodes {
		if len(storageNode.Kademlia.Service.GetBootstrapNodes()) == 0 {
			storageNode.Kademlia.Service.SetBootstrapNodes([]pb.Node{planet.Bootstrap.Local().Node})
		}
	}

	return planet, nil
}

// Start starts all the nodes.
func (planet *Planet) Start(ctx context.Context) {
	ctx, cancel := context.WithCancel(ctx)
	planet.cancel = cancel

	planet.run.Go(func() error {
		return planet.VersionControl.Run(ctx)
	})

	for i := range planet.peers {
		peer := &planet.peers[i]
		peer.ctx, peer.cancel = context.WithCancel(ctx)
		planet.run.Go(func() error {
			return peer.peer.Run(peer.ctx)
		})
	}

	planet.started = true

	planet.Bootstrap.Kademlia.Service.WaitForBootstrap()

	for _, peer := range planet.StorageNodes {
		peer.Kademlia.Service.WaitForBootstrap()
	}

	for _, peer := range planet.Satellites {
		peer.Kademlia.Service.WaitForBootstrap()
	}

	planet.Reconnect(ctx)
}

// Reconnect reconnects all nodes with each other.
func (planet *Planet) Reconnect(ctx context.Context) {
	log := planet.log.Named("reconnect")

	var group errgroup.Group

	// TODO: instead of pinging try to use Lookups or natural discovery to ensure
	// everyone finds everyone else

	for _, storageNode := range planet.StorageNodes {
		storageNode := storageNode
		group.Go(func() error {
			_, err := storageNode.Kademlia.Service.Ping(ctx, planet.Bootstrap.Local().Node)
			if err != nil {
				log.Error("storage node did not find bootstrap", zap.Error(err))
			}
			return nil
		})
	}

	for _, satellite := range planet.Satellites {
		satellite := satellite
		group.Go(func() error {
			for _, storageNode := range planet.StorageNodes {
				_, err := satellite.Kademlia.Service.Ping(ctx, storageNode.Local().Node)
				if err != nil {
					log.Error("satellite did not find storage node", zap.Error(err))
				}
			}
			return nil
		})
	}

	_ = group.Wait() // none of the goroutines return an error
}

// StopPeer stops a single peer in the planet
func (planet *Planet) StopPeer(peer Peer) error {
	for i := range planet.peers {
		p := &planet.peers[i]
		if p.peer == peer {
			return p.Close()
		}
	}
	return errors.New("unknown peer")
}

// Size returns number of nodes in the network
func (planet *Planet) Size() int { return len(planet.uplinks) + len(planet.peers) }

// Shutdown shuts down all the nodes and deletes temporary directories.
func (planet *Planet) Shutdown() error {
	if !planet.started {
		return errors.New("Start was never called")
	}
	if planet.shutdown {
		panic("double Shutdown")
	}
	planet.shutdown = true

	planet.cancel()

	var errlist errs.Group

	ctx, cancel := context.WithCancel(context.Background())
	go func() {
		// TODO: add diagnostics to see what hasn't been properly shut down
		timer := time.NewTimer(30 * time.Second)
		defer timer.Stop()
		select {
		case <-timer.C:
			panic("planet took too long to shutdown")
		case <-ctx.Done():
		}
	}()
	errlist.Add(planet.run.Wait())
	cancel()

	// shutdown in reverse order
	for i := len(planet.uplinks) - 1; i >= 0; i-- {
		node := planet.uplinks[i]
		errlist.Add(node.Shutdown())
	}
	for i := len(planet.peers) - 1; i >= 0; i-- {
		peer := &planet.peers[i]
		errlist.Add(peer.Close())
	}
	for _, db := range planet.databases {
		errlist.Add(db.Close())
	}
	errlist.Add(planet.VersionControl.Close())

	errlist.Add(os.RemoveAll(planet.directory))
	return errlist.Err()
}

// newUplinks creates initializes uplinks, requires peer to have at least one satellite
func (planet *Planet) newUplinks(prefix string, count, storageNodeCount int) ([]*Uplink, error) {
	var xs []*Uplink
	for i := 0; i < count; i++ {
		uplink, err := planet.newUplink(prefix+strconv.Itoa(i), storageNodeCount)
		if err != nil {
			return nil, err
		}
		xs = append(xs, uplink)
	}

	return xs, nil
}

// newSatellites initializes satellites
func (planet *Planet) newSatellites(count int) ([]*satellite.Peer, error) {
	// TODO: move into separate file
	var xs []*satellite.Peer
	defer func() {
		for _, x := range xs {
			planet.peers = append(planet.peers, closablePeer{peer: x})
		}
	}()

	for i := 0; i < count; i++ {
		prefix := "satellite" + strconv.Itoa(i)
		log := planet.log.Named(prefix)

		storageDir := filepath.Join(planet.directory, prefix)
		if err := os.MkdirAll(storageDir, 0700); err != nil {
			return nil, err
		}

		identity, err := planet.NewIdentity()
		if err != nil {
			return nil, err
		}

		var db satellite.DB
		if planet.config.Reconfigure.NewSatelliteDB != nil {
			db, err = planet.config.Reconfigure.NewSatelliteDB(log.Named("db"), i)
		} else {
			db, err = satellitedb.NewInMemory(log.Named("db"))
		}
		if err != nil {
			return nil, err
		}

		err = db.CreateTables()
		if err != nil {
			return nil, err
		}

		planet.databases = append(planet.databases, db)

		config := satellite.Config{
			Server: server.Config{
				Address:        "127.0.0.1:0",
				PrivateAddress: "127.0.0.1:0",

				Config: tlsopts.Config{
					RevocationDBURL:     "bolt://" + filepath.Join(storageDir, "revocation.db"),
					UsePeerCAWhitelist:  true,
					PeerCAWhitelistPath: planet.whitelistPath,
					PeerIDVersions:      "latest",
					Extensions: extensions.Config{
						Revocation:          false,
						WhitelistSignedLeaf: false,
					},
				},
			},
			Kademlia: kademlia.Config{
				Alpha:                5,
				BootstrapBackoffBase: 500 * time.Millisecond,
				BootstrapBackoffMax:  2 * time.Second,
				DBPath:               storageDir, // TODO: replace with master db
				Operator: kademlia.OperatorConfig{
					Email:  prefix + "@example.com",
					Wallet: "0x" + strings.Repeat("00", 20),
				},
			},
			Overlay: overlay.Config{
				Node: overlay.NodeSelectionConfig{
					UptimeRatio:       0,
					UptimeCount:       0,
					AuditSuccessRatio: 0,
					AuditCount:        0,
					NewNodePercentage: 0,
					OnlineWindow:      time.Hour,
					DistinctIP:        false,
				},
			},
			Discovery: discovery.Config{
				DiscoveryInterval: 1 * time.Second,
				RefreshInterval:   1 * time.Second,
				RefreshLimit:      100,
			},
			Metainfo: metainfo.Config{
				DatabaseURL:          "bolt://" + filepath.Join(storageDir, "pointers.db"),
				MinRemoteSegmentSize: 0, // TODO: fix tests to work with 1024
				MaxInlineSegmentSize: 8000,
				Overlay:              true,
				BwExpiration:         45,
			},
			Checker: checker.Config{
				Interval:            30 * time.Second,
				IrreparableInterval: 15 * time.Second,
			},
			Repairer: repairer.Config{
				MaxRepair:    10,
				Interval:     time.Hour,
				Timeout:      10 * time.Second, // Repairs can take up to 4 seconds. Leaving room for outliers
				MaxBufferMem: 4 * memory.MiB,
			},
			Audit: audit.Config{
				MaxRetriesStatDB:  0,
				Interval:          30 * time.Second,
				MinBytesPerSecond: 1 * memory.KB,
			},
			Tally: tally.Config{
				Interval: 30 * time.Second,
			},
			Rollup: rollup.Config{
				Interval:      2 * time.Minute,
				MaxAlphaUsage: 25 * memory.GB,
				DeleteTallies: false,
			},
			Mail: mailservice.Config{
				SMTPServerAddress: "smtp.mail.example.com:587",
				From:              "Labs <storj@example.com>",
				AuthType:          "simulate",
			},
			Console: consoleweb.Config{
				Address:         "127.0.0.1:0",
				PasswordCost:    console.TestPasswordCost,
				AuthTokenSecret: "my-suppa-secret-key",
			},
<<<<<<< HEAD
			Vouchers: satVouchers.Config{
=======
			Marketing: marketingweb.Config{
				Address: "127.0.0.1:0",
			},
			Vouchers: vouchers.Config{
>>>>>>> 1a1a0844
				Expiration: 30,
			},
			Version: planet.NewVersionConfig(),
		}
		if planet.config.Reconfigure.Satellite != nil {
			planet.config.Reconfigure.Satellite(log, i, &config)
		}

		// TODO: find source file, to set static path
		_, filename, _, ok := runtime.Caller(0)
		if !ok {
			return xs, errs.New("no caller information")
		}
		storjRoot := strings.TrimSuffix(filename, "/internal/testplanet/planet.go")

		// TODO: for development only
		config.Marketing.StaticDir = filepath.Join(storjRoot, "web/marketing")
		config.Console.StaticDir = filepath.Join(storjRoot, "web/satellite")
		config.Mail.TemplatePath = filepath.Join(storjRoot, "web/satellite/static/emails")

		verInfo := planet.NewVersionInfo()

		peer, err := satellite.New(log, identity, db, &config, verInfo)
		if err != nil {
			return xs, err
		}

		log.Debug("id=" + peer.ID().String() + " addr=" + peer.Addr())
		xs = append(xs, peer)
	}
	return xs, nil
}

// newStorageNodes initializes storage nodes
func (planet *Planet) newStorageNodes(count int, whitelistedSatelliteIDs []string) ([]*storagenode.Peer, error) {
	// TODO: move into separate file
	var xs []*storagenode.Peer
	defer func() {
		for _, x := range xs {
			planet.peers = append(planet.peers, closablePeer{peer: x})
		}
	}()

	for i := 0; i < count; i++ {
		prefix := "storage" + strconv.Itoa(i)
		log := planet.log.Named(prefix)
		storageDir := filepath.Join(planet.directory, prefix)

		if err := os.MkdirAll(storageDir, 0700); err != nil {
			return nil, err
		}

		identity, err := planet.NewIdentity()
		if err != nil {
			return nil, err
		}

		var db storagenode.DB
		if planet.config.Reconfigure.NewStorageNodeDB != nil {
			db, err = planet.config.Reconfigure.NewStorageNodeDB(i)
		} else {
			db, err = storagenodedb.NewInMemory(log.Named("db"), storageDir)
		}
		if err != nil {
			return nil, err
		}

		err = db.CreateTables()
		if err != nil {
			return nil, err
		}

		planet.databases = append(planet.databases, db)

		config := storagenode.Config{
			Server: server.Config{
				Address:        "127.0.0.1:0",
				PrivateAddress: "127.0.0.1:0",

				Config: tlsopts.Config{
					RevocationDBURL:     "bolt://" + filepath.Join(storageDir, "revocation.db"),
					UsePeerCAWhitelist:  true,
					PeerCAWhitelistPath: planet.whitelistPath,
					PeerIDVersions:      "*",
					Extensions: extensions.Config{
						Revocation:          false,
						WhitelistSignedLeaf: false,
					},
				},
			},
			Kademlia: kademlia.Config{
				BootstrapBackoffBase: 500 * time.Millisecond,
				BootstrapBackoffMax:  2 * time.Second,
				Alpha:                5,
				DBPath:               storageDir, // TODO: replace with master db
				Operator: kademlia.OperatorConfig{
					Email:  prefix + "@example.com",
					Wallet: "0x" + strings.Repeat("00", 20),
				},
			},
			Storage: piecestore.OldConfig{
				Path:                   "", // TODO: this argument won't be needed with master storagenodedb
				AllocatedDiskSpace:     1500 * memory.GB,
				AllocatedBandwidth:     memory.TB,
				KBucketRefreshInterval: time.Hour,

				SatelliteIDRestriction:  true,
				WhitelistedSatelliteIDs: strings.Join(whitelistedSatelliteIDs, ","),
			},
			Collector: collector.Config{
				Interval: time.Minute,
			},
			Storage2: piecestore.Config{
				Sender: orders.SenderConfig{
					Interval: time.Hour,
					Timeout:  time.Hour,
				},
				Monitor: monitor.Config{
					MinimumBandwidth: 100 * memory.MB,
					MinimumDiskSpace: 100 * memory.MB,
				},
			},
			Vouchers: vouchers.Config{
				Interval:         7,
				ExpirationBuffer: 7,
			},
			Version: planet.NewVersionConfig(),
		}
		if planet.config.Reconfigure.StorageNode != nil {
			planet.config.Reconfigure.StorageNode(i, &config)
		}

		newIPCount := planet.config.Reconfigure.NewIPCount
		if newIPCount > 0 {
			if i >= count-newIPCount {
				config.Server.Address = fmt.Sprintf("127.0.0.%d:0", i+1)
				config.Server.PrivateAddress = fmt.Sprintf("127.0.0.%d:0", i+1)
			}
		}

		verInfo := planet.NewVersionInfo()

		peer, err := storagenode.New(log, identity, db, config, verInfo)
		if err != nil {
			return xs, err
		}

		log.Debug("id=" + peer.ID().String() + " addr=" + peer.Addr())
		xs = append(xs, peer)
	}
	return xs, nil
}

// newBootstrap initializes the bootstrap node
func (planet *Planet) newBootstrap() (peer *bootstrap.Peer, err error) {
	// TODO: move into separate file
	defer func() {
		planet.peers = append(planet.peers, closablePeer{peer: peer})
	}()

	prefix := "bootstrap"
	log := planet.log.Named(prefix)
	dbDir := filepath.Join(planet.directory, prefix)

	if err := os.MkdirAll(dbDir, 0700); err != nil {
		return nil, err
	}

	identity, err := planet.NewIdentity()
	if err != nil {
		return nil, err
	}

	var db bootstrap.DB
	if planet.config.Reconfigure.NewBootstrapDB != nil {
		db, err = planet.config.Reconfigure.NewBootstrapDB(0)
	} else {
		db, err = bootstrapdb.NewInMemory(dbDir)
	}

	err = db.CreateTables()
	if err != nil {
		return nil, err
	}

	planet.databases = append(planet.databases, db)

	config := bootstrap.Config{
		Server: server.Config{
			Address:        "127.0.0.1:0",
			PrivateAddress: "127.0.0.1:0",

			Config: tlsopts.Config{
				RevocationDBURL:     "bolt://" + filepath.Join(dbDir, "revocation.db"),
				UsePeerCAWhitelist:  true,
				PeerCAWhitelistPath: planet.whitelistPath,
				PeerIDVersions:      "latest",
				Extensions: extensions.Config{
					Revocation:          false,
					WhitelistSignedLeaf: false,
				},
			},
		},
		Kademlia: kademlia.Config{
			BootstrapBackoffBase: 500 * time.Millisecond,
			BootstrapBackoffMax:  2 * time.Second,
			Alpha:                5,
			DBPath:               dbDir, // TODO: replace with master db
			Operator: kademlia.OperatorConfig{
				Email:  prefix + "@example.com",
				Wallet: "0x" + strings.Repeat("00", 20),
			},
		},
		Web: bootstrapserver.Config{
			Address:   "127.0.0.1:0",
			StaticDir: "./web/bootstrap", // TODO: for development only
		},
		Version: planet.NewVersionConfig(),
	}
	if planet.config.Reconfigure.Bootstrap != nil {
		planet.config.Reconfigure.Bootstrap(0, &config)
	}

	var verInfo version.Info
	verInfo = planet.NewVersionInfo()

	peer, err = bootstrap.New(log, identity, db, config, verInfo)
	if err != nil {
		return nil, err
	}

	log.Debug("id=" + peer.ID().String() + " addr=" + peer.Addr())

	return peer, nil
}

// newVersionControlServer initializes the Versioning Server
func (planet *Planet) newVersionControlServer() (peer *versioncontrol.Peer, err error) {

	prefix := "versioncontrol"
	log := planet.log.Named(prefix)
	dbDir := filepath.Join(planet.directory, prefix)

	if err := os.MkdirAll(dbDir, 0700); err != nil {
		return nil, err
	}

	config := &versioncontrol.Config{
		Address: "127.0.0.1:0",
		Versions: versioncontrol.ServiceVersions{
			Bootstrap:   "v0.0.1",
			Satellite:   "v0.0.1",
			Storagenode: "v0.0.1",
			Uplink:      "v0.0.1",
			Gateway:     "v0.0.1",
		},
	}
	peer, err = versioncontrol.New(log, config)
	if err != nil {
		return nil, err
	}

	log.Debug(" addr= " + peer.Addr())

	return peer, nil
}

// NewVersionInfo returns the Version Info for this planet with tuned metrics.
func (planet *Planet) NewVersionInfo() version.Info {
	info := version.Info{
		Timestamp:  time.Now(),
		CommitHash: "testplanet",
		Version: version.SemVer{
			Major: 0,
			Minor: 0,
			Patch: 1},
		Release: false,
	}
	return info
}

// NewVersionConfig returns the Version Config for this planet with tuned metrics.
func (planet *Planet) NewVersionConfig() version.Config {
	return version.Config{
		ServerAddress:  fmt.Sprintf("http://%s/", planet.VersionControl.Addr()),
		RequestTimeout: time.Second * 15,
		CheckInterval:  time.Minute * 5,
	}
}

// Identities returns the identity provider for this planet.
func (planet *Planet) Identities() *testidentity.Identities {
	return planet.identities
}

// NewIdentity creates a new identity for a node
func (planet *Planet) NewIdentity() (*identity.FullIdentity, error) {
	return planet.identities.NewIdentity()
}

// NewListener creates a new listener
func (planet *Planet) NewListener() (net.Listener, error) {
	return net.Listen("tcp", "127.0.0.1:0")
}

// WriteWhitelist writes the pregenerated signer's CA cert to a "CA whitelist", PEM-encoded.
func (planet *Planet) WriteWhitelist(version storj.IDVersion) (string, error) {
	whitelistPath := filepath.Join(planet.directory, "whitelist.pem")
	signer := testidentity.NewPregeneratedSigner(version)
	err := identity.PeerCAConfig{
		CertPath: whitelistPath,
	}.Save(signer.PeerCA())

	return whitelistPath, err
}<|MERGE_RESOLUTION|>--- conflicted
+++ resolved
@@ -505,16 +505,13 @@
 				PasswordCost:    console.TestPasswordCost,
 				AuthTokenSecret: "my-suppa-secret-key",
 			},
-<<<<<<< HEAD
 			Vouchers: satVouchers.Config{
-=======
+				Expiration: 30,
+			},
 			Marketing: marketingweb.Config{
 				Address: "127.0.0.1:0",
 			},
-			Vouchers: vouchers.Config{
->>>>>>> 1a1a0844
-				Expiration: 30,
-			},
+
 			Version: planet.NewVersionConfig(),
 		}
 		if planet.config.Reconfigure.Satellite != nil {
