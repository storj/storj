// Copyright (C) 2019 Storj Labs, Inc.
// See LICENSE for copying information

package testplanet

import (
	"os"
	"path/filepath"
	"strconv"
	"time"

	"github.com/zeebo/errs"

	"storj.io/storj/internal/memory"
	"storj.io/storj/pkg/peertls/extensions"
	"storj.io/storj/pkg/peertls/tlsopts"
	"storj.io/storj/pkg/revocation"
	"storj.io/storj/pkg/server"
	"storj.io/storj/satellite"
	"storj.io/storj/satellite/accounting/live"
	"storj.io/storj/satellite/accounting/rollup"
	"storj.io/storj/satellite/accounting/tally"
	"storj.io/storj/satellite/audit"
	"storj.io/storj/satellite/console"
	"storj.io/storj/satellite/console/consoleweb"
	"storj.io/storj/satellite/dbcleanup"
	"storj.io/storj/satellite/discovery"
	"storj.io/storj/satellite/gc"
	"storj.io/storj/satellite/gracefulexit"
	"storj.io/storj/satellite/mailservice"
	"storj.io/storj/satellite/marketingweb"
	"storj.io/storj/satellite/metainfo"
	"storj.io/storj/satellite/orders"
	"storj.io/storj/satellite/overlay"
	"storj.io/storj/satellite/repair/checker"
	"storj.io/storj/satellite/repair/repairer"
	"storj.io/storj/satellite/satellitedb"
)

// newSatellites initializes satellites
func (planet *Planet) newSatellites(count int) ([]*SatelliteSystem, error) {
	var xs []*SatelliteSystem
	defer func() {
		for _, x := range xs {
			planet.peers = append(planet.peers, closablePeer{peer: x})
		}
	}()

	for i := 0; i < count; i++ {
		prefix := "satellite" + strconv.Itoa(i)
		log := planet.log.Named(prefix)

		storageDir := filepath.Join(planet.directory, prefix)
		if err := os.MkdirAll(storageDir, 0700); err != nil {
			return nil, err
		}

		identity, err := planet.NewIdentity()
		if err != nil {
			return nil, err
		}

		var db satellite.DB
		if planet.config.Reconfigure.NewSatelliteDB != nil {
			db, err = planet.config.Reconfigure.NewSatelliteDB(log.Named("db"), i)
		} else {
			db, err = satellitedb.NewInMemory(log.Named("db"))
		}
		if err != nil {
			return nil, err
		}

		var pointerDB metainfo.PointerDB
		if planet.config.Reconfigure.NewSatellitePointerDB != nil {
			pointerDB, err = planet.config.Reconfigure.NewSatellitePointerDB(log.Named("pointerdb"), i)
		} else {
			pointerDB, err = metainfo.NewStore(log.Named("pointerdb"), "bolt://"+filepath.Join(storageDir, "pointers.db"))
		}
		if err != nil {
			return nil, err
		}

		config := satellite.Config{
			Server: server.Config{
				Address:        "127.0.0.1:0",
				PrivateAddress: "127.0.0.1:0",

				Config: tlsopts.Config{
					RevocationDBURL:     "bolt://" + filepath.Join(storageDir, "revocation.db"),
					UsePeerCAWhitelist:  true,
					PeerCAWhitelistPath: planet.whitelistPath,
					PeerIDVersions:      "latest",
					Extensions: extensions.Config{
						Revocation:          false,
						WhitelistSignedLeaf: false,
					},
				},
			},
			Overlay: overlay.Config{
				Node: overlay.NodeSelectionConfig{
					UptimeCount:       0,
					AuditCount:        0,
					NewNodePercentage: 0,
					OnlineWindow:      0,
					DistinctIP:        false,

					AuditReputationRepairWeight:  1,
					AuditReputationUplinkWeight:  1,
					AuditReputationAlpha0:        1,
					AuditReputationBeta0:         0,
					AuditReputationLambda:        0.95,
					AuditReputationWeight:        1,
					AuditReputationDQ:            0.6,
					UptimeReputationRepairWeight: 1,
					UptimeReputationUplinkWeight: 1,
					UptimeReputationAlpha0:       2,
					UptimeReputationBeta0:        0,
					UptimeReputationLambda:       0.99,
					UptimeReputationWeight:       1,
					UptimeReputationDQ:           0.6,
				},
				UpdateStatsBatchSize: 100,
			},
			Discovery: discovery.Config{
				RefreshInterval:    1 * time.Second,
				RefreshLimit:       100,
				RefreshConcurrency: 2,
			},
			Metainfo: metainfo.Config{
				DatabaseURL:          "", // not used
				MinRemoteSegmentSize: 0,  // TODO: fix tests to work with 1024
				MaxInlineSegmentSize: 8000,
				MaxCommitInterval:    1 * time.Hour,
				Overlay:              true,
				RS: metainfo.RSConfig{
					MaxSegmentSize:   64 * memory.MiB,
					MaxBufferMem:     memory.Size(256),
					ErasureShareSize: memory.Size(256),
					MinThreshold:     (planet.config.StorageNodeCount * 1 / 5),
					RepairThreshold:  (planet.config.StorageNodeCount * 2 / 5),
					SuccessThreshold: (planet.config.StorageNodeCount * 3 / 5),
					MaxThreshold:     (planet.config.StorageNodeCount * 4 / 5),
					Validate:         false,
				},
				Loop: metainfo.LoopConfig{
					CoalesceDuration: 1 * time.Second,
				},
			},
			Orders: orders.Config{
				Expiration: 7 * 24 * time.Hour,
			},
			Checker: checker.Config{
				Interval:                  defaultInterval,
				IrreparableInterval:       defaultInterval,
				ReliabilityCacheStaleness: 1 * time.Minute,
			},
			Repairer: repairer.Config{
				MaxRepair:                     10,
				Interval:                      time.Hour,
				Timeout:                       1 * time.Minute, // Repairs can take up to 10 seconds. Leaving room for outliers
				MaxBufferMem:                  4 * memory.MiB,
				MaxExcessRateOptimalThreshold: 0.05,
			},
			Audit: audit.Config{
				MaxRetriesStatDB:   0,
				MinBytesPerSecond:  1 * memory.KB,
				MinDownloadTimeout: 5 * time.Second,
				MaxReverifyCount:   3,
				ChoreInterval:      defaultInterval,
				QueueInterval:      defaultInterval,
				Slots:              3,
				WorkerConcurrency:  1,
			},
			GarbageCollection: gc.Config{
				Interval:          defaultInterval,
				Enabled:           true,
				InitialPieces:     10,
				FalsePositiveRate: 0.1,
				ConcurrentSends:   1,
			},
			DBCleanup: dbcleanup.Config{
				SerialsInterval: defaultInterval,
			},
			Tally: tally.Config{
				Interval: defaultInterval,
			},
			Rollup: rollup.Config{
				Interval:      defaultInterval,
				MaxAlphaUsage: 25 * memory.GB,
				DeleteTallies: false,
			},
			Mail: mailservice.Config{
				SMTPServerAddress: "smtp.mail.test:587",
				From:              "Labs <storj@mail.test>",
				AuthType:          "simulate",
				TemplatePath:      filepath.Join(developmentRoot, "web/satellite/static/emails"),
			},
			Console: consoleweb.Config{
				Address:         "127.0.0.1:0",
				StaticDir:       filepath.Join(developmentRoot, "web/satellite"),
				PasswordCost:    console.TestPasswordCost,
				AuthTokenSecret: "my-suppa-secret-key",
			},
			Marketing: marketingweb.Config{
				Address:   "127.0.0.1:0",
				StaticDir: filepath.Join(developmentRoot, "web/marketing"),
			},
			Version: planet.NewVersionConfig(),
			GracefulExit: gracefulexit.Config{
				ChoreBatchSize: 10,
				ChoreInterval:  defaultInterval,
			},
		}
		if planet.config.Reconfigure.Satellite != nil {
			planet.config.Reconfigure.Satellite(log, i, &config)
		}

		versionInfo := planet.NewVersionInfo()

		revocationDB, err := revocation.NewDBFromCfg(config.Server.Config)
		if err != nil {
			return xs, errs.Wrap(err)
		}

		planet.databases = append(planet.databases, revocationDB)

<<<<<<< HEAD
		liveAccountingCache, err := live.NewCache(log.Named("live-accounting"), config.LiveAccounting)
		if err != nil {
			return xs, errs.Wrap(err)
		}

		planet.databases = append(planet.databases, liveAccountingCache)

		peer, err := satellite.New(log, identity, db, revocationDB, liveAccountingCache, &config, versionInfo)
=======
		peer, err := satellite.New(log, identity, db, pointerDB, revocationDB, versionInfo, &config)
>>>>>>> 91fcabd8
		if err != nil {
			return xs, err
		}

		err = db.CreateTables()
		if err != nil {
			return nil, err
		}
		planet.databases = append(planet.databases, db)
		planet.databases = append(planet.databases, pointerDB)

		log.Debug("id=" + peer.ID().String() + " addr=" + peer.Addr())

		system := SatelliteSystem{Peer: *peer}
		xs = append(xs, &system)
	}
	return xs, nil
}<|MERGE_RESOLUTION|>--- conflicted
+++ resolved
@@ -224,7 +224,6 @@
 
 		planet.databases = append(planet.databases, revocationDB)
 
-<<<<<<< HEAD
 		liveAccountingCache, err := live.NewCache(log.Named("live-accounting"), config.LiveAccounting)
 		if err != nil {
 			return xs, errs.Wrap(err)
@@ -232,10 +231,7 @@
 
 		planet.databases = append(planet.databases, liveAccountingCache)
 
-		peer, err := satellite.New(log, identity, db, revocationDB, liveAccountingCache, &config, versionInfo)
-=======
-		peer, err := satellite.New(log, identity, db, pointerDB, revocationDB, versionInfo, &config)
->>>>>>> 91fcabd8
+		peer, err := satellite.New(log, identity, db, pointerDB, revocationDB, liveAccountingCache, versionInfo, &config)
 		if err != nil {
 			return xs, err
 		}
