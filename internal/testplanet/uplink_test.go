// Copyright (C) 2019 Storj Labs, Inc.
// See LICENSE for copying information

package testplanet_test

import (
	"crypto/rand"
	"strconv"
	"testing"

	"github.com/stretchr/testify/assert"
	"github.com/stretchr/testify/require"
	"golang.org/x/sync/errgroup"

	"storj.io/storj/internal/memory"
	"storj.io/storj/internal/testcontext"
	"storj.io/storj/internal/testplanet"
	"storj.io/storj/pkg/pb"
	"storj.io/storj/pkg/storj"
	"storj.io/storj/uplink"
)

func TestUploadDownload(t *testing.T) {
	ctx := testcontext.New(t)
	defer ctx.Cleanup()

	planet, err := testplanet.New(t, 1, 6, 1)
	require.NoError(t, err)
	defer ctx.Check(planet.Shutdown)

	planet.Start(ctx)

	expectedData := make([]byte, 1*memory.MiB)
	_, err = rand.Read(expectedData)
	assert.NoError(t, err)

	err = planet.Uplinks[0].Upload(ctx, planet.Satellites[0], "testbucket", "test/path", expectedData)
	assert.NoError(t, err)

	data, err := planet.Uplinks[0].Download(ctx, planet.Satellites[0], "testbucket", "test/path")
	assert.NoError(t, err)

	assert.Equal(t, expectedData, data)
}

func TestDownloadWithSomeNodesOffline(t *testing.T) {
	ctx := testcontext.New(t)
	defer ctx.Cleanup()

	planet, err := testplanet.New(t, 1, 5, 1)
	require.NoError(t, err)
	defer ctx.Check(planet.Shutdown)

	planet.Start(ctx)

	// first, upload some remote data
	ul := planet.Uplinks[0]
	satellite := planet.Satellites[0]

	// stop discovery service so that we do not get a race condition when we delete nodes from overlay cache
	satellite.Discovery.Service.Discovery.Stop()

	testData := make([]byte, 1*memory.MiB)
	_, err = rand.Read(testData)
	require.NoError(t, err)

	err = ul.UploadWithConfig(ctx, satellite, &uplink.RSConfig{
		MinThreshold:     2,
		RepairThreshold:  3,
		SuccessThreshold: 4,
		MaxThreshold:     5,
	}, "testbucket", "test/path", testData)
	require.NoError(t, err)

	// get a remote segment from pointerdb
	pdb := satellite.Metainfo.Service
	listResponse, _, err := pdb.List("", "", "", true, 0, 0)
	require.NoError(t, err)

	var path string
	var pointer *pb.Pointer
	for _, v := range listResponse {
		path = v.GetPath()
		pointer, err = pdb.Get(path)
		require.NoError(t, err)
		if pointer.GetType() == pb.Pointer_REMOTE {
			break
		}
	}

	// calculate how many storagenodes to kill
	redundancy := pointer.GetRemote().GetRedundancy()
	remotePieces := pointer.GetRemote().GetRemotePieces()
	minReq := redundancy.GetMinReq()
	numPieces := len(remotePieces)
	toKill := numPieces - int(minReq)

	nodesToKill := make(map[storj.NodeID]bool)
	for i, piece := range remotePieces {
		if i >= toKill {
			continue
		}
		nodesToKill[piece.NodeId] = true
	}

	for _, node := range planet.StorageNodes {
		if nodesToKill[node.ID()] {
			err = planet.StopPeer(node)
			require.NoError(t, err)

			// mark node as offline in overlay cache
			_, err = satellite.Overlay.Service.UpdateUptime(ctx, node.ID(), false)
			require.NoError(t, err)
		}
	}

<<<<<<< HEAD
		// we should be able to download data without any of the original nodes
		newData, err := ul.Download(ctx, satellite, "testbucket", "test/path")
		require.NoError(t, err)
		require.Equal(t, testData, newData)
	})
}

func TestUploadDownloadOneUplinksInParallel(t *testing.T) {
	ctx := testcontext.New(t)
	defer ctx.Cleanup()

	planet, err := testplanet.New(t, 1, 6, 1)
	require.NoError(t, err)
	defer ctx.Check(planet.Shutdown)

	planet.Start(ctx)

	dataToUpload := make([][]byte, 5)
	for i := 0; i < len(dataToUpload); i++ {
		dataToUpload[i] = make([]byte, 100*memory.KiB.Int()+(i*100*memory.KiB.Int()))
		_, err := rand.Read(dataToUpload[i])
		require.NoError(t, err)
	}

	var group errgroup.Group
	for i, data := range dataToUpload {
		index := strconv.Itoa(i)
		uplink := planet.Uplinks[0]
		satellite := planet.Satellites[0]

		data := data
		group.Go(func() error {
			return uplink.Upload(ctx, satellite, "testbucket"+index, "test/path"+index, data)
		})
	}
	err = group.Wait()
	require.NoError(t, err)

	for i, data := range dataToUpload {
		index := strconv.Itoa(i)
		uplink := planet.Uplinks[0]
		satellite := planet.Satellites[0]

		expectedData := data
		group.Go(func() error {
			data, err := uplink.Download(ctx, satellite, "testbucket"+index, "test/path"+index)
			require.Equal(t, expectedData, data)
			return err
		})
	}
	err = group.Wait()
	require.NoError(t, err)
}

func TestUploadDownloadMultipleUplinksInParallel(t *testing.T) {
	ctx := testcontext.New(t)
	defer ctx.Cleanup()

	numberOfUplinks := 5
	planet, err := testplanet.New(t, 1, 6, numberOfUplinks)
	require.NoError(t, err)
	defer ctx.Check(planet.Shutdown)

	planet.Start(ctx)

	dataToUpload := make([][]byte, numberOfUplinks)
	for i := 0; i < len(dataToUpload); i++ {
		dataToUpload[i] = make([]byte, 100*memory.KiB.Int()+(i*100*memory.KiB.Int()))
		_, err := rand.Read(dataToUpload[i])
		require.NoError(t, err)
	}

	var group errgroup.Group
	for i, data := range dataToUpload {
		index := strconv.Itoa(i)
		uplink := planet.Uplinks[i]
		satellite := planet.Satellites[0]

		data := data
		group.Go(func() error {
			return uplink.Upload(ctx, satellite, "testbucket"+index, "test/path"+index, data)
		})
	}
	err = group.Wait()
	require.NoError(t, err)

	for i, data := range dataToUpload {
		index := strconv.Itoa(i)
		uplink := planet.Uplinks[i]
		satellite := planet.Satellites[0]

		expectedData := data
		group.Go(func() error {
			data, err := uplink.Download(ctx, satellite, "testbucket"+index, "test/path"+index)
			require.Equal(t, expectedData, data)
			return err
		})
	}
	err = group.Wait()
	require.NoError(t, err)
=======
	// we should be able to download data without any of the original nodes
	newData, err := ul.Download(ctx, satellite, "testbucket", "test/path")
	require.NoError(t, err)
	require.Equal(t, testData, newData)
>>>>>>> b5664635
}<|MERGE_RESOLUTION|>--- conflicted
+++ resolved
@@ -114,12 +114,10 @@
 		}
 	}
 
-<<<<<<< HEAD
-		// we should be able to download data without any of the original nodes
-		newData, err := ul.Download(ctx, satellite, "testbucket", "test/path")
-		require.NoError(t, err)
-		require.Equal(t, testData, newData)
-	})
+	// we should be able to download data without any of the original nodes
+	newData, err := ul.Download(ctx, satellite, "testbucket", "test/path")
+	require.NoError(t, err)
+	require.Equal(t, testData, newData)
 }
 
 func TestUploadDownloadOneUplinksInParallel(t *testing.T) {
@@ -215,10 +213,4 @@
 	}
 	err = group.Wait()
 	require.NoError(t, err)
-=======
-	// we should be able to download data without any of the original nodes
-	newData, err := ul.Download(ctx, satellite, "testbucket", "test/path")
-	require.NoError(t, err)
-	require.Equal(t, testData, newData)
->>>>>>> b5664635
 }