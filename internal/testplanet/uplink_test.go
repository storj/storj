// Copyright (C) 2019 Storj Labs, Inc.
// See LICENSE for copying information

package testplanet_test

import (
	"crypto/rand"
	"testing"

	"github.com/stretchr/testify/assert"
	"github.com/stretchr/testify/require"

	"storj.io/storj/internal/memory"
	"storj.io/storj/internal/testcontext"
	"storj.io/storj/internal/testplanet"
	"storj.io/storj/pkg/pb"
	"storj.io/storj/pkg/storj"
	"storj.io/storj/uplink"
)

func TestUploadDownload(t *testing.T) {
	ctx := testcontext.New(t)
	defer ctx.Cleanup()

	planet, err := testplanet.New(t, 1, 6, 1)
	require.NoError(t, err)
	defer ctx.Check(planet.Shutdown)

	planet.Start(ctx)

	expectedData := make([]byte, 1*memory.MiB)
	_, err = rand.Read(expectedData)
	assert.NoError(t, err)

	err = planet.Uplinks[0].Upload(ctx, planet.Satellites[0], "testbucket", "test/path", expectedData)
	assert.NoError(t, err)

	data, err := planet.Uplinks[0].Download(ctx, planet.Satellites[0], "testbucket", "test/path")
	assert.NoError(t, err)

	assert.Equal(t, expectedData, data)
}

func TestDownloadWithSomeNodesOffline(t *testing.T) {
	for i := 0; i < 10; i++ {
		testplanet.Run(t, testplanet.Config{
			SatelliteCount: 1, StorageNodeCount: 5, UplinkCount: 1,
		}, func(t *testing.T, ctx *testcontext.Context, planet *testplanet.Planet) {

			// first, upload some remote data
			ul := planet.Uplinks[0]
			satellite := planet.Satellites[0]

			// stop discovery service so that we do not get a race condition when we delete nodes from overlay cache
			satellite.Discovery.Service.Discovery.Stop()

			testData := make([]byte, 1*memory.MiB)
			_, err := rand.Read(testData)
			require.NoError(t, err)

			err = ul.UploadWithConfig(ctx, satellite, &uplink.RSConfig{
				MinThreshold:     2,
				RepairThreshold:  3,
				SuccessThreshold: 4,
				MaxThreshold:     5,
			}, "testbucket", "test/path", testData)
			require.NoError(t, err)

			// get a remote segment from pointerdb
			pdb := satellite.Metainfo.Service
			listResponse, _, err := pdb.List("", "", "", true, 0, 0)
			require.NoError(t, err)

			var path string
			var pointer *pb.Pointer
			for _, v := range listResponse {
				path = v.GetPath()
				pointer, err = pdb.Get(path)
				require.NoError(t, err)
				if pointer.GetType() == pb.Pointer_REMOTE {
					break
				}
			}

			// calculate how many storagenodes to kill
			redundancy := pointer.GetRemote().GetRedundancy()
			remotePieces := pointer.GetRemote().GetRemotePieces()
			minReq := redundancy.GetMinReq()
			numPieces := len(remotePieces)
			toKill := numPieces - int(minReq)

			nodesToKill := make(map[storj.NodeID]bool)
			for i, piece := range remotePieces {
				if i >= toKill {
					continue
				}
				nodesToKill[piece.NodeId] = true
			}

			for _, node := range planet.StorageNodes {
				if nodesToKill[node.ID()] {
					t.Logf("%s %s uplink test killing node", node.ID().String(), node.Addr())
					err = planet.StopPeer(node)
					require.NoError(t, err)

<<<<<<< HEAD
					t.Logf("%s %s uplink test deleting node from overlay", node.ID().String(), node.Addr())
					err = satellite.Overlay.Service.Delete(ctx, node.ID())
					require.NoError(t, err)
				}
=======
				// mark node as offline in overlay cache
				_, err = satellite.Overlay.Service.UpdateUptime(ctx, node.ID(), false)
				require.NoError(t, err)
>>>>>>> bfdee78f
			}

			// we should be able to download data without any of the original nodes
			newData, err := ul.Download(ctx, satellite, "testbucket", "test/path")
			require.NoError(t, err)
			require.Equal(t, testData, newData)
		})
	}
}<|MERGE_RESOLUTION|>--- conflicted
+++ resolved
@@ -103,16 +103,9 @@
 					err = planet.StopPeer(node)
 					require.NoError(t, err)
 
-<<<<<<< HEAD
-					t.Logf("%s %s uplink test deleting node from overlay", node.ID().String(), node.Addr())
-					err = satellite.Overlay.Service.Delete(ctx, node.ID())
-					require.NoError(t, err)
-				}
-=======
 				// mark node as offline in overlay cache
 				_, err = satellite.Overlay.Service.UpdateUptime(ctx, node.ID(), false)
 				require.NoError(t, err)
->>>>>>> bfdee78f
 			}
 
 			// we should be able to download data without any of the original nodes
