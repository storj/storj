// Copyright (C) 2019 Storj Labs, Inc.
// See LICENSE for copying information

package testplanet

import (
	"bytes"
	"context"
	"fmt"
	"io"
	"io/ioutil"
	"strconv"
	"time"

	"github.com/spf13/pflag"
	"github.com/vivint/infectious"
	"github.com/zeebo/errs"
	"go.uber.org/zap"

	"storj.io/storj/pkg/auth/signing"
	"storj.io/storj/pkg/cfgstruct"
	"storj.io/storj/pkg/eestream"
	"storj.io/storj/pkg/encryption"
	"storj.io/storj/pkg/identity"
	"storj.io/storj/pkg/macaroon"
	"storj.io/storj/pkg/metainfo/kvmetainfo"
	"storj.io/storj/pkg/pb"
	"storj.io/storj/pkg/peertls/tlsopts"
	ecclient "storj.io/storj/pkg/storage/ec"
	"storj.io/storj/pkg/storage/segments"
	"storj.io/storj/pkg/storage/streams"
	"storj.io/storj/pkg/storj"
	"storj.io/storj/pkg/stream"
	"storj.io/storj/pkg/transport"
	"storj.io/storj/satellite"
	"storj.io/storj/satellite/console"
	"storj.io/storj/uplink"
	"storj.io/storj/uplink/metainfo"
	"storj.io/storj/uplink/piecestore"
)

// Uplink is a general purpose
type Uplink struct {
	Log              *zap.Logger
	Info             pb.Node
	Identity         *identity.FullIdentity
	Transport        transport.Client
	StorageNodeCount int
	APIKey           map[storj.NodeID]string
}

// newUplinks creates initializes uplinks, requires peer to have at least one satellite
func (planet *Planet) newUplinks(prefix string, count, storageNodeCount int) ([]*Uplink, error) {
	var xs []*Uplink
	for i := 0; i < count; i++ {
		uplink, err := planet.newUplink(prefix+strconv.Itoa(i), storageNodeCount)
		if err != nil {
			return nil, err
		}
		xs = append(xs, uplink)
	}

	return xs, nil
}

// newUplink creates a new uplink
func (planet *Planet) newUplink(name string, storageNodeCount int) (*Uplink, error) {
	identity, err := planet.NewIdentity()
	if err != nil {
		return nil, err
	}

	tlsOpts, err := tlsopts.NewOptions(identity, tlsopts.Config{
		PeerIDVersions: strconv.Itoa(int(planet.config.IdentityVersion.Number)),
	})
	if err != nil {
		return nil, err
	}

	uplink := &Uplink{
		Log:              planet.log.Named(name),
		Identity:         identity,
		StorageNodeCount: storageNodeCount,
	}

	uplink.Log.Debug("id=" + identity.ID.String())

	uplink.Transport = transport.NewClient(tlsOpts)

	uplink.Info = pb.Node{
		Id: uplink.Identity.ID,
		Address: &pb.NodeAddress{
			Transport: pb.NodeTransport_TCP_TLS_GRPC,
			Address:   "",
		},
	}

	apiKeys := make(map[storj.NodeID]string)
	for j, satellite := range planet.Satellites {
		// TODO: find a nicer way to do this
		// populate satellites console with example
		// project and API key and pass that to uplinks
		consoleDB := satellite.DB.Console()

		projectName := fmt.Sprintf("%s_%d", name, j)
		key, err := macaroon.NewAPIKey([]byte("testSecret"))
		if err != nil {
			return nil, err
		}

		project, err := consoleDB.Projects().Insert(
			context.Background(),
			&console.Project{
				Name: projectName,
			},
		)
		if err != nil {
			return nil, err
		}

		_, err = consoleDB.APIKeys().Create(
			context.Background(),
			key.Head(),
			console.APIKeyInfo{
				Name:      "root",
				ProjectID: project.ID,
				Secret:    []byte("testSecret"),
			},
		)
		if err != nil {
			return nil, err
		}

		apiKeys[satellite.ID()] = key.Serialize()
	}

	uplink.APIKey = apiKeys
	planet.uplinks = append(planet.uplinks, uplink)

	return uplink, nil
}

// ID returns uplink id
func (uplink *Uplink) ID() storj.NodeID { return uplink.Info.Id }

// Addr returns uplink address
func (uplink *Uplink) Addr() string { return uplink.Info.Address.Address }

// Local returns uplink info
func (uplink *Uplink) Local() pb.Node { return uplink.Info }

// Shutdown shuts down all uplink dependencies
func (uplink *Uplink) Shutdown() error { return nil }

// DialMetainfo dials destination with apikey and returns metainfo Client
func (uplink *Uplink) DialMetainfo(ctx context.Context, destination Peer, apikey string) (*metainfo.Client, error) {
	return metainfo.Dial(ctx, uplink.Transport, destination.Addr(), apikey)
}

// DialPiecestore dials destination storagenode and returns a piecestore client.
func (uplink *Uplink) DialPiecestore(ctx context.Context, destination Peer) (*piecestore.Client, error) {
	node := destination.Local()
	signer := signing.SignerFromFullIdentity(uplink.Transport.Identity())
	return piecestore.Dial(ctx, uplink.Transport, &node.Node, uplink.Log.Named("uplink>piecestore"), signer, piecestore.DefaultConfig)
}

// Upload data to specific satellite
func (uplink *Uplink) Upload(ctx context.Context, satellite *satellite.Peer, bucket string, path storj.Path, data []byte) error {
	return uplink.UploadWithExpiration(ctx, satellite, bucket, path, data, time.Time{})
}

// UploadWithExpiration data to specific satellite and expiration time
func (uplink *Uplink) UploadWithExpiration(ctx context.Context, satellite *satellite.Peer, bucket string, path storj.Path, data []byte, expiration time.Time) error {
	return uplink.UploadWithExpirationAndConfig(ctx, satellite, nil, bucket, path, data, expiration)
}

// UploadWithConfig uploads data to specific satellite with configured values
func (uplink *Uplink) UploadWithConfig(ctx context.Context, satellite *satellite.Peer, redundancy *uplink.RSConfig, bucket string, path storj.Path, data []byte) error {
	return uplink.UploadWithExpirationAndConfig(ctx, satellite, redundancy, bucket, path, data, time.Time{})
}

// UploadWithExpirationAndConfig uploads data to specific satellite with configured values and expiration time
func (uplink *Uplink) UploadWithExpirationAndConfig(ctx context.Context, satellite *satellite.Peer, redundancy *uplink.RSConfig, bucket string, path storj.Path, data []byte, expiration time.Time) error {
	config := uplink.GetConfig(satellite)
	if redundancy != nil {
		if redundancy.MinThreshold > 0 {
			config.RS.MinThreshold = redundancy.MinThreshold
		}
		if redundancy.RepairThreshold > 0 {
			config.RS.RepairThreshold = redundancy.RepairThreshold
		}
		if redundancy.SuccessThreshold > 0 {
			config.RS.SuccessThreshold = redundancy.SuccessThreshold
		}
		if redundancy.MaxThreshold > 0 {
			config.RS.MaxThreshold = redundancy.MaxThreshold
		}
		if redundancy.ErasureShareSize > 0 {
			config.RS.ErasureShareSize = redundancy.ErasureShareSize
		}
	}

<<<<<<< HEAD
	metainfo, streams, err := config.GetMetainfo(ctx, uplink.Log, uplink.Identity)
=======
	metainfo, streams, err := GetMetainfo(ctx, config, uplink.Identity)
>>>>>>> efcdaa43
	if err != nil {
		return err
	}

	redScheme := config.GetRedundancyScheme()
	encScheme := config.GetEncryptionScheme()

	// create bucket if not exists
	_, err = metainfo.GetBucket(ctx, bucket)
	if err != nil {
		if storj.ErrBucketNotFound.Has(err) {
			_, err := metainfo.CreateBucket(ctx, bucket, &storj.Bucket{PathCipher: encScheme.Cipher})
			if err != nil {
				return err
			}
		} else {
			return err
		}
	}

	createInfo := storj.CreateObject{
		RedundancyScheme: redScheme,
		EncryptionScheme: encScheme,
		Expires:          expiration,
	}
	obj, err := metainfo.CreateObject(ctx, bucket, path, &createInfo)
	if err != nil {
		return err
	}

	reader := bytes.NewReader(data)
	err = uploadStream(ctx, streams, obj, reader)
	if err != nil {
		return err
	}

	return nil
}

func uploadStream(ctx context.Context, streams streams.Store, mutableObject storj.MutableObject, reader io.Reader) error {
	mutableStream, err := mutableObject.CreateStream(ctx)
	if err != nil {
		return err
	}

	upload := stream.NewUpload(ctx, mutableStream, streams)

	_, err = io.Copy(upload, reader)

	return errs.Combine(err, upload.Close())
}

// DownloadStream returns stream for downloading data.
func (uplink *Uplink) DownloadStream(ctx context.Context, satellite *satellite.Peer, bucket string, path storj.Path) (*stream.Download, error) {
	config := uplink.GetConfig(satellite)
<<<<<<< HEAD
	metainfo, streams, err := config.GetMetainfo(ctx, uplink.Log, uplink.Identity)
=======
	metainfo, streams, err := GetMetainfo(ctx, config, uplink.Identity)
>>>>>>> efcdaa43
	if err != nil {
		return nil, err
	}

	readOnlyStream, err := metainfo.GetObjectStream(ctx, bucket, path)
	if err != nil {
		return nil, err
	}

	return stream.NewDownload(ctx, readOnlyStream, streams), nil
}

// Download data from specific satellite
func (uplink *Uplink) Download(ctx context.Context, satellite *satellite.Peer, bucket string, path storj.Path) ([]byte, error) {
	download, err := uplink.DownloadStream(ctx, satellite, bucket, path)
	if err != nil {
		return []byte{}, err
	}
	defer func() { err = errs.Combine(err, download.Close()) }()

	data, err := ioutil.ReadAll(download)
	if err != nil {
		return []byte{}, err
	}
	return data, nil
}

// Delete data to specific satellite
func (uplink *Uplink) Delete(ctx context.Context, satellite *satellite.Peer, bucket string, path storj.Path) error {
	config := uplink.GetConfig(satellite)
<<<<<<< HEAD
	metainfo, _, err := config.GetMetainfo(ctx, uplink.Log, uplink.Identity)
=======
	metainfo, _, err := GetMetainfo(ctx, config, uplink.Identity)
>>>>>>> efcdaa43
	if err != nil {
		return err
	}
	return metainfo.DeleteObject(ctx, bucket, path)
}

// GetConfig returns a default config for a given satellite.
func (uplink *Uplink) GetConfig(satellite *satellite.Peer) uplink.Config {
	config := getDefaultConfig()
	config.Client.SatelliteAddr = satellite.Addr()
	config.Client.APIKey = uplink.APIKey[satellite.ID()]
	config.Client.RequestTimeout = 10 * time.Second
	config.Client.DialTimeout = 10 * time.Second

	config.RS.MinThreshold = atLeastOne(uplink.StorageNodeCount * 1 / 5)     // 20% of storage nodes
	config.RS.RepairThreshold = atLeastOne(uplink.StorageNodeCount * 2 / 5)  // 40% of storage nodes
	config.RS.SuccessThreshold = atLeastOne(uplink.StorageNodeCount * 3 / 5) // 60% of storage nodes
	config.RS.MaxThreshold = atLeastOne(uplink.StorageNodeCount * 4 / 5)     // 80% of storage nodes

	config.TLS.UsePeerCAWhitelist = false
	config.TLS.Extensions.Revocation = false
	config.TLS.Extensions.WhitelistSignedLeaf = false

	return config
}

func getDefaultConfig() uplink.Config {
	config := uplink.Config{}
	cfgstruct.Bind(&pflag.FlagSet{}, &config, cfgstruct.UseDevDefaults())
	return config
}

// atLeastOne returns 1 if value < 1, or value otherwise.
func atLeastOne(value int) int {
	if value < 1 {
		return 1
	}
	return value
}

// GetMetainfo returns a metainfo and streams store for the given configuration and identity.
func GetMetainfo(ctx context.Context, config uplink.Config, identity *identity.FullIdentity) (db storj.Metainfo, ss streams.Store, err error) {
	tlsOpts, err := tlsopts.NewOptions(identity, config.TLS)
	if err != nil {
		return nil, nil, err
	}

	// ToDo: Handle Versioning for Uplinks here

	tc := transport.NewClientWithTimeouts(tlsOpts, transport.Timeouts{
		Request: config.Client.RequestTimeout,
		Dial:    config.Client.DialTimeout,
	})

	if config.Client.SatelliteAddr == "" {
		return nil, nil, errs.New("satellite address not specified")
	}

	m, err := metainfo.Dial(ctx, tc, config.Client.SatelliteAddr, config.Client.APIKey)
	if err != nil {
		return nil, nil, errs.New("failed to connect to metainfo service: %v", err)
	}
	defer func() {
		if err != nil {
			err = errs.Combine(err, m.Close())
		}
	}()

	project, err := kvmetainfo.SetupProject(m)
	if err != nil {
		return nil, nil, errs.New("failed to create project: %v", err)
	}

	ec := ecclient.NewClient(tc, config.RS.MaxBufferMem.Int())
	fc, err := infectious.NewFEC(config.RS.MinThreshold, config.RS.MaxThreshold)
	if err != nil {
		return nil, nil, errs.New("failed to create erasure coding client: %v", err)
	}
	rs, err := eestream.NewRedundancyStrategy(eestream.NewRSScheme(fc, config.RS.ErasureShareSize.Int()), config.RS.RepairThreshold, config.RS.SuccessThreshold)
	if err != nil {
		return nil, nil, errs.New("failed to create redundancy strategy: %v", err)
	}

	maxEncryptedSegmentSize, err := encryption.CalcEncryptedSize(config.Client.SegmentSize.Int64(), config.GetEncryptionScheme())
	if err != nil {
		return nil, nil, errs.New("failed to calculate max encrypted segment size: %v", err)
	}
	segment := segments.NewSegmentStore(m, ec, rs, config.Client.MaxInlineSize.Int(), maxEncryptedSegmentSize)

	blockSize := config.GetEncryptionScheme().BlockSize
	if int(blockSize)%config.RS.ErasureShareSize.Int()*config.RS.MinThreshold != 0 {
		err = errs.New("EncryptionBlockSize must be a multiple of ErasureShareSize * RS MinThreshold")
		return nil, nil, err
	}

	// TODO(jeff): there's some cycles with libuplink and this package in the libuplink tests
	// and so this package can't import libuplink. that's why this function is duplicated
	// in some spots.

	encStore := encryption.NewStore()
	encStore.SetDefaultKey(new(storj.Key))

	strms, err := streams.NewStreamStore(segment, config.Client.SegmentSize.Int64(), encStore,
		int(blockSize), storj.Cipher(config.Enc.DataType), config.Client.MaxInlineSize.Int(),
	)
	if err != nil {
		return nil, nil, errs.New("failed to create stream store: %v", err)
	}

	return kvmetainfo.New(project, m, strms, segment, encStore), strms, nil
}<|MERGE_RESOLUTION|>--- conflicted
+++ resolved
@@ -200,11 +200,7 @@
 		}
 	}
 
-<<<<<<< HEAD
-	metainfo, streams, err := config.GetMetainfo(ctx, uplink.Log, uplink.Identity)
-=======
-	metainfo, streams, err := GetMetainfo(ctx, config, uplink.Identity)
->>>>>>> efcdaa43
+	metainfo, streams, err := GetMetainfo(ctx, uplink.Log, config, uplink.Identity)
 	if err != nil {
 		return err
 	}
@@ -260,11 +256,7 @@
 // DownloadStream returns stream for downloading data.
 func (uplink *Uplink) DownloadStream(ctx context.Context, satellite *satellite.Peer, bucket string, path storj.Path) (*stream.Download, error) {
 	config := uplink.GetConfig(satellite)
-<<<<<<< HEAD
-	metainfo, streams, err := config.GetMetainfo(ctx, uplink.Log, uplink.Identity)
-=======
-	metainfo, streams, err := GetMetainfo(ctx, config, uplink.Identity)
->>>>>>> efcdaa43
+	metainfo, streams, err := GetMetainfo(ctx, uplink.Log, config, uplink.Identity)
 	if err != nil {
 		return nil, err
 	}
@@ -295,11 +287,7 @@
 // Delete data to specific satellite
 func (uplink *Uplink) Delete(ctx context.Context, satellite *satellite.Peer, bucket string, path storj.Path) error {
 	config := uplink.GetConfig(satellite)
-<<<<<<< HEAD
-	metainfo, _, err := config.GetMetainfo(ctx, uplink.Log, uplink.Identity)
-=======
-	metainfo, _, err := GetMetainfo(ctx, config, uplink.Identity)
->>>>>>> efcdaa43
+	metainfo, _, err := GetMetainfo(ctx, uplink.Log, config, uplink.Identity)
 	if err != nil {
 		return err
 	}
@@ -341,7 +329,7 @@
 }
 
 // GetMetainfo returns a metainfo and streams store for the given configuration and identity.
-func GetMetainfo(ctx context.Context, config uplink.Config, identity *identity.FullIdentity) (db storj.Metainfo, ss streams.Store, err error) {
+func GetMetainfo(ctx context.Context, log *zap.Logger, config uplink.Config, identity *identity.FullIdentity) (db storj.Metainfo, ss streams.Store, err error) {
 	tlsOpts, err := tlsopts.NewOptions(identity, config.TLS)
 	if err != nil {
 		return nil, nil, err
@@ -373,7 +361,7 @@
 		return nil, nil, errs.New("failed to create project: %v", err)
 	}
 
-	ec := ecclient.NewClient(tc, config.RS.MaxBufferMem.Int())
+	ec := ecclient.NewClient(log, tc, config.RS.MaxBufferMem.Int())
 	fc, err := infectious.NewFEC(config.RS.MinThreshold, config.RS.MaxThreshold)
 	if err != nil {
 		return nil, nil, errs.New("failed to create erasure coding client: %v", err)
