// Copyright (C) 2019 Storj Labs, Inc.
// See LICENSE for copying information.

package pgutil

import (
	"database/sql"
	"strings"

	"github.com/jackc/pgx"
	_ "github.com/jackc/pgx/stdlib"
	"github.com/lib/pq"
	"github.com/zeebo/errs"

	"storj.io/storj/internal/dbutil/dbschema"
	"storj.io/storj/internal/errs2"
)

// DB is postgres database with schema
type DB struct {
	*sql.DB
	Schema string
}

// Open opens a postgres database with a schema
func Open(connstr string, schemaPrefix string) (*DB, error) {
	schemaName := schemaPrefix + "-" + CreateRandomTestingSchemaName(8)

	db, err := sql.Open("pgx", ConnstrWithSchema(connstr, schemaName))
	if err != nil {
		return nil, err
	}

	err = CreateSchema(db, schemaName)
	if err != nil {
		return nil, errs.Combine(err, db.Close())
	}

	return &DB{db, schemaName}, err
}

// Close closes the database and deletes the schema.
func (db *DB) Close() error {
	return errs.Combine(
		DropSchema(db.DB, db.Schema),
		db.DB.Close(),
	)
}

// LoadSchemaFromSQL inserts script into connstr and loads schema.
func LoadSchemaFromSQL(connstr, script string) (_ *dbschema.Schema, err error) {
	db, err := Open(connstr, "load-schema")
	if err != nil {
		return nil, err
	}
	defer func() { err = errs.Combine(err, db.Close()) }()

	_, err = db.Exec(script)
	if err != nil {
		return nil, err
	}

	return QuerySchema(db)
}

// LoadSnapshotFromSQL inserts script into connstr and loads schema.
func LoadSnapshotFromSQL(connstr, script string) (_ *dbschema.Snapshot, err error) {
	db, err := Open(connstr, "load-schema")
	if err != nil {
		return nil, err
	}
	defer func() { err = errs.Combine(err, db.Close()) }()

	_, err = db.Exec(script)
	if err != nil {
		return nil, err
	}

	snapshot, err := QuerySnapshot(db)
	if err != nil {
		return nil, err
	}

	snapshot.Script = script
	return snapshot, nil
}

// QuerySnapshot loads snapshot from database
func QuerySnapshot(db dbschema.Queryer) (*dbschema.Snapshot, error) {
	schema, err := QuerySchema(db)
	if err != nil {
		return nil, err
	}

	data, err := QueryData(db, schema)
	if err != nil {
		return nil, err
	}

	return &dbschema.Snapshot{
		Version: -1,
		Schema:  schema,
		Data:    data,
	}, err
}

//CheckApplicationName ensures that the Connection String contains an application name
func CheckApplicationName(s string) (r string) {
	if !strings.Contains(s, "application_name") {
		if !strings.Contains(s, "?") {
			r = s + "?application_name=Satellite"
			return
		}
		r = s + "&application_name=Satellite"
		return
	}
	//return source as is if application_name is set
	return s
}

// IsConstraintError checks if given error is about constraint violation
func IsConstraintError(err error) bool {
	return errs2.IsFunc(err, func(err error) bool {
		if e, ok := err.(*pq.Error); ok {
			if e.Code.Class() == "23" {
				return true
			}
		}
<<<<<<< HEAD
	}

	if e, ok := err.(pgx.PgError); ok {
		if strings.HasPrefix(e.Code, "23") {
			return true
		}
	}

	return false
=======
		return false
	})
>>>>>>> b0f67820
}<|MERGE_RESOLUTION|>--- conflicted
+++ resolved
@@ -126,18 +126,11 @@
 				return true
 			}
 		}
-<<<<<<< HEAD
-	}
-
-	if e, ok := err.(pgx.PgError); ok {
-		if strings.HasPrefix(e.Code, "23") {
-			return true
+		if e, ok := err.(pgx.PgError); ok {
+			if strings.HasPrefix(e.Code, "23") {
+				return true
+			}
 		}
-	}
-
-	return false
-=======
 		return false
 	})
->>>>>>> b0f67820
 }