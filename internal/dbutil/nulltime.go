--- conflicted
+++ resolved
@@ -11,13 +11,9 @@
 )
 
 const (
-<<<<<<< HEAD
-	sqliteTimeLayout     = "2006-01-02 15:04:05-07:00"
-	sqliteTimeLayoutDate = "2006-01-02"
-=======
 	sqliteTimeLayout           = "2006-01-02 15:04:05-07:00"
 	sqliteTimeLayoutNoTimeZone = "2006-01-02 15:04:05"
->>>>>>> 758f7cb3
+	sqliteTimeLayoutDate = "2006-01-02"
 )
 
 // ErrNullTime defines error class for NullTime.
@@ -66,7 +62,8 @@
 
 // parseSqliteTimeString parses sqlite times string.
 // It tries to process value as string with timezone first,
-// then fallback to parsing as string without timezone.
+// then fallback to parsing as string without timezone and
+// finally to parsing value as date
 func parseSqliteTimeString(val string) (time.Time, error) {
 	var times time.Time
 	var err error
@@ -76,9 +73,10 @@
 		return times, nil
 	}
 
-<<<<<<< HEAD
+	times, err = time.Parse(sqliteTimeLayoutNoTimeZone, val)
+	if err == nil {
+		return times, nil
+	}
+
 	return time.Parse(sqliteTimeLayoutDate, val)
-=======
-	return time.Parse(sqliteTimeLayoutNoTimeZone, val)
->>>>>>> 758f7cb3
 }