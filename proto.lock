--- conflicted
+++ resolved
@@ -288,19 +288,8 @@
           }
         ],
         "package": {
-<<<<<<< HEAD
-          "name": "encryption_ctx"
+          "name": "encryption_access"
         }
-=======
-          "name": "encryption_access"
-        },
-        "options": [
-          {
-            "name": "go_package",
-            "value": "pb"
-          }
-        ]
->>>>>>> 0158b1eb
       }
     },
     {
