--- conflicted
+++ resolved
@@ -28,11 +28,7 @@
 # vendor
 vendor
 
-<<<<<<< HEAD
-**/test_redis-server.log
-=======
 # Test redis log and snapshot files
 *test_redis-server.log
 *dump.rdb
-*test_bolt.db
->>>>>>> 281d0374
+*test_bolt.db