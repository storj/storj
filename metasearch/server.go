// Copyright (C) 2019 Storj Labs, Inc.
// See LICENSE for copying information.

package metasearch

import (
	"context"
	"encoding/base64"
	"encoding/json"
	"errors"
	"fmt"
	"net/http"
	"net/url"
	"strconv"
	"strings"

	"github.com/gorilla/mux"
	"github.com/jmespath/go-jmespath"
	"go.uber.org/zap"

	"storj.io/common/uuid"
	"storj.io/storj/satellite/metabase"
)

// Server implements the REST API for metadata search.
type Server struct {
	Logger   *zap.Logger
	Repo     MetaSearchRepo
	Auth     Auth
	Endpoint string
	Handler  http.Handler
}

// BaseRequest contains common fields for all requests.
type BaseRequest struct {
	ProjectID uuid.UUID               `json:"-"`
	Location  metabase.ObjectLocation `json:"-"`
}

const defaultBatchSize = 100
const maxBatchSize = 1000

// GetRequest contains fields for a get request.
type GetRequest struct {
	BaseRequest
}

// SearchRequest contains fields for a view or search request.
type SearchRequest struct {
	BaseRequest

	KeyPrefix  string                 `json:"keyPrefix,omitempty"`
	Match      map[string]interface{} `json:"match,omitempty"`
	Filter     string                 `json:"filter,omitempty"`
	Projection string                 `json:"projection,omitempty"`

	BatchSize int    `json:"batchSize,omitempty"`
	PageToken string `json:"pageToken,omitempty"`

	startAfter metabase.ObjectStream
}

// SearchResponse contains fields for a view or search response.
type SearchResponse struct {
	Results   []SearchResult `json:"results"`
	PageToken string         `json:"pageToken,omitempty"`
}

// SearchResult contains fields for a single search result.
type SearchResult struct {
	Path     string      `json:"path"`
	Metadata interface{} `json:"metadata"`
}

// NewServer creates a new metasearch server process.
func NewServer(log *zap.Logger, repo MetaSearchRepo, auth Auth, endpoint string) (*Server, error) {
	s := &Server{
		Logger:   log,
		Repo:     repo,
		Auth:     auth,
		Endpoint: endpoint,
	}

	router := mux.NewRouter()

	// CRUD operations
	router.HandleFunc("/metadata/{bucket}/{key:.*}", s.HandleGet).Methods(http.MethodGet)
	router.HandleFunc("/metadata/{bucket}/{key:.*}", s.HandleUpdate).Methods(http.MethodPut)
	router.HandleFunc("/metadata/{bucket}/{key:.*}", s.HandleDelete).Methods(http.MethodDelete)
	router.HandleFunc("/metasearch/{bucket}", s.HandleQuery).Methods(http.MethodPost)
	s.Handler = router

	return s, nil
}

// Run starts the metasearch server.
func (s *Server) Run() error {
	return http.ListenAndServe(s.Endpoint, s.Handler)
}

func (s *Server) validateRequest(ctx context.Context, r *http.Request, baseRequest *BaseRequest, body interface{}) error {
	// Parse authorization header
	projectID, err := s.Auth.Authenticate(ctx, r)
	if err != nil {
		return err
	}

	// Decode request body
	if body != nil && r.Body != nil {
		if err = json.NewDecoder(r.Body).Decode(body); err != nil {
			return fmt.Errorf("%w: error decoding request body: %w", ErrBadRequest, err)
		}
	}

<<<<<<< HEAD
	// Decode path
	bucket, key, err := parsePath(baseRequest.Path)
	if err != nil {
		return fmt.Errorf("%w: %s", ErrBadRequest, err)
	}
	baseRequest.location = metabase.ObjectLocation{
		ProjectID:  projectID,
=======
	// Set location
	vars := mux.Vars(r)
	bucket := vars["bucket"]
	key := vars["key"]
	baseRequest.Location = metabase.ObjectLocation{
		ProjectID:  baseRequest.ProjectID,
>>>>>>> ee50ddf6
		BucketName: metabase.BucketName(bucket),
		ObjectKey:  metabase.ObjectKey(key),
	}

	return nil
}

func (s *Server) HandleGet(w http.ResponseWriter, r *http.Request) {
	ctx := r.Context()
	var request BaseRequest

	err := s.validateRequest(ctx, r, &request, nil)
	if err != nil {
		s.errorResponse(w, err)
		return
	}

	meta, err := s.Repo.GetMetadata(ctx, request.Location)
	if err != nil {
		s.errorResponse(w, err)
		return
	}

	s.jsonResponse(w, http.StatusOK, meta)
}

// HandleQuery handles a metadata view or search request.
func (s *Server) HandleQuery(w http.ResponseWriter, r *http.Request) {
	ctx := r.Context()
	var request SearchRequest
	var result SearchResponse

	err := s.validateSearchRequest(ctx, r, &request)
	if err != nil {
		s.errorResponse(w, err)
		return
	}

	result, err = s.searchMetadata(ctx, &request)
	if err != nil {
		s.errorResponse(w, err)
		return
	}

	s.jsonResponse(w, http.StatusOK, result)
}

func (s *Server) validateSearchRequest(ctx context.Context, r *http.Request, request *SearchRequest) error {
	err := s.validateRequest(ctx, r, &request.BaseRequest, request)
	if err != nil {
		return err
	}

	// Validate match query
	if request.Match == nil {
		request.Match = make(map[string]interface{})
	}

	// Validate batch size
	if request.BatchSize <= 0 || request.BatchSize > maxBatchSize {
		request.BatchSize = defaultBatchSize
	}

	// Validate pageToken
	if request.PageToken != "" {
		request.startAfter, err = parsePageToken(request.PageToken)
		if err != nil {
			return err
		}
	}

	// Override key by KeyPrefix parameter
	if request.KeyPrefix != "" {
		request.Location.ObjectKey = metabase.ObjectKey(request.KeyPrefix)
	}

	return nil
}

func (s *Server) searchMetadata(ctx context.Context, request *SearchRequest) (response SearchResponse, err error) {
	searchResult, err := s.Repo.QueryMetadata(ctx, request.Location, request.Match, request.startAfter, request.BatchSize)
	if err != nil {
		return
	}

	// Extract keys
	var metadata map[string]interface{}
	var projectedMetadata interface{}

	var shouldInclude bool
	response.Results = make([]SearchResult, 0)
	for _, obj := range searchResult.Objects {
		// Parse metadata
		metadata, err = parseJSON(obj.ClearMetadata)
		if err != nil {
			return
		}

		// Apply filter
		shouldInclude, err = s.filterMetadata(ctx, request, metadata)
		if err != nil {
			return
		}
		if !shouldInclude {
			continue
		}

		// Apply projection
		if request.Projection != "" {
			projectedMetadata, err = jmespath.Search(request.Projection, metadata)
		} else {
			projectedMetadata = metadata
		}
		if err != nil {
			return
		}

		response.Results = append(response.Results, SearchResult{
			Path:     fmt.Sprintf("sj://%s/%s", obj.BucketName, obj.ObjectKey),
			Metadata: projectedMetadata,
		})
	}

	// Determine page token
	if len(searchResult.Objects) >= request.BatchSize {
		last := searchResult.Objects[len(searchResult.Objects)-1]
		response.PageToken = getPageToken(last.ObjectStream)
	}

	return
}

func (s *Server) filterMetadata(ctx context.Context, request *SearchRequest, metadata map[string]interface{}) (bool, error) {
	if request.Filter == "" {
		return true, nil
	}

	// Evaluate JMESPath filter
	result, err := jmespath.Search(request.Filter, metadata)
	if err != nil {
		return false, fmt.Errorf("%w: %v", ErrBadRequest, err)
	}

	// Check if result is a boolean
	if b, ok := result.(bool); ok {
		return b, nil
	}

	// Check if result is nil
	if result == nil {
		return false, nil
	}

	// Include metadata if result is not nil or false
	return true, nil
}

// HandleUpdate handles a metadata update request.
func (s *Server) HandleUpdate(w http.ResponseWriter, r *http.Request) {
	ctx := r.Context()
	var request BaseRequest
	var metadata map[string]interface{}

	err := s.validateRequest(ctx, r, &request, &metadata)
	if err != nil {
		s.errorResponse(w, err)
		return
	}

	err = s.Repo.UpdateMetadata(ctx, request.Location, metadata)
	if err != nil {
		s.errorResponse(w, err)
		return
	}

	w.WriteHeader(http.StatusNoContent)
}

// HandleDelete handles a metadata delete request.
func (s *Server) HandleDelete(w http.ResponseWriter, r *http.Request) {
	ctx := r.Context()
	var request BaseRequest

	err := s.validateRequest(ctx, r, &request, nil)
	if err != nil {
		s.errorResponse(w, err)
		return
	}

	err = s.Repo.DeleteMetadata(ctx, request.Location)
	if err != nil {
		s.errorResponse(w, err)
		return
	}

	w.WriteHeader(http.StatusNoContent)
}

func (s *Server) jsonResponse(w http.ResponseWriter, status int, body interface{}) {
	jsonBytes, err := json.Marshal(body)
	if err != nil {
		s.errorResponse(w, fmt.Errorf("%w: %v", ErrInternalError, err))
		return
	}

	w.Header().Set("Content-Type", "application/json")
	w.WriteHeader(status)
	w.Write(jsonBytes)
}

func (s *Server) errorResponse(w http.ResponseWriter, err error) {
	s.Logger.Warn("error during API request", zap.Error(err))

	var e *ErrorResponse
	if !errors.As(err, &e) {
		e = ErrInternalError
	}

	resp, _ := json.Marshal(e)

	w.Header().Set("Content-Type", "application/json")
	w.WriteHeader(e.StatusCode)
	w.Write([]byte(resp))
}

func parsePath(path string) (bucket string, key string, err error) {
	if !strings.HasPrefix(path, "sj://") {
		return "", "", fmt.Errorf("invalid path: %w", ErrBadRequest)
	}

	path = strings.TrimPrefix(path, "sj://")
	parts := strings.SplitN(path, "/", 2)
	if len(parts) != 2 {
		return "", "", fmt.Errorf("invalid path: %w", ErrBadRequest)
	}

	return parts[0], parts[1], nil
}

func getPageToken(obj metabase.ObjectStream) string {
	q := url.Values{}
	q.Set("projectID", obj.ProjectID.String())
	q.Set("bucketName", string(obj.BucketName))
	q.Set("objectKey", string(obj.ObjectKey))
	q.Set("version", strconv.FormatInt(int64(obj.Version), 10))

	return base64.StdEncoding.EncodeToString([]byte(q.Encode()))
}

func parsePageToken(s string) (metabase.ObjectStream, error) {
	b, err := base64.StdEncoding.DecodeString(s)
	if err != nil {
		return metabase.ObjectStream{}, fmt.Errorf("invalid page token: %w", ErrBadRequest)
	}

	q, err := url.ParseQuery(string(b))
	if err != nil {
		return metabase.ObjectStream{}, fmt.Errorf("invalid params in page token: %w", ErrBadRequest)
	}

	projectID, err := uuid.FromString(q.Get("projectID"))
	if err != nil {
		return metabase.ObjectStream{}, fmt.Errorf("invalid projectID in page token: %w", ErrBadRequest)
	}

	bucketName := metabase.BucketName(q.Get("bucketName"))
	if bucketName == "" {
		return metabase.ObjectStream{}, fmt.Errorf("invalid bucketName in page token: %w", ErrBadRequest)
	}

	objectKey := metabase.ObjectKey(q.Get("objectKey"))
	if objectKey == "" {
		return metabase.ObjectStream{}, fmt.Errorf("invalid objectKey in page token: %w", ErrBadRequest)
	}

	version, err := strconv.ParseInt(q.Get("version"), 10, 64)
	if err != nil {
		return metabase.ObjectStream{}, fmt.Errorf("invalid version in page token: %w", ErrBadRequest)
	}

	return metabase.ObjectStream{
		ProjectID:  projectID,
		BucketName: bucketName,
		ObjectKey:  objectKey,
		Version:    metabase.Version(version),
	}, nil
}<|MERGE_RESOLUTION|>--- conflicted
+++ resolved
@@ -112,22 +112,12 @@
 		}
 	}
 
-<<<<<<< HEAD
-	// Decode path
-	bucket, key, err := parsePath(baseRequest.Path)
-	if err != nil {
-		return fmt.Errorf("%w: %s", ErrBadRequest, err)
-	}
-	baseRequest.location = metabase.ObjectLocation{
-		ProjectID:  projectID,
-=======
 	// Set location
 	vars := mux.Vars(r)
 	bucket := vars["bucket"]
 	key := vars["key"]
 	baseRequest.Location = metabase.ObjectLocation{
-		ProjectID:  baseRequest.ProjectID,
->>>>>>> ee50ddf6
+		ProjectID:  projectID,
 		BucketName: metabase.BucketName(bucket),
 		ObjectKey:  metabase.ObjectKey(key),
 	}
