--- conflicted
+++ resolved
@@ -255,22 +255,13 @@
 	return libuplink.NewUplink(ctx, libuplinkCfg)
 }
 
-<<<<<<< HEAD
+func (flags GatewayFlags) openProject(ctx context.Context) (*libuplink.Project, error) {
 	scope, err := flags.GetScope()
-=======
-func (flags GatewayFlags) openProject(ctx context.Context) (*libuplink.Project, error) {
-	apiKey, err := libuplink.ParseAPIKey(flags.Client.APIKey)
->>>>>>> 4547084f
 	if err != nil {
 		return nil, Error.Wrap(err)
 	}
-<<<<<<< HEAD
 	// TODO(jeff): this leaks the uplink and project :(
-	uplink, err := libuplink.NewUplink(ctx, &cfg)
-=======
-
-	uplk, err := flags.newUplink(ctx)
->>>>>>> 4547084f
+	uplink, err := flags.newUplink(ctx)
 	if err != nil {
 		return nil, Error.Wrap(err)
 	}
@@ -282,16 +273,7 @@
 }
 
 // interactive creates the configuration of the gateway interactively.
-<<<<<<< HEAD
 func (flags GatewayFlags) interactive(cmd *cobra.Command, setupDir string, overrides map[string]interface{}) error {
-=======
-//
-// encryptionKeyFilepath should be set to the filepath indicated by the user or
-// or to a default path whose directory tree exists.
-func (flags GatewayFlags) interactive(
-	cmd *cobra.Command, setupDir string, encryptionKeyFilepath string, overrides map[string]interface{},
-) error {
->>>>>>> 4547084f
 	ctx := process.Ctx(cmd)
 
 	satelliteAddress, err := wizard.PromptForSatellite(cmd)
@@ -300,8 +282,6 @@
 	}
 
 	apiKeyString, err := wizard.PromptForAPIKey()
-<<<<<<< HEAD
-=======
 	if err != nil {
 		return Error.Wrap(err)
 	}
@@ -316,48 +296,11 @@
 		return Error.Wrap(err)
 	}
 
-	uplk, err := flags.newUplink(ctx)
-	if err != nil {
-		return Error.Wrap(err)
-	}
-	defer func() { err = errs.Combine(err, uplk.Close()) }()
-
-	project, err := uplk.OpenProject(ctx, satelliteAddress, apiKey)
->>>>>>> 4547084f
-	if err != nil {
-		return Error.Wrap(err)
-	}
-	defer func() { err = errs.Combine(err, project.Close()) }()
-
-<<<<<<< HEAD
-	passphrase, err := wizard.PromptForEncryptionKey()
-=======
-	key, err := project.SaltedKeyFromPassphrase(ctx, passphrase)
->>>>>>> 4547084f
-	if err != nil {
-		return Error.Wrap(err)
-	}
-
-<<<<<<< HEAD
-	apiKey, err := libuplink.ParseAPIKey(apiKeyString)
-=======
-	err = setup.SaveEncryptionKey(string(key[:]), encryptionKeyFilepath)
->>>>>>> 4547084f
-	if err != nil {
-		return Error.Wrap(err)
-	}
-
-<<<<<<< HEAD
-	uplink, err := libuplink.NewUplink(ctx, nil)
+	uplink, err := flags.newUplink(ctx)
 	if err != nil {
 		return Error.Wrap(err)
 	}
 	defer func() { err = errs.Combine(err, uplink.Close()) }()
-=======
-	overrides["satellite-addr"] = satelliteAddress
-	overrides["api-key"] = apiKeyString
-	overrides["enc.key-filepath"] = encryptionKeyFilepath
->>>>>>> 4547084f
 
 	project, err := uplink.OpenProject(ctx, satelliteAddress, apiKey)
 	if err != nil {
