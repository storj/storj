// Copyright (C) 2018 Storj Labs, Inc.
// See LICENSE for copying information.

package main

import (
	"crypto/rand"
	"fmt"
	"net"
	"os"
	"path/filepath"

	base58 "github.com/jbenet/go-base58"
	"github.com/spf13/cobra"

	"storj.io/storj/pkg/cfgstruct"
	"storj.io/storj/pkg/process"
	"storj.io/storj/pkg/provider"
)

// Config defines broad Captain Planet configuration
type Config struct {
<<<<<<< HEAD
	HCCA                provider.CASetupConfig
	HCIdentity          provider.IdentitySetupConfig
	GWCA                provider.CASetupConfig
	GWIdentity          provider.IdentitySetupConfig
	StorageNodeCA       provider.CASetupConfig
	StorageNodeIdentity provider.IdentitySetupConfig
	BasePath            string `help:"base path for captain planet storage" default:"$CONFDIR"`
	ListenHost          string `help:"the host for providers to listen on" default:"127.0.0.1"`
	StartingPort        int    `help:"all providers will listen on ports consecutively starting with this one" default:"7777"`
	Overwrite           bool   `help:"whether to overwrite pre-existing configuration files" default:"false"`
=======
	HCCA           provider.CASetupConfig
	HCIdentity     provider.IdentitySetupConfig
	ULCA           provider.CASetupConfig
	ULIdentity     provider.IdentitySetupConfig
	FarmerCA       provider.CASetupConfig
	FarmerIdentity provider.IdentitySetupConfig
	BasePath       string `help:"base path for captain planet storage" default:"$CONFDIR"`
	ListenHost     string `help:"the host for providers to listen on" default:"127.0.0.1"`
	StartingPort   int    `help:"all providers will listen on ports consecutively starting with this one" default:"7777"`
	Overwrite      bool   `help:"whether to overwrite pre-existing configuration files" default:"false"`
>>>>>>> 4edba199
}

var (
	setupCmd = &cobra.Command{
		Use:   "setup",
		Short: "Set up configurations",
		RunE:  cmdSetup,
	}
	setupCfg Config
)

func init() {
	rootCmd.AddCommand(setupCmd)
	cfgstruct.Bind(setupCmd.Flags(), &setupCfg,
		cfgstruct.ConfDir(defaultConfDir),
	)
}

func cmdSetup(cmd *cobra.Command, args []string) (err error) {
	setupCfg.BasePath, err = filepath.Abs(setupCfg.BasePath)
	if err != nil {
		return err
	}

	_, err = os.Stat(setupCfg.BasePath)
	if !setupCfg.Overwrite && err == nil {
		fmt.Println("A captplanet configuration already exists. Rerun with --overwrite")
		return nil
	}

	hcPath := filepath.Join(setupCfg.BasePath, "hc")
	err = os.MkdirAll(hcPath, 0700)
	if err != nil {
		return err
	}
	setupCfg.HCCA.CertPath = filepath.Join(hcPath, "ca.cert")
	setupCfg.HCCA.KeyPath = filepath.Join(hcPath, "ca.key")
	setupCfg.HCIdentity.CertPath = filepath.Join(hcPath, "identity.cert")
	setupCfg.HCIdentity.KeyPath = filepath.Join(hcPath, "identity.key")
	fmt.Printf("creating identity for satellite\n")
	err = provider.SetupIdentity(process.Ctx(cmd), setupCfg.HCCA, setupCfg.HCIdentity)
	if err != nil {
		return err
	}

	for i := 0; i < len(runCfg.StorageNodes); i++ {
		storagenodePath := filepath.Join(setupCfg.BasePath, fmt.Sprintf("f%d", i))
		err = os.MkdirAll(storagenodePath, 0700)
		if err != nil {
			return err
		}
		storagenodeCA := setupCfg.StorageNodeCA
		storagenodeCA.CertPath = filepath.Join(storagenodePath, "ca.cert")
		storagenodeCA.KeyPath = filepath.Join(storagenodePath, "ca.key")
		storagenodeIdentity := setupCfg.StorageNodeIdentity
		storagenodeIdentity.CertPath = filepath.Join(storagenodePath, "identity.cert")
		storagenodeIdentity.KeyPath = filepath.Join(storagenodePath, "identity.key")
		fmt.Printf("creating identity for storage node %d\n", i+1)
		err := provider.SetupIdentity(process.Ctx(cmd), storagenodeCA, storagenodeIdentity)
		if err != nil {
			return err
		}
	}

	uplinkPath := filepath.Join(setupCfg.BasePath, "uplink")
	err = os.MkdirAll(uplinkPath, 0700)
	if err != nil {
		return err
	}
	setupCfg.ULCA.CertPath = filepath.Join(uplinkPath, "ca.cert")
	setupCfg.ULCA.KeyPath = filepath.Join(uplinkPath, "ca.key")
	setupCfg.ULIdentity.CertPath = filepath.Join(uplinkPath, "identity.cert")
	setupCfg.ULIdentity.KeyPath = filepath.Join(uplinkPath, "identity.key")
	fmt.Printf("creating identity for uplink\n")
	err = provider.SetupIdentity(process.Ctx(cmd), setupCfg.ULCA, setupCfg.ULIdentity)
	if err != nil {
		return err
	}

	startingPort := setupCfg.StartingPort

	apiKey, err := newAPIKey()
	if err != nil {
		return err
	}

	overrides := map[string]interface{}{
		"heavy-client.identity.cert-path": setupCfg.HCIdentity.CertPath,
		"heavy-client.identity.key-path":  setupCfg.HCIdentity.KeyPath,
		"heavy-client.identity.address": joinHostPort(
			setupCfg.ListenHost, startingPort+1),
		"heavy-client.kademlia.todo-listen-addr": joinHostPort(
			setupCfg.ListenHost, startingPort+2),
		"heavy-client.kademlia.bootstrap-addr": joinHostPort(
			setupCfg.ListenHost, startingPort+4),
		"heavy-client.pointer-db.database-url": "bolt://" + filepath.Join(
			setupCfg.BasePath, "hc", "pointerdb.db"),
		"heavy-client.overlay.database-url": "bolt://" + filepath.Join(
			setupCfg.BasePath, "hc", "overlay.db"),
		"uplink.cert-path": setupCfg.ULIdentity.CertPath,
		"uplink.key-path":  setupCfg.ULIdentity.KeyPath,
		"uplink.address": joinHostPort(
			setupCfg.ListenHost, startingPort),
		"uplink.overlay-addr": joinHostPort(
			setupCfg.ListenHost, startingPort+1),
		"uplink.pointer-db-addr": joinHostPort(
			setupCfg.ListenHost, startingPort+1),
		"uplink.minio-dir": filepath.Join(
			setupCfg.BasePath, "uplink", "minio"),
		"uplink.api-key":          apiKey,
		"pointer-db.auth.api-key": apiKey,
	}

	for i := 0; i < len(runCfg.StorageNodes); i++ {
		storagenodePath := filepath.Join(setupCfg.BasePath, fmt.Sprintf("f%d", i))
		storagenode := fmt.Sprintf("storage-nodes.%02d.", i)
		overrides[storagenode+"identity.cert-path"] = filepath.Join(
			storagenodePath, "identity.cert")
		overrides[storagenode+"identity.key-path"] = filepath.Join(
			storagenodePath, "identity.key")
		overrides[storagenode+"identity.address"] = joinHostPort(
			setupCfg.ListenHost, startingPort+i*2+3)
		overrides[storagenode+"kademlia.todo-listen-addr"] = joinHostPort(
			setupCfg.ListenHost, startingPort+i*2+4)
		overrides[storagenode+"kademlia.bootstrap-addr"] = joinHostPort(
			setupCfg.ListenHost, startingPort+1)
		overrides[storagenode+"storage.path"] = filepath.Join(storagenodePath, "data")
	}

	return process.SaveConfig(runCmd.Flags(),
		filepath.Join(setupCfg.BasePath, "config.yaml"), overrides)
}

func joinHostPort(host string, port int) string {
	return net.JoinHostPort(host, fmt.Sprint(port))
}

func newAPIKey() (string, error) {
	var buf [20]byte
	_, err := rand.Read(buf[:])
	if err != nil {
		return "", err
	}
	return base58.Encode(buf[:]), nil
}<|MERGE_RESOLUTION|>--- conflicted
+++ resolved
@@ -20,18 +20,6 @@
 
 // Config defines broad Captain Planet configuration
 type Config struct {
-<<<<<<< HEAD
-	HCCA                provider.CASetupConfig
-	HCIdentity          provider.IdentitySetupConfig
-	GWCA                provider.CASetupConfig
-	GWIdentity          provider.IdentitySetupConfig
-	StorageNodeCA       provider.CASetupConfig
-	StorageNodeIdentity provider.IdentitySetupConfig
-	BasePath            string `help:"base path for captain planet storage" default:"$CONFDIR"`
-	ListenHost          string `help:"the host for providers to listen on" default:"127.0.0.1"`
-	StartingPort        int    `help:"all providers will listen on ports consecutively starting with this one" default:"7777"`
-	Overwrite           bool   `help:"whether to overwrite pre-existing configuration files" default:"false"`
-=======
 	HCCA           provider.CASetupConfig
 	HCIdentity     provider.IdentitySetupConfig
 	ULCA           provider.CASetupConfig
@@ -42,7 +30,6 @@
 	ListenHost     string `help:"the host for providers to listen on" default:"127.0.0.1"`
 	StartingPort   int    `help:"all providers will listen on ports consecutively starting with this one" default:"7777"`
 	Overwrite      bool   `help:"whether to overwrite pre-existing configuration files" default:"false"`
->>>>>>> 4edba199
 }
 
 var (
