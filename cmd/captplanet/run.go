--- conflicted
+++ resolved
@@ -45,11 +45,8 @@
 	Repairer    repairer.Config
 	Audit       audit.Config
 	StatDB      statdb.Config
-<<<<<<< HEAD
 	BwAgreement bwagreement.Config
-=======
 	Web         satelliteweb.Config
->>>>>>> f28af4cd
 	MockOverlay struct {
 		Enabled bool   `default:"true" help:"if false, use real overlay"`
 		Host    string `default:"" help:"if set, the mock overlay will return storage nodes with this host"`
@@ -154,11 +151,8 @@
 			// TODO(coyle): re-enable the checker after we determine why it is panicing
 			// runCfg.Satellite.Checker,
 			runCfg.Satellite.Repairer,
-<<<<<<< HEAD
 			runCfg.Satellite.BwAgreement,
-=======
 			runCfg.Satellite.Web,
->>>>>>> f28af4cd
 		)
 	}()
 
