--- conflicted
+++ resolved
@@ -177,64 +177,9 @@
 		return errs.Wrap(err)
 	}
 
-<<<<<<< HEAD
-		if currentVersion.Compare(suggestedVersion) < 0 {
-			tempArchive, err := ioutil.TempFile(os.TempDir(), serviceName)
-			if err != nil {
-				return errs.New("cannot create temporary archive: %v", err)
-			}
-			defer func() { err = errs.Combine(err, os.Remove(tempArchive.Name())) }()
-
-			downloadURL := parseDownloadURL(newVersion.URL)
-			log.Println("start downloading", downloadURL, "to", tempArchive.Name())
-			err = downloadArchive(ctx, tempArchive, downloadURL)
-			if err != nil {
-				return errs.Wrap(err)
-			}
-			log.Println("finished downloading", downloadURL, "to", tempArchive.Name())
-
-			tempBinPath := filepath.Join(os.TempDir(), serviceName)
-			err = unpackBinary(ctx, tempArchive.Name(), tempBinPath)
-			if err != nil {
-				return errs.Wrap(err)
-			}
-
-			downloadedVersion, err := binaryVersion(tempBinPath)
-			if err != nil {
-				return errs.Wrap(err)
-			}
-
-			if suggestedVersion.Compare(downloadedVersion) != 0 {
-				return errs.New("invalid version downloaded: wants %s got %s", suggestedVersion.String(), downloadedVersion.String())
-			}
-
-			err = renameBinary(currentVersion)
-			if err != nil {
-				return errs.Wrap(err)
-			}
-
-			// move update old binary only if version of new binary is checked
-			err = os.Rename(tempBinPath, binPath)
-			if err != nil {
-				return errs.Wrap(err)
-			}
-
-			log.Println("restarting service", serviceName)
-			err = restartService(serviceName)
-			if err != nil {
-				// TODO: should we try to recover from this?
-				return errs.New("unable to restart service: %v", err)
-			}
-			log.Println("service", serviceName, "restarted successfully")
-
-			// TODO remove old binary ??
-			return nil
-		}
-=======
 	if currentVersion.Compare(suggestedVersion) >= 0 {
 		log.Printf("%s version is up to date\n", serviceName)
 		return nil
->>>>>>> 7cc4217f
 	}
 
 	if !version.ShouldUpdate(processVersion.Rollout, nodeID) {
