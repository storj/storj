--- conflicted
+++ resolved
@@ -111,15 +111,12 @@
 		StartTime: startTimestamp,
 		EndTime:   endTimestamp,
 	}
+  
 	resp, err := p.client.GenerateCSV(ctx, req)
-<<<<<<< HEAD
 	if err != nil {
 		return ErrRequest.Wrap(err)
 	}
+  
 	fmt.Println("Created payments report at", resp.GetFilepath())
 	return nil
-=======
-	fmt.Println("Created payments report at", resp.GetFilepath())
-	return err
->>>>>>> c96fc7e9
 }