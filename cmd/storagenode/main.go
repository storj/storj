// Copyright (C) 2019 Storj Labs, Inc.
// See LICENSE for copying information.

package main

import (
	"fmt"
	"os"
	"path/filepath"
	"sort"
	"text/tabwriter"

	"github.com/spf13/cobra"
	"github.com/zeebo/errs"
	"go.uber.org/zap"

	"storj.io/storj/internal/fpath"
	"storj.io/storj/pkg/cfgstruct"
	"storj.io/storj/pkg/pb"
	"storj.io/storj/pkg/process"
	"storj.io/storj/pkg/storj"
	"storj.io/storj/storagenode"
	"storj.io/storj/storagenode/storagenodedb"
)

// StorageNodeFlags defines storage node configuration
type StorageNodeFlags struct {
	EditConf        bool `default:"false" help:"open config in default editor"`
	SaveAllDefaults bool `default:"false" help:"save all default values to config.yaml file" setup:"true"`

	storagenode.Config
}

// Inspector holds the kad client for node inspection
type Inspector struct {
	kad pb.KadInspectorClient
}

var (
	rootCmd = &cobra.Command{
		Use:   "storagenode",
		Short: "StorageNode",
	}
	runCmd = &cobra.Command{
		Use:   "run",
		Short: "Run the storagenode",
		RunE:  cmdRun,
	}
	setupCmd = &cobra.Command{
		Use:         "setup",
		Short:       "Create config files",
		RunE:        cmdSetup,
		Annotations: map[string]string{"type": "setup"},
	}
	configCmd = &cobra.Command{
		Use:         "config",
		Short:       "Edit config files",
		RunE:        cmdConfig,
		Annotations: map[string]string{"type": "setup"},
	}
	diagCmd = &cobra.Command{
		Use:         "diag",
		Short:       "Diagnostic Tool support",
		RunE:        cmdDiag,
		Annotations: map[string]string{"type": "helper"},
	}
	dashboardCmd = &cobra.Command{
		Use:         "dashboard",
		Short:       "Display a dashbaord",
		RunE:        dashCmd,
		Annotations: map[string]string{"type": "helper"},
	}
	runCfg   StorageNodeFlags
	setupCfg StorageNodeFlags

	diagCfg      storagenode.Config
	dashboardCfg struct {
		Address         string `default:":28967" help:"address for dashboard service"`
		ExternalAddress string `default:":28967" help:"address that your node is listening on if using a tunneling service"`
		BootstrapAddr   string `default:"bootstrap.storj.io:8888" help:"address of server the storage node was bootstrapped against"`
	}

	defaultConfDir = fpath.ApplicationDir("storj", "storagenode")
	// TODO: this path should be defined somewhere else
	defaultIdentityDir = fpath.ApplicationDir("storj", "identity", "storagenode")
	defaultDiagDir     string
	confDir            string
	identityDir        string
	useColor           bool
)

const (
	defaultServerAddr = ":28967"
)

func init() {
	confDirParam := cfgstruct.FindConfigDirParam()
	if confDirParam != "" {
		defaultConfDir = confDirParam
	}
	identityDirParam := cfgstruct.FindIdentityDirParam()
	if identityDirParam != "" {
		defaultIdentityDir = identityDirParam
	}

	rootCmd.PersistentFlags().StringVar(&confDir, "config-dir", defaultConfDir, "main directory for storagenode configuration")
	err := rootCmd.PersistentFlags().SetAnnotation("config-dir", "setup", []string{"true"})
	if err != nil {
		zap.S().Error("Failed to set 'setup' annotation for 'config-dir'")
	}
	rootCmd.PersistentFlags().StringVar(&identityDir, "identity-dir", defaultIdentityDir, "main directory for storagenode identity credentials")
	err = rootCmd.PersistentFlags().SetAnnotation("identity-dir", "setup", []string{"true"})
	if err != nil {
		zap.S().Error("Failed to set 'setup' annotation for 'config-dir'")
	}
	rootCmd.PersistentFlags().BoolVar(&useColor, "color", false, "use color in user interface")

	defaultDiagDir = filepath.Join(defaultConfDir, "storage")
	rootCmd.AddCommand(runCmd)
	rootCmd.AddCommand(setupCmd)
	rootCmd.AddCommand(configCmd)
	rootCmd.AddCommand(diagCmd)
	rootCmd.AddCommand(dashboardCmd)
	cfgstruct.Bind(runCmd.Flags(), &runCfg, cfgstruct.ConfDir(defaultConfDir), cfgstruct.IdentityDir(defaultIdentityDir))
	cfgstruct.BindSetup(setupCmd.Flags(), &setupCfg, cfgstruct.ConfDir(defaultConfDir), cfgstruct.IdentityDir(defaultIdentityDir))
	cfgstruct.BindSetup(configCmd.Flags(), &setupCfg, cfgstruct.ConfDir(defaultConfDir), cfgstruct.IdentityDir(defaultIdentityDir))
	cfgstruct.Bind(diagCmd.Flags(), &diagCfg, cfgstruct.ConfDir(defaultConfDir), cfgstruct.IdentityDir(defaultIdentityDir))
	cfgstruct.Bind(dashboardCmd.Flags(), &dashboardCfg, cfgstruct.ConfDir(defaultDiagDir))
}

func databaseConfig(config storagenode.Config) storagenodedb.Config {
	return storagenodedb.Config{
		Storage:  config.Storage.Path,
		Info:     filepath.Join(config.Storage.Path, "piecestore.db"),
		Kademlia: config.Kademlia.DBPath,
	}
}

func cmdRun(cmd *cobra.Command, args []string) (err error) {
	log := zap.L()

	identity, err := runCfg.Identity.Load()
	if err != nil {
		zap.S().Fatal(err)
	}

	if err := runCfg.Verify(log); err != nil {
		log.Sugar().Error("Invalid configuration: ", err)
		return err
	}

	ctx := process.Ctx(cmd)
	if err := process.InitMetricsWithCertPath(ctx, nil, runCfg.Identity.CertPath); err != nil {
		zap.S().Error("Failed to initialize telemetry batcher: ", err)
	}

	db, err := storagenodedb.New(log.Named("db"), databaseConfig(runCfg.Config))

	if err != nil {
		return errs.New("Error starting master database on storagenode: %+v", err)
	}

	defer func() {
		err = errs.Combine(err, db.Close())
	}()

	err = db.CreateTables()
	if err != nil {
		return errs.New("Error creating tables for master database on storagenode: %+v", err)
	}

	peer, err := storagenode.New(log, identity, db, runCfg.Config)
	if err != nil {
		return err
	}

	runError := peer.Run(ctx)
	closeError := peer.Close()

	return errs.Combine(runError, closeError)
}

func cmdSetup(cmd *cobra.Command, args []string) (err error) {
	setupDir, err := filepath.Abs(confDir)
	if err != nil {
		return err
	}

	valid, _ := fpath.IsValidSetupDir(setupDir)
	if !valid {
		return fmt.Errorf("storagenode configuration already exists (%v)", setupDir)
	}

	err = os.MkdirAll(setupDir, 0700)
	if err != nil {
		return err
	}

	overrides := map[string]interface{}{
		"log.level": "info",
	}
	serverAddress := cmd.Flag("server.address")
	if !serverAddress.Changed {
		overrides[serverAddress.Name] = defaultServerAddr
	}

	configFile := filepath.Join(setupDir, "config.yaml")
	if setupCfg.SaveAllDefaults {
		err = process.SaveConfigWithAllDefaults(cmd.Flags(), configFile, overrides)
	} else {
		err = process.SaveConfig(cmd.Flags(), configFile, overrides)
	}
	if err != nil {
		return err
	}

	if setupCfg.EditConf {
		return fpath.EditFile(configFile)
	}

	return err
}

func cmdConfig(cmd *cobra.Command, args []string) (err error) {
	setupDir, err := filepath.Abs(confDir)
	if err != nil {
		return err
	}
	//run setup if we can't access the config file
	conf := filepath.Join(setupDir, "config.yaml")
	if _, err := os.Stat(conf); err != nil {
		return cmdSetup(cmd, args)
	}

	return fpath.EditFile(conf)
}

func cmdDiag(cmd *cobra.Command, args []string) (err error) {
	diagDir, err := filepath.Abs(confDir)
	if err != nil {
		return err
	}

	// check if the directory exists
	_, err = os.Stat(diagDir)
	if err != nil {
		fmt.Println("Storagenode directory doesn't exist", diagDir)
		return err
	}

<<<<<<< HEAD
	db, err := storagenodedb.New(zap.L().Named("db"), databaseConfig(runCfg.Config))
=======
	db, err := storagenodedb.New(databaseConfig(diagCfg))
>>>>>>> 12261c06
	if err != nil {
		return errs.New("Error starting master database on storagenode: %v", err)
	}
	defer func() {
		err = errs.Combine(err, db.Close())
	}()

	//get all bandwidth aggrements entries already ordered
	bwAgreements, err := db.PSDB().GetBandwidthAllocations()
	if err != nil {
		fmt.Printf("storage node 'bandwidth_agreements' table read error: %v\n", err)
		return err
	}

	// Agreement is a struct that contains a bandwidth agreement and the associated signature
	type SatelliteSummary struct {
		TotalBytes           int64
		PutActionCount       int64
		GetActionCount       int64
		GetAuditActionCount  int64
		GetRepairActionCount int64
		PutRepairActionCount int64
		TotalTransactions    int64
		// additional attributes add here ...
	}

	// attributes per satelliteid
	summaries := make(map[storj.NodeID]*SatelliteSummary)
	satelliteIDs := storj.NodeIDList{}

	for _, rbaVal := range bwAgreements {
		for _, rbaDataVal := range rbaVal {
			rba := rbaDataVal.Agreement
			pba := rba.PayerAllocation

			summary, ok := summaries[pba.SatelliteId]
			if !ok {
				summaries[pba.SatelliteId] = &SatelliteSummary{}
				satelliteIDs = append(satelliteIDs, pba.SatelliteId)
				summary = summaries[pba.SatelliteId]
			}

			// fill the summary info
			summary.TotalBytes += rba.Total
			summary.TotalTransactions++
			switch pba.Action {
			case pb.BandwidthAction_PUT:
				summary.PutActionCount++
			case pb.BandwidthAction_GET:
				summary.GetActionCount++
			case pb.BandwidthAction_GET_AUDIT:
				summary.GetAuditActionCount++
			case pb.BandwidthAction_GET_REPAIR:
				summary.GetRepairActionCount++
			case pb.BandwidthAction_PUT_REPAIR:
				summary.PutRepairActionCount++
			}
		}
	}

	// initialize the table header (fields)
	const padding = 3
	w := tabwriter.NewWriter(os.Stdout, 0, 0, padding, ' ', tabwriter.AlignRight|tabwriter.Debug)
	fmt.Fprintln(w, "SatelliteID\tTotal\t# Of Transactions\tPUT Action\tGET Action\tGET (Audit) Action\tGET (Repair) Action\tPUT (Repair) Action\t")

	// populate the row fields
	sort.Sort(satelliteIDs)
	for _, satelliteID := range satelliteIDs {
		summary := summaries[satelliteID]
		fmt.Fprint(w, satelliteID, "\t", summary.TotalBytes, "\t", summary.TotalTransactions, "\t",
			summary.PutActionCount, "\t", summary.GetActionCount, "\t", summary.GetAuditActionCount,
			"\t", summary.GetRepairActionCount, "\t", summary.PutRepairActionCount, "\t\n")
	}

	// display the data
	err = w.Flush()
	return err
}

func main() {
	process.Exec(rootCmd)
}<|MERGE_RESOLUTION|>--- conflicted
+++ resolved
@@ -248,11 +248,7 @@
 		return err
 	}
 
-<<<<<<< HEAD
-	db, err := storagenodedb.New(zap.L().Named("db"), databaseConfig(runCfg.Config))
-=======
-	db, err := storagenodedb.New(databaseConfig(diagCfg))
->>>>>>> 12261c06
+	db, err := storagenodedb.New(zap.L().Named("db"), databaseConfig(diagCfg))
 	if err != nil {
 		return errs.New("Error starting master database on storagenode: %v", err)
 	}
