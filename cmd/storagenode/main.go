// Copyright (C) 2019 Storj Labs, Inc.
// See LICENSE for copying information.

package main

import (
	"fmt"
	"os"
	"path/filepath"
	"sort"
	"text/tabwriter"
	"time"

	"github.com/spf13/cobra"
	"github.com/zeebo/errs"
	"go.uber.org/zap"

	"storj.io/storj/internal/fpath"
	"storj.io/storj/internal/memory"
	"storj.io/storj/internal/version"
	"storj.io/storj/pkg/cfgstruct"
	"storj.io/storj/pkg/process"
	"storj.io/storj/pkg/revocation"
	"storj.io/storj/pkg/storj"
	"storj.io/storj/storagenode"
	"storj.io/storj/storagenode/storagenodedb"
)

// StorageNodeFlags defines storage node configuration
type StorageNodeFlags struct {
	EditConf bool `default:"false" help:"open config in default editor"`

	storagenode.Config

	Deprecated
}

<<<<<<< HEAD
// Deprecated contains deprecated config flags
=======
// Deprecated contains deprecated config structs
>>>>>>> 1739ca2d
type Deprecated struct {
	Kademlia struct {
		ExternalAddress string `user:"true" help:"the public address of the Kademlia node, useful for nodes behind NAT" default:""`
		Operator        storagenode.OperatorConfig
	}
}

var (
	rootCmd = &cobra.Command{
		Use:   "storagenode",
		Short: "StorageNode",
	}
	runCmd = &cobra.Command{
		Use:   "run",
		Short: "Run the storagenode",
		RunE:  cmdRun,
	}
	setupCmd = &cobra.Command{
		Use:         "setup",
		Short:       "Create config files",
		RunE:        cmdSetup,
		Annotations: map[string]string{"type": "setup"},
	}
	configCmd = &cobra.Command{
		Use:         "config",
		Short:       "Edit config files",
		RunE:        cmdConfig,
		Annotations: map[string]string{"type": "setup"},
	}
	diagCmd = &cobra.Command{
		Use:         "diag",
		Short:       "Diagnostic Tool support",
		RunE:        cmdDiag,
		Annotations: map[string]string{"type": "helper"},
	}
	dashboardCmd = &cobra.Command{
		Use:         "dashboard",
		Short:       "Display a dashboard",
		RunE:        cmdDashboard,
		Annotations: map[string]string{"type": "helper"},
	}

	runCfg       StorageNodeFlags
	setupCfg     StorageNodeFlags
	diagCfg      storagenode.Config
	dashboardCfg struct {
		Address string `default:"127.0.0.1:7778" help:"address for dashboard service"`
	}
	defaultDiagDir string
	confDir        string
	identityDir    string
	useColor       bool
)

const (
	defaultServerAddr        = ":28967"
	defaultPrivateServerAddr = "127.0.0.1:7778"
)

func init() {
	defaultConfDir := fpath.ApplicationDir("storj", "storagenode")
	defaultIdentityDir := fpath.ApplicationDir("storj", "identity", "storagenode")
	defaultDiagDir = filepath.Join(defaultConfDir, "storage")
	cfgstruct.SetupFlag(zap.L(), rootCmd, &confDir, "config-dir", defaultConfDir, "main directory for storagenode configuration")
	cfgstruct.SetupFlag(zap.L(), rootCmd, &identityDir, "identity-dir", defaultIdentityDir, "main directory for storagenode identity credentials")
	defaults := cfgstruct.DefaultsFlag(rootCmd)
	rootCmd.PersistentFlags().BoolVar(&useColor, "color", false, "use color in user interface")
	rootCmd.AddCommand(runCmd)
	rootCmd.AddCommand(setupCmd)
	rootCmd.AddCommand(configCmd)
	rootCmd.AddCommand(diagCmd)
	rootCmd.AddCommand(dashboardCmd)
	process.Bind(runCmd, &runCfg, defaults, cfgstruct.ConfDir(confDir), cfgstruct.IdentityDir(identityDir))
	process.Bind(setupCmd, &setupCfg, defaults, cfgstruct.ConfDir(confDir), cfgstruct.IdentityDir(identityDir), cfgstruct.SetupMode())
	process.Bind(configCmd, &setupCfg, defaults, cfgstruct.ConfDir(confDir), cfgstruct.IdentityDir(identityDir), cfgstruct.SetupMode())
	process.Bind(diagCmd, &diagCfg, defaults, cfgstruct.ConfDir(confDir), cfgstruct.IdentityDir(identityDir))
	process.Bind(dashboardCmd, &dashboardCfg, defaults, cfgstruct.ConfDir(defaultDiagDir))
}

func databaseConfig(config storagenode.Config) storagenodedb.Config {
	return storagenodedb.Config{
		Storage: config.Storage.Path,
		Info:    filepath.Join(config.Storage.Path, "piecestore.db"),
		Info2:   filepath.Join(config.Storage.Path, "info.db"),
		Pieces:  config.Storage.Path,
	}
}

func cmdRun(cmd *cobra.Command, args []string) (err error) {
	// inert constructors only ====

	ctx, _ := process.Ctx(cmd)
	log := zap.L()

	mapConfigs(log)

	identity, err := runCfg.Identity.Load()
	if err != nil {
		zap.S().Fatal(err)
	}

	if err := runCfg.Verify(log); err != nil {
		log.Sugar().Error("Invalid configuration: ", err)
		return err
	}

	db, err := storagenodedb.New(log.Named("db"), databaseConfig(runCfg.Config))
	if err != nil {
		return errs.New("Error starting master database on storagenode: %+v", err)
	}

	defer func() {
		err = errs.Combine(err, db.Close())
	}()

	revocationDB, err := revocation.NewDBFromCfg(runCfg.Server.Config)
	if err != nil {
		return errs.New("Error creating revocation database: %+v", err)
	}
	defer func() {
		err = errs.Combine(err, revocationDB.Close())
	}()

	peer, err := storagenode.New(log, identity, db, revocationDB, runCfg.Config, version.Build)
	if err != nil {
		return err
	}

	// okay, start doing stuff ====

	err = peer.Version.CheckVersion(ctx)
	if err != nil {
		return err
	}

	if err := process.InitMetricsWithCertPath(ctx, log, nil, runCfg.Identity.CertPath); err != nil {
		zap.S().Warn("Failed to initialize telemetry batcher: ", err)
	}

	err = db.CreateTables(ctx)
	if err != nil {
		return errs.New("Error creating tables for master database on storagenode: %+v", err)
	}

	if err := peer.Storage2.CacheService.Init(ctx); err != nil {
		zap.S().Error("Failed to initialize CacheService: ", err)
	}

	runError := peer.Run(ctx)
	closeError := peer.Close()

	return errs.Combine(runError, closeError)
}

func cmdSetup(cmd *cobra.Command, args []string) (err error) {
	setupDir, err := filepath.Abs(confDir)
	if err != nil {
		return err
	}

	valid, _ := fpath.IsValidSetupDir(setupDir)
	if !valid {
		return fmt.Errorf("storagenode configuration already exists (%v)", setupDir)
	}

	err = os.MkdirAll(setupDir, 0700)
	if err != nil {
		return err
	}

	overrides := map[string]interface{}{
		"log.level": "info",
	}
	serverAddress := cmd.Flag("server.address")
	if !serverAddress.Changed {
		overrides[serverAddress.Name] = defaultServerAddr
	}

	serverPrivateAddress := cmd.Flag("server.private-address")
	if !serverPrivateAddress.Changed {
		overrides[serverPrivateAddress.Name] = defaultPrivateServerAddr
	}

	configFile := filepath.Join(setupDir, "config.yaml")
	err = process.SaveConfig(cmd, configFile, process.SaveConfigWithOverrides(overrides))
	if err != nil {
		return err
	}

	if setupCfg.EditConf {
		return fpath.EditFile(configFile)
	}

	return err
}

func cmdConfig(cmd *cobra.Command, args []string) (err error) {
	setupDir, err := filepath.Abs(confDir)
	if err != nil {
		return err
	}
	//run setup if we can't access the config file
	conf := filepath.Join(setupDir, "config.yaml")
	if _, err := os.Stat(conf); err != nil {
		return cmdSetup(cmd, args)
	}

	return fpath.EditFile(conf)
}

func cmdDiag(cmd *cobra.Command, args []string) (err error) {
	ctx, _ := process.Ctx(cmd)

	diagDir, err := filepath.Abs(confDir)
	if err != nil {
		return err
	}

	// check if the directory exists
	_, err = os.Stat(diagDir)
	if err != nil {
		fmt.Println("storage node directory doesn't exist", diagDir)
		return err
	}

	db, err := storagenodedb.New(zap.L().Named("db"), databaseConfig(diagCfg))
	if err != nil {
		return errs.New("Error starting master database on storage node: %v", err)
	}
	defer func() {
		err = errs.Combine(err, db.Close())
	}()

	summaries, err := db.Bandwidth().SummaryBySatellite(ctx, time.Time{}, time.Now())
	if err != nil {
		fmt.Printf("unable to get bandwidth summary: %v\n", err)
		return err
	}

	satellites := storj.NodeIDList{}
	for id := range summaries {
		satellites = append(satellites, id)
	}
	sort.Sort(satellites)

	w := tabwriter.NewWriter(os.Stdout, 0, 0, 3, ' ', tabwriter.AlignRight|tabwriter.Debug)
	defer func() { err = errs.Combine(err, w.Flush()) }()

	fmt.Fprint(w, "Satellite\tTotal\tPut\tGet\tDelete\tAudit Get\tRepair Get\tRepair Put\n")

	for _, id := range satellites {
		summary := summaries[id]
		fmt.Fprintf(w, "%v\t%v\t%v\t%v\t%v\t%v\t%v\t%v\n",
			id,
			memory.Size(summary.Total()),
			memory.Size(summary.Put),
			memory.Size(summary.Get),
			memory.Size(summary.Delete),
			memory.Size(summary.GetAudit),
			memory.Size(summary.GetRepair),
			memory.Size(summary.PutRepair),
		)
	}

	return nil
}

// maps deprecated config values to new values if applicable
func mapConfigs(log *zap.Logger) {
	type config struct {
		new     *string
		newFlag string
		old     *string
		oldFlag string
	}
	configs := []config{
		{
			new:     &runCfg.Contact.ExternalAddress,
			newFlag: "contact.external-address",
			old:     &runCfg.Kademlia.ExternalAddress,
			oldFlag: "kademlia.external-address",
		},
		{
			new:     &runCfg.Operator.Wallet,
			newFlag: "operator.wallet",
			old:     &runCfg.Kademlia.Operator.Wallet,
			oldFlag: "kademlia.operator.wallet",
		},
		{
			new:     &runCfg.Operator.Email,
			newFlag: "operator.email",
			old:     &runCfg.Kademlia.Operator.Email,
			oldFlag: "kademlia.operator.email",
		},
	}

	for _, config := range configs {
		if *config.new != "" && *config.old != "" {
			log.Warn("Both " + config.newFlag + " and " + config.oldFlag + " are designated in your config.yaml. " +
				config.oldFlag + " is deprecated. Using " + config.newFlag + " with the value of " + *config.new + ". Please update your config.")
		}
		if *config.new == "" {
			*config.new = *config.old
			log.Warn(config.oldFlag + " is deprecated. Please update your config file with " + config.newFlag + ".")
			log.Debug("Setting " + config.newFlag + " to the value of " + config.oldFlag + ": " + *config.old + ".")
		}
		log.Debug(config.newFlag + ": " + *config.new)
	}
}

func main() {
	process.Exec(rootCmd)
}<|MERGE_RESOLUTION|>--- conflicted
+++ resolved
@@ -35,11 +35,7 @@
 	Deprecated
 }
 
-<<<<<<< HEAD
-// Deprecated contains deprecated config flags
-=======
 // Deprecated contains deprecated config structs
->>>>>>> 1739ca2d
 type Deprecated struct {
 	Kademlia struct {
 		ExternalAddress string `user:"true" help:"the public address of the Kademlia node, useful for nodes behind NAT" default:""`
