--- conflicted
+++ resolved
@@ -8,15 +8,7 @@
 	"github.com/spf13/cobra"
 	"go.uber.org/zap"
 
-<<<<<<< HEAD
-<<<<<<< HEAD
-	"github.com/spf13/cobra"
-=======
->>>>>>> de89ebc5ce4f861621815ae647c962e1a49e72bd
-	"storj.io/storj/pkg/kademlia"
-=======
 	"storj.io/storj/pkg/node"
->>>>>>> 036eff75
 	"storj.io/storj/pkg/overlay"
 	"storj.io/storj/pkg/provider"
 )
@@ -33,20 +25,9 @@
 	}
 )
 
-<<<<<<< HEAD
-// Client struct for each command to use and get access to the
-// cache and kademlia instances
-type Client struct {
-<<<<<<< HEAD
-	kad      *kademlia.Kademlia
-	cache    *overlay.Cache
-	conn     *grpc.ClientConn
-	client   pb.KadCliClient
-=======
 // Inspector gives access to kademlia and overlay cache
 type Inspector struct {
 	overlay  overlay.Client
->>>>>>> 036eff75
 	identity *provider.FullIdentity
 }
 
@@ -77,66 +58,6 @@
 		return &Inspector{}, nil
 	}
 
-<<<<<<< HEAD
-	client := pb.NewKadCliClient(conn)
-
-	return &Client{
-		conn:     conn,
-		client:   client,
-		identity: identity,
-=======
-	kad    *kademlia.Kademlia
-	cache  *overlay.Cache
-	conn   *grpc.ClientConn
-	client pb.KadCliClient
-}
-
-// NewClient returns a new *Client struct
-func NewClient(cmd *cobra.Command, args []string) (*Client, error) {
-	ctx := context.Background()
-
-	ca, err := provider.NewTestCA(ctx)
-	if err != nil {
-		log.Fatal(err)
-	}
-	identity, err := ca.NewIdentity()
-	if err != nil {
-		log.Fatal(err)
-	}
-
-	// Set up connection with rpc server
-	n := &pb.Node{
-		Address: &pb.NodeAddress{
-			Address:   ":7777", // default captplanet port
-			Transport: 0,
-		},
-		Id: "kadcli",
-	}
-	tc := transport.NewClient(identity)
-	conn, err := tc.DialNode(ctx, n)
-	client := pb.NewKadCliClient(conn)
-
-	return &Client{
-		conn:   conn,
-		client: client,
->>>>>>> de89ebc5ce4f861621815ae647c962e1a49e72bd
-	}, nil
-}
-
-// ListBuckets lists all kademlia buckets
-func ListBuckets(cmd *cobra.Command, args []string) (err error) {
-<<<<<<< HEAD
-	ctx := context.Background()
-	cli, err := NewClient("127.0.0.1:7777")
-	if err != nil {
-		fmt.Printf("### ERROR ###: %+v\n", err)
-=======
-	fmt.Printf("Getting nodes \n")
-	ctx := context.Background()
-	cli, err := NewClient(cmd, args)
-	if err != nil {
->>>>>>> de89ebc5ce4f861621815ae647c962e1a49e72bd
-=======
 	return &Inspector{
 		overlay:  overlay,
 		identity: id,
@@ -148,7 +69,6 @@
 	i, err := NewInspector("127.0.0.1:7778")
 	if err != nil {
 		fmt.Printf("error dialing inspector: %+v\n", err)
->>>>>>> 036eff75
 		return err
 	}
 
