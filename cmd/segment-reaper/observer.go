// Copyright (C) 2019 Storj Labs, Inc.
// See LICENSE for copying information.

package main

import (
	"context"
	"encoding/base64"
	"encoding/csv"
	"strconv"
	"time"

	"github.com/gogo/protobuf/proto"
	"github.com/zeebo/errs"
	"go.uber.org/zap"

	"storj.io/storj/pkg/pb"
	"storj.io/storj/pkg/storj"
	"storj.io/storj/satellite/metainfo"
)

<<<<<<< HEAD
const maxNumOfSegments = byte(64)
=======
const lastSegment = int(-1)
>>>>>>> 56a3b62b

// object represents object with segments.
type object struct {
	// TODO verify if we have more than 65 segments for object in network.
	// 65 because the observer tracks in the bitmask all the segments execept the
	//  last one (the 'l' segment)
	segments bitmask

	expectedNumberOfSegments byte

	hasLastSegment bool
	// if skip is true then segments from this object shouldn't be treated as zombie segments
	// and printed out, e.g. when one of segments is out of specified date rage
	skip bool
}

// bucketsObjects keeps a list of objects associated with their path per bucket
// name.
type bucketsObjects map[string]map[storj.Path]*object

func newObserver(db metainfo.PointerDB, w *csv.Writer, from, to *time.Time) (*observer, error) {
	headers := []string{
		"ProjectID",
		"SegmentIndex",
		"Bucket",
		"EncodedEncryptedPath",
		"CreationDate",
	}
	err := w.Write(headers)
	if err != nil {
		return nil, err
	}

	return &observer{
		db:           db,
		writer:       w,
		from:         from,
		to:           to,
		zombieBuffer: make([]int, 0, maxNumOfSegments),

		objects: make(bucketsObjects),
	}, nil
}

// observer metainfo.Loop observer for zombie reaper.
type observer struct {
	db     metainfo.PointerDB
	writer *csv.Writer
	from   *time.Time
	to     *time.Time

	lastProjectID string
	zombieBuffer  []int

	objects            bucketsObjects
	inlineSegments     int
	lastInlineSegments int
	remoteSegments     int
	zombieSegments     int
}

// RemoteSegment processes a segment to collect data needed to detect zombie segment.
func (obsvr *observer) RemoteSegment(ctx context.Context, path metainfo.ScopedPath, pointer *pb.Pointer) (err error) {
	return obsvr.processSegment(ctx, path, pointer)
}

// InlineSegment processes a segment to collect data needed to detect zombie segment.
func (obsvr *observer) InlineSegment(ctx context.Context, path metainfo.ScopedPath, pointer *pb.Pointer) (err error) {
	return obsvr.processSegment(ctx, path, pointer)
}

// Object not used in this implementation.
func (obsvr *observer) Object(ctx context.Context, path metainfo.ScopedPath, pointer *pb.Pointer) (err error) {
	return nil
}

// processSegment aggregates, in the observer internal state, the objects that
// belong the same project, tracking their segments indexes and aggregated
// information of them for calling analyzeProject method, before a new project
// list of object segments list starts and the internal status is reset.
//
// It also aggregates some stats about all the segments independently of the
// object to which belong.
//
// NOTE it's expected that this method is called continually for the objects
// which belong to a same project before calling it with objects of another
// project.
func (obsvr *observer) processSegment(ctx context.Context, path metainfo.ScopedPath, pointer *pb.Pointer) error {
	if obsvr.lastProjectID != "" && obsvr.lastProjectID != path.ProjectIDString {
		err := obsvr.analyzeProject(ctx)
		if err != nil {
			return err
		}

		// cleanup map to free memory
		obsvr.clearBucketsObjects()
	}

	obsvr.lastProjectID = path.ProjectIDString

	isLastSegment := path.Segment == "l"
	object := findOrCreate(path.BucketName, path.EncryptedObjectPath, obsvr.objects)
	if isLastSegment {
		object.hasLastSegment = true

		streamMeta := pb.StreamMeta{}
		err := proto.Unmarshal(pointer.Metadata, &streamMeta)
		if err != nil {
			return errs.New("unexpected error unmarshalling pointer metadata %s", err)
		}

		if streamMeta.NumberOfSegments > 0 {
			// We can support the size of the bitmask + 1 because the last segment
			// ins't tracked in it.
			if streamMeta.NumberOfSegments > (int64(maxNumOfSegments) + 1) {
				object.skip = true
				zap.S().Warn("unsupported number of segments", zap.Int64("index", streamMeta.NumberOfSegments))
			}
			object.expectedNumberOfSegments = byte(streamMeta.NumberOfSegments)
		}
	} else {
		segmentIndex, err := strconv.Atoi(path.Segment[1:])
		if err != nil {
			return err
		}
		if segmentIndex >= int(maxNumOfSegments) {
			object.skip = true
			zap.S().Warn("unsupported segment index", zap.Int("index", segmentIndex))
		} else {
			ok, err := object.segments.Has(segmentIndex)
			if err != nil {
				return err
			}
			if ok {
				// TODO make path displayable
				return errs.New("fatal error this segment is duplicated: %s", path.Raw)
			}

			err = object.segments.Set(segmentIndex)
			if err != nil {
				return err
			}
		}
	}

	if obsvr.from != nil && pointer.CreationDate.Before(*obsvr.from) {
		object.skip = true
	} else if obsvr.to != nil && pointer.CreationDate.After(*obsvr.to) {
		object.skip = true
	}

	// collect number of pointers for report
	if pointer.Type == pb.Pointer_INLINE {
		obsvr.inlineSegments++
		if isLastSegment {
			obsvr.lastInlineSegments++
		}
	} else {
		obsvr.remoteSegments++
	}

	return nil
}

// analyzeProject analyzes the objects in obsv.objects field for detecting bad
// segments and writing them to objs.writer.
func (obsvr *observer) analyzeProject(ctx context.Context) error {
	for bucket, objects := range obsvr.objects {
		for path, object := range objects {
			if object.skip {
				continue
			}

			err := obsvr.findZombieSegments(object)
			if err != nil {
				return err
			}

			for _, segmentIndex := range obsvr.zombieBuffer {
				err = obsvr.printSegment(ctx, segmentIndex, bucket, path)
				if err != nil {
					return err
				}
			}
		}
	}
	return nil
}

func (obsvr *observer) findZombieSegments(object *object) error {
	obsvr.resetZombieBuffer()

	if !object.hasLastSegment {
		obsvr.appendAllObjectSegments(object)
		return nil
	}

	segmentsCount := object.segments.Count()

	// using 'expectedNumberOfSegments-1' because 'segments' doesn't contain last segment
	switch {
	// this case is only for old style pointers with encrypted number of segments
	// value 0 means that we don't know how much segments object should have
	case object.expectedNumberOfSegments == 0:
		sequenceLength := firstSequenceLength(object.segments)

		for index := sequenceLength; index < maxNumOfSegments; index++ {
			has, err := object.segments.Has(index)
			if err != nil {
				panic(err)
			}
			if has {
				obsvr.appendSegment(index)
			}
		}
	case segmentsCount > int(object.expectedNumberOfSegments)-1:
		sequenceLength := firstSequenceLength(object.segments)

		if sequenceLength == int(object.expectedNumberOfSegments-1) {
			for index := sequenceLength; index < maxNumOfSegments; index++ {
				has, err := object.segments.Has(index)
				if err != nil {
					panic(err)
				}
				if has {
					obsvr.appendSegment(index)
				}
			}
		} else {
			obsvr.appendAllObjectSegments(object)
			obsvr.appendSegment(lastSegment)
		}
	case segmentsCount < int(object.expectedNumberOfSegments)-1,
		segmentsCount == int(object.expectedNumberOfSegments)-1 && !object.segments.IsSequence():
		obsvr.appendAllObjectSegments(object)
		obsvr.appendSegment(lastSegment)
	}

	return nil
}

func (obsvr *observer) printSegment(ctx context.Context, segmentIndex int, bucket, path string) error {
	var segmentIndexStr string
	if segmentIndex == lastSegment {
		segmentIndexStr = "l"
	} else {
		segmentIndexStr = "s" + strconv.Itoa(segmentIndex)
	}
	creationDate, err := pointerCreationDate(ctx, obsvr.db, obsvr.lastProjectID, segmentIndexStr, bucket, path)
	if err != nil {
		return err
	}
	encodedPath := base64.StdEncoding.EncodeToString([]byte(path))
	err = obsvr.writer.Write([]string{
		obsvr.lastProjectID,
		segmentIndexStr,
		bucket,
		encodedPath,
		creationDate,
	})
	if err != nil {
		return err
	}
	obsvr.zombieSegments++
	return nil
}

func pointerCreationDate(ctx context.Context, db metainfo.PointerDB, projectID, segmentIndex, bucket, path string) (string, error) {
	key := []byte(storj.JoinPaths(projectID, segmentIndex, bucket, path))
	pointerBytes, err := db.Get(ctx, key)
	if err != nil {
		return "", err
	}

	pointer := &pb.Pointer{}
	err = proto.Unmarshal(pointerBytes, pointer)
	if err != nil {
		return "", err
	}
	return pointer.CreationDate.Format(time.RFC3339Nano), nil
}

func (obsvr *observer) resetZombieBuffer() {
	obsvr.zombieBuffer = obsvr.zombieBuffer[:0]
}

func (obsvr *observer) appendSegment(segmentIndex int) {
	obsvr.zombieBuffer = append(obsvr.zombieBuffer, segmentIndex)
}

func (obsvr *observer) appendAllObjectSegments(object *object) {
	for index := 0; index < maxNumOfSegments; index++ {
		has, err := object.segments.Has(index)
		if err != nil {
			panic(err)
		}
		if has {
			obsvr.appendSegment(index)
		}
	}
}

// clearBucketsObjects clears up the buckets objects map for reusing it.
func (obsvr *observer) clearBucketsObjects() {
	// This is an idiomatic way of not having to destroy and recreate a new map
	// each time that a empty map is required.
	// See https://github.com/golang/go/issues/20138
	for b := range obsvr.objects {
		delete(obsvr.objects, b)
	}
}

func findOrCreate(bucketName string, path string, buckets bucketsObjects) *object {
	objects, ok := buckets[bucketName]
	if !ok {
		objects = make(map[storj.Path]*object)
		buckets[bucketName] = objects
	}

	obj, ok := objects[path]
	if !ok {
		obj = &object{}
		objects[path] = obj
	}

	return obj
}

func firstSequenceLength(segments bitmask) int {
	for index := 0; index < maxNumOfSegments; index++ {
		has, err := segments.Has(index)
		if err != nil {
			panic(err)
		}
		if !has {
			return index
		}
	}
	return maxNumOfSegments
}<|MERGE_RESOLUTION|>--- conflicted
+++ resolved
@@ -19,11 +19,10 @@
 	"storj.io/storj/satellite/metainfo"
 )
 
-<<<<<<< HEAD
-const maxNumOfSegments = byte(64)
-=======
-const lastSegment = int(-1)
->>>>>>> 56a3b62b
+const (
+	maxNumOfSegments = 64
+	lastSegment      = int(-1)
+)
 
 // object represents object with segments.
 type object struct {
