--- conflicted
+++ resolved
@@ -17,11 +17,6 @@
 	"storj.io/storj/satellite/metainfo"
 )
 
-<<<<<<< HEAD
-=======
-const maxNumOfSegments = 64
-
->>>>>>> 56a3b62b
 var (
 	detectCmd = &cobra.Command{
 		Use:   "detect",
