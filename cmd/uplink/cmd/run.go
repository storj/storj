// Copyright (C) 2018 Storj Labs, Inc.
// See LICENSE for copying information.

package cmd

import (
	"fmt"
<<<<<<< HEAD
=======
	"net"
	"path/filepath"
>>>>>>> e0226790

	"github.com/spf13/cobra"

	"storj.io/storj/pkg/process"
)

var (
	runCmd = addCmd(&cobra.Command{
		Use:   "run",
		Short: "Run the S3 gateway",
		RunE:  cmdRun,
	})
)

func cmdRun(cmd *cobra.Command, args []string) (err error) {
	for _, flagname := range args {
		return fmt.Errorf("Invalid argument %#v. Try 'uplink run'", flagname)
	}

<<<<<<< HEAD
	return cfg.Run(process.Ctx(cmd))
=======
	address := runCfg.Address
	host, port, err := net.SplitHostPort(address)
	if err != nil {
		return err
	}
	if host == "" {
		address = net.JoinHostPort("localhost", port)
	}

	fmt.Printf("Starting Storj S3-compatible gateway!\n\n")
	fmt.Printf("Endpoint: %s\n", address)
	fmt.Printf("Access key: %s\n", runCfg.AccessKey)
	fmt.Printf("Secret key: %s\n", runCfg.SecretKey)

	return runCfg.Run(process.Ctx(cmd))
>>>>>>> e0226790
}<|MERGE_RESOLUTION|>--- conflicted
+++ resolved
@@ -5,11 +5,7 @@
 
 import (
 	"fmt"
-<<<<<<< HEAD
-=======
 	"net"
-	"path/filepath"
->>>>>>> e0226790
 
 	"github.com/spf13/cobra"
 
@@ -29,10 +25,7 @@
 		return fmt.Errorf("Invalid argument %#v. Try 'uplink run'", flagname)
 	}
 
-<<<<<<< HEAD
-	return cfg.Run(process.Ctx(cmd))
-=======
-	address := runCfg.Address
+	address := cfg.Address
 	host, port, err := net.SplitHostPort(address)
 	if err != nil {
 		return err
@@ -43,9 +36,8 @@
 
 	fmt.Printf("Starting Storj S3-compatible gateway!\n\n")
 	fmt.Printf("Endpoint: %s\n", address)
-	fmt.Printf("Access key: %s\n", runCfg.AccessKey)
-	fmt.Printf("Secret key: %s\n", runCfg.SecretKey)
+	fmt.Printf("Access key: %s\n", cfg.AccessKey)
+	fmt.Printf("Secret key: %s\n", cfg.SecretKey)
 
-	return runCfg.Run(process.Ctx(cmd))
->>>>>>> e0226790
+	return cfg.Run(process.Ctx(cmd))
 }