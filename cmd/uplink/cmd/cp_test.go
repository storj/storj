// Copyright (C) 2019 Storj Labs, Inc.
// See LICENSE for copying information.

package cmd_test

import (
	"encoding/hex"
	"errors"
	"log"
	"math/rand"
	"os"
	"testing"

	"storj.io/storj/internal/memory"
	"storj.io/storj/internal/s3client"
)

var benchmarkCases = []struct {
	name       string
	objectsize memory.Size
}{
	{"100B", 100 * memory.B},
	{"1MB", 1 * memory.MiB},
	{"10MB", 10 * memory.MiB},
	{"100MB", 100 * memory.MiB},
	{"1G", 1 * memory.GiB},
}

var testObjects = createObjects()

// createObjects generates the objects (i.e. slice of bytes) that
// will be used as the objects to upload/download tests
func createObjects() map[string][]byte {
	objects := make(map[string][]byte)
	for _, bm := range benchmarkCases {
		data := make([]byte, bm.objectsize)
		_, err := rand.Read(data)
		if err != nil {
			log.Fatalf("failed to read random bytes: %+v\n", err)
		}
		objects[bm.name] = data
	}
	return objects
}

// uplinkSetup setups an uplink to use for testing uploads/downloads
func uplinkSetup(bucket string) s3client.Client {
	conf, err := setupConfig()
	if err != nil {
		log.Fatalf("failed to setup s3client config: %+v\n", err)
	}
	client, err := s3client.NewUplink(conf)
	if err != nil {
		log.Fatalf("failed to create s3client NewUplink: %+v\n", err)
	}
	err = client.MakeBucket(bucket, "")
	if err != nil {
		log.Fatalf("failed to create bucket with s3client %q: %+v\n", bucket, err)
	}
	return client
}

func setupConfig() (s3client.Config, error) {
	const (
		uplinkEncryptionKey  = "supersecretkey"
		defaultSatelliteAddr = "127.0.0.1:10000"
	)
	var conf s3client.Config
	conf.EncryptionKey = uplinkEncryptionKey
	conf.Satellite = getEnvOrDefault("SATELLITE_0_ADDR", defaultSatelliteAddr)
	conf.APIKey = getEnvOrDefault("GATEWAY_0_API_KEY", os.Getenv("apiKey"))
	if conf.APIKey == "" {
		return conf, errors.New("no api key provided. Expecting an env var $GATEWAY_0_API_KEY or $apiKey")
	}
	return conf, nil
}

func getEnvOrDefault(key, fallback string) string {
	if value, exists := os.LookupEnv(key); exists {
		return value
	}
	return fallback
}

func BenchmarkUpload_Uplink(b *testing.B) {
	bucket := "testbucket"
	client := uplinkSetup(bucket)

	// uploadedObjects is used to store the names of all objects that are uploaded
	// so that we can make sure to delete them all during cleanup
	var uploadedObjects = map[string][]string{}

<<<<<<< HEAD
	for _, bm := range benchmarkCases {
		benchmark := bm
		b.Run(benchmark.name, func(b *testing.B) {
			b.SetBytes(benchmark.objectsize.Int64())
			b.ResetTimer()
			for i := 0; i < b.N; i++ {
				// make some random bytes so the objectPath is unique
				randomBytes := make([]byte, 16)
				rand.Read(randomBytes)
				uniquePathPart := hex.EncodeToString(randomBytes)
				objectPath := "folder/data" + uniquePathPart + "_" + benchmark.name
				err := client.Upload(bucket, objectPath, testObjects[benchmark.name])
				if err != nil {
					log.Fatalf("failed to upload object %q: %+v\n", objectPath, err)
				}
				if uploadedObjects[benchmark.name] == nil {
					uploadedObjects[benchmark.name] = []string{}
				}
				uploadedObjects[benchmark.name] = append(uploadedObjects[benchmark.name], objectPath)
			}
		})
	}
=======
	uploadedObjects = benchmarkUpload(b, client, bucket, uploadedObjects)
>>>>>>> 20782d75

	teardown(client, bucket, uploadedObjects)
}

func teardown(client s3client.Client, bucket string, uploadedObjects map[string][]string) {
	for _, bm := range benchmarkCases {
		for _, objectPath := range uploadedObjects[bm.name] {
			err := client.Delete(bucket, objectPath)
			if err != nil {
				log.Printf("failed to delete object %q: %+v\n", objectPath, err)
			}
		}
	}

	err := client.RemoveBucket(bucket)
	if err != nil {
		log.Fatalf("failed to remove bucket %q: %+v\n", bucket, err)
	}
}

func BenchmarkDownload_Uplink(b *testing.B) {
	bucket := "testbucket"
	client := uplinkSetup(bucket)

	// upload some test objects so that there is something to download
	uploadTestObjects(client, bucket)

<<<<<<< HEAD
	for _, bm := range benchmarkCases {
		bookmark := bm
		b.Run(bookmark.name, func(b *testing.B) {
			buf := make([]byte, bookmark.objectsize)
			b.SetBytes(bookmark.objectsize.Int64())
			b.ResetTimer()
			for i := 0; i < b.N; i++ {
				objectName := "folder/data_" + bookmark.name
				_, err := client.Download(bucket, objectName, buf)
				if err != nil {
					log.Fatalf("failed to download object %q: %+v\n", objectName, err)
				}
			}
		})
	}
=======
	benchmarkDownload(b, bucket, client)
>>>>>>> 20782d75

	teardownTestObjects(client, bucket)
}

func uploadTestObjects(client s3client.Client, bucket string) {
	for name, data := range testObjects {
		objectName := "folder/data_" + name
		err := client.Upload(bucket, objectName, data)
		if err != nil {
			log.Fatalf("failed to upload object %q: %+v\n", objectName, err)
		}
	}
}

func teardownTestObjects(client s3client.Client, bucket string) {
	for name := range testObjects {
		objectName := "folder/data_" + name
		err := client.Delete(bucket, objectName)
		if err != nil {
			log.Fatalf("failed to delete object %q: %+v\n", objectName, err)
		}
	}
	err := client.RemoveBucket(bucket)
	if err != nil {
		log.Fatalf("failed to remove bucket %q: %+v\n", bucket, err)
	}
}

func benchmarkUpload(b *testing.B, client s3client.Client, bucket string, uploadedObjects map[string][]string) map[string][]string {
	for _, bm := range benchmarkCases {
		b.Run(bm.name, func(b *testing.B) {
			b.SetBytes(bm.objectsize.Int64())
			b.ResetTimer()
			for i := 0; i < b.N; i++ {
				// make some random bytes so the objectPath is unique
				randomBytes := make([]byte, 16)
				rand.Read(randomBytes)
				uniquePathPart := hex.EncodeToString(randomBytes)
				objectPath := "folder/data" + uniquePathPart + "_" + bm.name
				err := client.Upload(bucket, objectPath, testObjects[bm.name])
				if err != nil {
					log.Fatalf("failed to upload object %q: %+v\n", objectPath, err)
				}
				if uploadedObjects[bm.name] == nil {
					uploadedObjects[bm.name] = []string{}
				}
				uploadedObjects[bm.name] = append(uploadedObjects[bm.name], objectPath)
			}
		})
	}
	return uploadedObjects
}

func benchmarkDownload(b *testing.B, bucket string, client s3client.Client) {
	for _, bm := range benchmarkCases {
		b.Run(bm.name, func(b *testing.B) {
			buf := make([]byte, bm.objectsize)
			b.SetBytes(bm.objectsize.Int64())
			b.ResetTimer()
			for i := 0; i < b.N; i++ {
				objectName := "folder/data_" + bm.name
				out, err := client.Download(bucket, objectName, buf)
				if err != nil {
					log.Fatalf("failed to download object %q: %+v\n", objectName, err)
				}
				expectedBytes := bm.objectsize.Int()
				actualBytes := len(out)
				if actualBytes != expectedBytes {
					log.Fatalf("err downloading object %q: Expected %d bytes, but got actual bytes: %d\n",
						objectName, expectedBytes, actualBytes,
					)
				}
			}
		})
	}
}

func s3ClientSetup(bucket string) s3client.Client {
	conf, err := s3ClientConfigSetup()
	if err != nil {
		log.Fatalf("failed to setup s3client config: %+v\n", err)
	}
	client, err := s3client.NewAWSCLI(conf)
	if err != nil {
		log.Fatalf("failed to create s3client NewUplink: %+v\n", err)
	}
	const region = "us-east-1"
	err = client.MakeBucket(bucket, region)
	if err != nil {
		log.Fatalf("failed to create bucket with s3client %q: %+v\n", bucket, err)
	}
	return client
}

func s3ClientConfigSetup() (s3client.Config, error) {
	const s3gateway = "https://s3.amazonaws.com/"
	var conf s3client.Config
	conf.S3Gateway = s3gateway
	conf.AccessKey = os.Getenv("AWS_ACCESS_KEY_ID")
	conf.SecretKey = os.Getenv("AWS_SECRET_ACCESS_KEY")
	if conf.AccessKey == "" || conf.SecretKey == "" {
		return conf, errors.New("expecting environment variables $AWS_ACCESS_KEY_ID and $AWS_SECRET_ACCESS_KEY to be set")
	}
	return conf, nil
}

func BenchmarkUpload_S3(b *testing.B) {
	bucket := "testbucket3bgdp2xbkkflxc2tallstvh6pb824r"
	var client = s3ClientSetup(bucket)

	// uploadedObjects is used to store the names of all objects that are uploaded
	// so that we can make sure to delete them all during cleanup
	var uploadedObjects = map[string][]string{}

	uploadedObjects = benchmarkUpload(b, client, bucket, uploadedObjects)

	teardown(client, bucket, uploadedObjects)
}

func BenchmarkDownload_S3(b *testing.B) {
	bucket := "testbucket3bgdp2xbkkflxc2tallstvh6pb826a"
	var client = s3ClientSetup(bucket)

	// upload some test objects so that there is something to download
	uploadTestObjects(client, bucket)

	benchmarkDownload(b, bucket, client)

	teardownTestObjects(client, bucket)
}<|MERGE_RESOLUTION|>--- conflicted
+++ resolved
@@ -90,7 +90,64 @@
 	// so that we can make sure to delete them all during cleanup
 	var uploadedObjects = map[string][]string{}
 
-<<<<<<< HEAD
+	uploadedObjects = benchmarkUpload(b, client, bucket, uploadedObjects)
+
+	teardown(client, bucket, uploadedObjects)
+}
+
+func teardown(client s3client.Client, bucket string, uploadedObjects map[string][]string) {
+	for _, bm := range benchmarkCases {
+		for _, objectPath := range uploadedObjects[bm.name] {
+			err := client.Delete(bucket, objectPath)
+			if err != nil {
+				log.Printf("failed to delete object %q: %+v\n", objectPath, err)
+			}
+		}
+	}
+
+	err := client.RemoveBucket(bucket)
+	if err != nil {
+		log.Fatalf("failed to remove bucket %q: %+v\n", bucket, err)
+	}
+}
+
+func BenchmarkDownload_Uplink(b *testing.B) {
+	bucket := "testbucket"
+	client := uplinkSetup(bucket)
+
+	// upload some test objects so that there is something to download
+	uploadTestObjects(client, bucket)
+
+	benchmarkDownload(b, bucket, client)
+
+	teardownTestObjects(client, bucket)
+}
+
+func uploadTestObjects(client s3client.Client, bucket string) {
+	for name, data := range testObjects {
+		objectName := "folder/data_" + name
+		err := client.Upload(bucket, objectName, data)
+		if err != nil {
+			log.Fatalf("failed to upload object %q: %+v\n", objectName, err)
+		}
+	}
+}
+
+func teardownTestObjects(client s3client.Client, bucket string) {
+	for name := range testObjects {
+		objectName := "folder/data_" + name
+		err := client.Delete(bucket, objectName)
+		if err != nil {
+			log.Fatalf("failed to delete object %q: %+v\n", objectName, err)
+		}
+	}
+	err := client.RemoveBucket(bucket)
+	if err != nil {
+		log.Fatalf("failed to remove bucket %q: %+v\n", bucket, err)
+	}
+}
+
+func benchmarkUpload(b *testing.B, client s3client.Client, bucket string, uploadedObjects map[string][]string) map[string][]string {
 	for _, bm := range benchmarkCases {
 		benchmark := bm
 		b.Run(benchmark.name, func(b *testing.B) {
@@ -113,121 +170,23 @@
 			}
 		})
 	}
-=======
-	uploadedObjects = benchmarkUpload(b, client, bucket, uploadedObjects)
->>>>>>> 20782d75
-
-	teardown(client, bucket, uploadedObjects)
-}
-
-func teardown(client s3client.Client, bucket string, uploadedObjects map[string][]string) {
-	for _, bm := range benchmarkCases {
-		for _, objectPath := range uploadedObjects[bm.name] {
-			err := client.Delete(bucket, objectPath)
-			if err != nil {
-				log.Printf("failed to delete object %q: %+v\n", objectPath, err)
-			}
-		}
-	}
-
-	err := client.RemoveBucket(bucket)
-	if err != nil {
-		log.Fatalf("failed to remove bucket %q: %+v\n", bucket, err)
-	}
-}
-
-func BenchmarkDownload_Uplink(b *testing.B) {
-	bucket := "testbucket"
-	client := uplinkSetup(bucket)
-
-	// upload some test objects so that there is something to download
-	uploadTestObjects(client, bucket)
-
-<<<<<<< HEAD
-	for _, bm := range benchmarkCases {
-		bookmark := bm
-		b.Run(bookmark.name, func(b *testing.B) {
-			buf := make([]byte, bookmark.objectsize)
-			b.SetBytes(bookmark.objectsize.Int64())
+	return uploadedObjects
+}
+
+func benchmarkDownload(b *testing.B, bucket string, client s3client.Client) {
+	for _, bm := range benchmarkCases {
+		benchmark := bm
+		b.Run(benchmark.name, func(b *testing.B) {
+			buf := make([]byte, benchmark.objectsize)
+			b.SetBytes(benchmark.objectsize.Int64())
 			b.ResetTimer()
 			for i := 0; i < b.N; i++ {
-				objectName := "folder/data_" + bookmark.name
-				_, err := client.Download(bucket, objectName, buf)
-				if err != nil {
-					log.Fatalf("failed to download object %q: %+v\n", objectName, err)
-				}
-			}
-		})
-	}
-=======
-	benchmarkDownload(b, bucket, client)
->>>>>>> 20782d75
-
-	teardownTestObjects(client, bucket)
-}
-
-func uploadTestObjects(client s3client.Client, bucket string) {
-	for name, data := range testObjects {
-		objectName := "folder/data_" + name
-		err := client.Upload(bucket, objectName, data)
-		if err != nil {
-			log.Fatalf("failed to upload object %q: %+v\n", objectName, err)
-		}
-	}
-}
-
-func teardownTestObjects(client s3client.Client, bucket string) {
-	for name := range testObjects {
-		objectName := "folder/data_" + name
-		err := client.Delete(bucket, objectName)
-		if err != nil {
-			log.Fatalf("failed to delete object %q: %+v\n", objectName, err)
-		}
-	}
-	err := client.RemoveBucket(bucket)
-	if err != nil {
-		log.Fatalf("failed to remove bucket %q: %+v\n", bucket, err)
-	}
-}
-
-func benchmarkUpload(b *testing.B, client s3client.Client, bucket string, uploadedObjects map[string][]string) map[string][]string {
-	for _, bm := range benchmarkCases {
-		b.Run(bm.name, func(b *testing.B) {
-			b.SetBytes(bm.objectsize.Int64())
-			b.ResetTimer()
-			for i := 0; i < b.N; i++ {
-				// make some random bytes so the objectPath is unique
-				randomBytes := make([]byte, 16)
-				rand.Read(randomBytes)
-				uniquePathPart := hex.EncodeToString(randomBytes)
-				objectPath := "folder/data" + uniquePathPart + "_" + bm.name
-				err := client.Upload(bucket, objectPath, testObjects[bm.name])
-				if err != nil {
-					log.Fatalf("failed to upload object %q: %+v\n", objectPath, err)
-				}
-				if uploadedObjects[bm.name] == nil {
-					uploadedObjects[bm.name] = []string{}
-				}
-				uploadedObjects[bm.name] = append(uploadedObjects[bm.name], objectPath)
-			}
-		})
-	}
-	return uploadedObjects
-}
-
-func benchmarkDownload(b *testing.B, bucket string, client s3client.Client) {
-	for _, bm := range benchmarkCases {
-		b.Run(bm.name, func(b *testing.B) {
-			buf := make([]byte, bm.objectsize)
-			b.SetBytes(bm.objectsize.Int64())
-			b.ResetTimer()
-			for i := 0; i < b.N; i++ {
-				objectName := "folder/data_" + bm.name
+				objectName := "folder/data_" + benchmark.name
 				out, err := client.Download(bucket, objectName, buf)
 				if err != nil {
 					log.Fatalf("failed to download object %q: %+v\n", objectName, err)
 				}
-				expectedBytes := bm.objectsize.Int()
+				expectedBytes := benchmark.objectsize.Int()
 				actualBytes := len(out)
 				if actualBytes != expectedBytes {
 					log.Fatalf("err downloading object %q: Expected %d bytes, but got actual bytes: %d\n",
