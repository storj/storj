// Copyright (C) 2019 Storj Labs, Inc.
// See LICENSE for copying information.

package cmd

import (
	"bytes"
	"fmt"
	"net"
	"os"
	"path/filepath"
	"strings"

	"github.com/spf13/cobra"
	"github.com/zeebo/errs"
	"go.uber.org/zap"
	"golang.org/x/crypto/ssh/terminal"

	"storj.io/storj/internal/fpath"
	"storj.io/storj/pkg/cfgstruct"
	"storj.io/storj/pkg/process"
)

var (
	setupCmd = &cobra.Command{
		Use:         "setup",
		Short:       "Create an uplink config file",
		RunE:        cmdSetup,
		Annotations: map[string]string{"type": "setup"},
	}
<<<<<<< HEAD

	setupCfg UplinkFlags
	confDir  string
	isDev    bool
=======
	setupCfg    UplinkFlags
	confDir     string
	identityDir string
	defaults    cfgstruct.BindOpt
>>>>>>> 2744a26b

	// Error is the default uplink setup errs class
	Error = errs.Class("uplink setup error")
)

func init() {
	defaultConfDir := fpath.ApplicationDir("storj", "uplink")
	cfgstruct.SetupFlag(zap.L(), RootCmd, &confDir, "config-dir", defaultConfDir, "main directory for uplink configuration")
<<<<<<< HEAD
	cfgstruct.DevFlag(RootCmd, &isDev, false, "use development and test configuration settings")
	RootCmd.AddCommand(setupCmd)
	cfgstruct.BindSetup(setupCmd.Flags(), &setupCfg, isDev, cfgstruct.ConfDir(confDir))
=======
	cfgstruct.SetupFlag(zap.L(), RootCmd, &identityDir, "identity-dir", defaultIdentityDir, "main directory for uplink identity credentials")
	defaults = cfgstruct.DefaultsFlag(RootCmd)
	RootCmd.AddCommand(setupCmd)
	cfgstruct.BindSetup(setupCmd.Flags(), &setupCfg, defaults, cfgstruct.ConfDir(confDir), cfgstruct.IdentityDir(identityDir))
>>>>>>> 2744a26b
}

func cmdSetup(cmd *cobra.Command, args []string) (err error) {
	// Ensure use the default port if the user only specifies a host.
	err = ApplyDefaultHostAndPortToAddrFlag(cmd, "satellite-addr")
	if err != nil {
		return err
	}

	setupDir, err := filepath.Abs(confDir)
	if err != nil {
		return err
	}

	valid, _ := fpath.IsValidSetupDir(setupDir)
	if !valid {
		return fmt.Errorf("uplink configuration already exists (%v)", setupDir)
	}

	err = os.MkdirAll(setupDir, 0700)
	if err != nil {
		return err
	}

	var override map[string]interface{}
	if !setupCfg.NonInteractive {
		_, err = fmt.Print("Enter your Satellite address: ")
		if err != nil {
			return err
		}
		var satelliteAddress string
		_, err = fmt.Scanln(&satelliteAddress)
		if err != nil {
			return err
		}

		// TODO add better validation
		if satelliteAddress == "" {
			return errs.New("Satellite address cannot be empty")
		}

		satelliteAddress, err = ApplyDefaultHostAndPortToAddr(satelliteAddress, cmd.Flags().Lookup("satellite-addr").Value.String())
		if err != nil {
			return err
		}

		_, err = fmt.Print("Enter your API key: ")
		if err != nil {
			return err
		}
		var apiKey string
		_, err = fmt.Scanln(&apiKey)
		if err != nil {
			return err
		}

		if apiKey == "" {
			return errs.New("API key cannot be empty")
		}

		_, err = fmt.Print("Enter your encryption passphrase: ")
		if err != nil {
			return err
		}
		encKey, err := terminal.ReadPassword(int(os.Stdin.Fd()))
		if err != nil {
			return err
		}
		_, err = fmt.Println()
		if err != nil {
			return err
		}

		_, err = fmt.Print("Enter your encryption passphrase again: ")
		if err != nil {
			return err
		}
		repeatedEncKey, err := terminal.ReadPassword(int(os.Stdin.Fd()))
		if err != nil {
			return err
		}
		_, err = fmt.Println()
		if err != nil {
			return err
		}

		if !bytes.Equal(encKey, repeatedEncKey) {
			return errs.New("encryption passphrases doesn't match")
		}

		if len(encKey) == 0 {
			_, err = fmt.Println("Warning: Encryption passphrase is empty!")
			if err != nil {
				return err
			}
		}

		override = map[string]interface{}{
			"satellite-addr": satelliteAddress,
			"api-key":        apiKey,
			"enc.key":        string(encKey),
		}
	}

	return process.SaveConfigWithAllDefaults(cmd.Flags(), filepath.Join(setupDir, "config.yaml"), override)
}

// ApplyDefaultHostAndPortToAddrFlag applies the default host and/or port if either is missing in the specified flag name.
func ApplyDefaultHostAndPortToAddrFlag(cmd *cobra.Command, flagName string) error {
	flag := cmd.Flags().Lookup(flagName)
	if flag == nil {
		// No flag found for us to handle.
		return nil
	}

	address, err := ApplyDefaultHostAndPortToAddr(flag.Value.String(), flag.DefValue)
	if err != nil {
		return Error.Wrap(err)
	}

	if flag.Value.String() == address {
		// Don't trip the flag set bit
		return nil
	}

	return Error.Wrap(flag.Value.Set(address))
}

// ApplyDefaultHostAndPortToAddr applies the default host and/or port if either is missing in the specified address.
func ApplyDefaultHostAndPortToAddr(address, defaultAddress string) (string, error) {
	defaultHost, defaultPort, err := net.SplitHostPort(defaultAddress)
	if err != nil {
		return "", Error.Wrap(err)
	}

	addressParts := strings.Split(address, ":")
	numberOfParts := len(addressParts)

	if numberOfParts > 1 && len(addressParts[0]) > 0 && len(addressParts[1]) > 0 {
		// address is host:port so skip applying any defaults.
		return address, nil
	}

	// We are missing a host:port part. Figure out which part we are missing.
	indexOfPortSeparator := strings.Index(address, ":")
	lengthOfFirstPart := len(addressParts[0])

	if indexOfPortSeparator < 0 {
		if lengthOfFirstPart == 0 {
			// address is blank.
			return defaultAddress, nil
		}
		// address is host
		return net.JoinHostPort(addressParts[0], defaultPort), nil
	}

	if indexOfPortSeparator == 0 {
		// address is :1234
		return net.JoinHostPort(defaultHost, addressParts[1]), nil
	}

	// address is host:
	return net.JoinHostPort(addressParts[0], defaultPort), nil
}<|MERGE_RESOLUTION|>--- conflicted
+++ resolved
@@ -28,17 +28,10 @@
 		RunE:        cmdSetup,
 		Annotations: map[string]string{"type": "setup"},
 	}
-<<<<<<< HEAD
-
-	setupCfg UplinkFlags
-	confDir  string
-	isDev    bool
-=======
+
 	setupCfg    UplinkFlags
 	confDir     string
-	identityDir string
 	defaults    cfgstruct.BindOpt
->>>>>>> 2744a26b
 
 	// Error is the default uplink setup errs class
 	Error = errs.Class("uplink setup error")
@@ -47,16 +40,9 @@
 func init() {
 	defaultConfDir := fpath.ApplicationDir("storj", "uplink")
 	cfgstruct.SetupFlag(zap.L(), RootCmd, &confDir, "config-dir", defaultConfDir, "main directory for uplink configuration")
-<<<<<<< HEAD
-	cfgstruct.DevFlag(RootCmd, &isDev, false, "use development and test configuration settings")
-	RootCmd.AddCommand(setupCmd)
-	cfgstruct.BindSetup(setupCmd.Flags(), &setupCfg, isDev, cfgstruct.ConfDir(confDir))
-=======
-	cfgstruct.SetupFlag(zap.L(), RootCmd, &identityDir, "identity-dir", defaultIdentityDir, "main directory for uplink identity credentials")
 	defaults = cfgstruct.DefaultsFlag(RootCmd)
 	RootCmd.AddCommand(setupCmd)
-	cfgstruct.BindSetup(setupCmd.Flags(), &setupCfg, defaults, cfgstruct.ConfDir(confDir), cfgstruct.IdentityDir(identityDir))
->>>>>>> 2744a26b
+	cfgstruct.BindSetup(setupCmd.Flags(), &setupCfg, defaults, cfgstruct.ConfDir(confDir))
 }
 
 func cmdSetup(cmd *cobra.Command, args []string) (err error) {
