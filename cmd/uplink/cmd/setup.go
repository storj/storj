--- conflicted
+++ resolved
@@ -69,8 +69,55 @@
 		return err
 	}
 
-<<<<<<< HEAD
-	return process.SaveConfigWithAllDefaults(cmd.Flags(), filepath.Join(setupDir, "config.yaml"), nil)
+	var override map[string]interface{}
+	if !setupCfg.NonInteractive {
+		fmt.Print("Enter your Satellite address: ")
+		var satelliteAddress string
+		fmt.Scanln(&satelliteAddress)
+
+		// TODO add better validation
+		if satelliteAddress == "" {
+			return errs.New("Satellite address cannot be empty")
+		}
+
+		fmt.Print("Enter your API key: ")
+		var apiKey string
+		fmt.Scanln(&apiKey)
+
+		if apiKey == "" {
+			return errs.New("API key cannot be empty")
+		}
+
+		fmt.Print("Enter your encryption passphrase: ")
+		encKey, err := terminal.ReadPassword(int(os.Stdin.Fd()))
+		if err != nil {
+			return err
+		}
+		fmt.Println()
+
+		fmt.Print("Enter your encryption passphrase again: ")
+		repeatedEncKey, err := terminal.ReadPassword(int(os.Stdin.Fd()))
+		if err != nil {
+			return err
+		}
+		fmt.Println()
+
+		if !bytes.Equal(encKey, repeatedEncKey) {
+			return errs.New("encryption passphrases doesn't match")
+		}
+
+		if len(encKey) == 0 {
+			fmt.Println("Warning: Encryption passphrase is empty!")
+		}
+
+		override = map[string]interface{}{
+			"satellite-addr": satelliteAddress,
+			"api-key":        apiKey,
+			"enc.key":        string(encKey),
+		}
+	}
+
+	return process.SaveConfigWithAllDefaults(cmd.Flags(), filepath.Join(setupDir, "config.yaml"), override)
 }
 
 // ApplyDefaultHostAndPortToAddrFlag applies the default host and/or port if either is missing in the specified flag name.
@@ -120,55 +167,4 @@
 		return Error.Wrap(err)
 	}
 	return nil
-=======
-	var override map[string]interface{}
-	if !setupCfg.NonInteractive {
-		fmt.Print("Enter your Satellite address: ")
-		var satelliteAddress string
-		fmt.Scanln(&satelliteAddress)
-
-		// TODO add better validation
-		if satelliteAddress == "" {
-			return errs.New("Satellite address cannot be empty")
-		}
-
-		fmt.Print("Enter your API key: ")
-		var apiKey string
-		fmt.Scanln(&apiKey)
-
-		if apiKey == "" {
-			return errs.New("API key cannot be empty")
-		}
-
-		fmt.Print("Enter your encryption passphrase: ")
-		encKey, err := terminal.ReadPassword(int(os.Stdin.Fd()))
-		if err != nil {
-			return err
-		}
-		fmt.Println()
-
-		fmt.Print("Enter your encryption passphrase again: ")
-		repeatedEncKey, err := terminal.ReadPassword(int(os.Stdin.Fd()))
-		if err != nil {
-			return err
-		}
-		fmt.Println()
-
-		if !bytes.Equal(encKey, repeatedEncKey) {
-			return errs.New("encryption passphrases doesn't match")
-		}
-
-		if len(encKey) == 0 {
-			fmt.Println("Warning: Encryption passphrase is empty!")
-		}
-
-		override = map[string]interface{}{
-			"satellite-addr": satelliteAddress,
-			"api-key":        apiKey,
-			"enc.key":        string(encKey),
-		}
-	}
-
-	return process.SaveConfigWithAllDefaults(cmd.Flags(), filepath.Join(setupDir, "config.yaml"), override)
->>>>>>> ae6bbd8f
 }