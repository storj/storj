--- conflicted
+++ resolved
@@ -19,26 +19,12 @@
 )
 
 var (
-	uplinkSetupCmd = &cobra.Command{
+	setupCmd = &cobra.Command{
 		Use:         "setup",
 		Short:       "Create an uplink config file",
-		RunE:        cmdUplinkSetup,
+		RunE:        cmdSetup,
 		Annotations: map[string]string{"type": "setup"},
 	}
-<<<<<<< HEAD
-	// gatewaySetupCmd = &cobra.Command{
-	// 	Use:         "setup",
-	// 	Short:       "Create an gateway config file",
-	// 	RunE:        cmdGatewaySetup,
-	// 	Annotations: map[string]string{"type": "setup"},
-	// }
-	uplinkCfg struct {
-		CA            provider.CASetupConfig       `setup:"true"`
-		Identity      provider.IdentitySetupConfig `setup:"true"`
-		Overwrite     bool                         `default:"false" help:"whether to overwrite pre-existing configuration files" setup:"true"`
-		SatelliteAddr string                       `default:"localhost:7778" help:"the address to use for the satellite" setup:"true"`
-
-=======
 	setupCfg struct {
 		Identity           provider.IdentitySetupConfig
 		APIKey             string `default:"" help:"the api key to use for the satellite" setup:"true"`
@@ -47,44 +33,16 @@
 		SatelliteAddr      string `default:"localhost:7778" help:"the address to use for the satellite" setup:"true"`
 
 		Server miniogw.ServerConfig
-		Minio  miniogw.MinioConfig
->>>>>>> 2b20acbe
+		//Minio  miniogw.MinioConfig
 		Client miniogw.ClientConfig
 		RS     miniogw.RSConfig
 		Enc    miniogw.EncryptionConfig
 	}
 
-<<<<<<< HEAD
-	cliConfDir *string
-)
-
-func init() {
-	defaultUplinkConfDir := fpath.ApplicationDir("storj", "uplink")
-	//defaultGatewayConfDir := fpath.ApplicationDir("storj", "gateway")
-
-	dirParam := cfgstruct.FindConfigDirParam()
-	if dirParam != "" {
-		defaultUplinkConfDir = dirParam
-		//defaultGatewayConfDir = dirParam
-	}
-
-	cliConfDir = CLICmd.PersistentFlags().String("config-dir", defaultUplinkConfDir, "main directory for setup configuration")
-	//gwConfDir = GWCmd.PersistentFlags().String("config-dir", defaultGatewayConfDir, "main directory for setup configuration")
-
-	CLICmd.AddCommand(uplinkSetupCmd)
-	//GWCmd.AddCommand(gatewaySetupCmd)
-	cfgstruct.BindSetup(uplinkSetupCmd.Flags(), &uplinkCfg, cfgstruct.ConfDir(defaultUplinkConfDir))
-	//cfgstruct.BindSetup(gatewaySetupCmd.Flags(), &gatewayCfg, cfgstruct.ConfDir(defaultGatewayConfDir))
-}
-
-func cmdUplinkSetup(cmd *cobra.Command, args []string) (err error) {
-	setupDir, err := filepath.Abs(*cliConfDir)
-=======
 	defaultConfDir     = fpath.ApplicationDir("storj", "uplink")
 	defaultIdentityDir = fpath.ApplicationDir("storj", "identity", "uplink")
 
 	cliConfDir  string
-	gwConfDir   string
 	identityDir string
 )
 
@@ -99,26 +57,25 @@
 	}
 
 	CLICmd.PersistentFlags().StringVar(&cliConfDir, "config-dir", defaultConfDir, "main directory for setup configuration")
-	GWCmd.PersistentFlags().StringVar(&gwConfDir, "config-dir", defaultConfDir, "main directory for setup configuration")
+	//GWCmd.PersistentFlags().StringVar(&gwConfDir, "config-dir", defaultConfDir, "main directory for setup configuration")
 	CLICmd.PersistentFlags().StringVar(&identityDir, "identity-dir", defaultIdentityDir, "main directory for uplink identity credentials")
 	err := CLICmd.PersistentFlags().SetAnnotation("identity-dir", "setup", []string{"true"})
 	if err != nil {
 		zap.S().Error("Failed to set 'setup' annotation for 'config-dir'")
 	}
-	GWCmd.PersistentFlags().StringVar(&identityDir, "identity-dir", defaultIdentityDir, "main directory for gateway identity credentials")
-	err = GWCmd.PersistentFlags().SetAnnotation("identity-dir", "setup", []string{"true"})
-	if err != nil {
-		zap.S().Error("Failed to set 'setup' annotation for 'config-dir'")
-	}
+	// GWCmd.PersistentFlags().StringVar(&identityDir, "identity-dir", defaultIdentityDir, "main directory for gateway identity credentials")
+	// err = GWCmd.PersistentFlags().SetAnnotation("identity-dir", "setup", []string{"true"})
+	// if err != nil {
+	// 	zap.S().Error("Failed to set 'setup' annotation for 'config-dir'")
+	// }
 
 	CLICmd.AddCommand(setupCmd)
-	GWCmd.AddCommand(setupCmd)
+	// GWCmd.AddCommand(setupCmd)
 	cfgstruct.BindSetup(setupCmd.Flags(), &setupCfg, cfgstruct.ConfDir(defaultConfDir), cfgstruct.IdentityDir(defaultIdentityDir))
 }
 
 func cmdSetup(cmd *cobra.Command, args []string) (err error) {
 	setupDir, err := filepath.Abs(cliConfDir)
->>>>>>> 2b20acbe
 	if err != nil {
 		return err
 	}
@@ -128,13 +85,8 @@
 	}
 
 	valid, _ := fpath.IsValidSetupDir(setupDir)
-<<<<<<< HEAD
-	if !uplinkCfg.Overwrite && !valid {
-		return fmt.Errorf("%s configuration already exists (%v). Rerun with --overwrite", "uplink", setupDir)
-=======
 	if !valid {
 		return fmt.Errorf("uplink configuration already exists (%v)", setupDir)
->>>>>>> 2b20acbe
 	}
 
 	err = os.MkdirAll(setupDir, 0700)
@@ -142,16 +94,6 @@
 		return err
 	}
 
-<<<<<<< HEAD
-	defaultConfDir := fpath.ApplicationDir("storj", "uplink")
-	// TODO: handle setting base path *and* identity file paths via args
-	// NB: if base path is set this overrides identity and CA path options
-	if setupDir != defaultConfDir {
-		uplinkCfg.CA.CertPath = filepath.Join(setupDir, "ca.cert")
-		uplinkCfg.CA.KeyPath = filepath.Join(setupDir, "ca.key")
-		uplinkCfg.Identity.CertPath = filepath.Join(setupDir, "identity.cert")
-		uplinkCfg.Identity.KeyPath = filepath.Join(setupDir, "identity.key")
-=======
 	if setupCfg.GenerateMinioCerts {
 		minioCerts := filepath.Join(setupDir, "minio", "certs")
 		if err := os.MkdirAll(minioCerts, 0744); err != nil {
@@ -165,43 +107,23 @@
 		}
 	}
 
-	accessKey, err := generateAWSKey()
-	if err != nil {
-		return err
->>>>>>> 2b20acbe
-	}
-	err = provider.SetupIdentity(process.Ctx(cmd), uplinkCfg.CA, uplinkCfg.Identity)
-	if err != nil {
-		return err
-	}
+	// accessKey, err := generateAWSKey()
+	// if err != nil {
+	// 	return err
+	// }
+	// secretKey, err := generateAWSKey()
+	// if err != nil {
+	// 	return err
+	// }
 
 	o := map[string]interface{}{
-<<<<<<< HEAD
-		"identity.cert-path":     uplinkCfg.Identity.CertPath,
-		"identity.key-path":      uplinkCfg.Identity.KeyPath,
-		"client.pointer-db-addr": uplinkCfg.SatelliteAddr,
-		"client.overlay-addr":    uplinkCfg.SatelliteAddr,
-	}
-
-	return process.SaveConfig(cmd.Flags(), filepath.Join(setupDir, "config.yaml"), o)
-=======
 		"client.api-key":         setupCfg.APIKey,
 		"client.pointer-db-addr": setupCfg.SatelliteAddr,
 		"client.overlay-addr":    setupCfg.SatelliteAddr,
-		"minio.access-key":       accessKey,
-		"minio.secret-key":       secretKey,
-		"enc.key":                setupCfg.EncKey,
+		//"minio.access-key":       accessKey,
+		//"minio.secret-key":       secretKey,
+		"enc.key": setupCfg.EncKey,
 	}
 
 	return process.SaveConfigWithAllDefaults(cmd.Flags(), filepath.Join(setupDir, "config.yaml"), o)
-}
-
-func generateAWSKey() (key string, err error) {
-	var buf [20]byte
-	_, err = rand.Read(buf[:])
-	if err != nil {
-		return "", err
-	}
-	return base58.Encode(buf[:]), nil
->>>>>>> 2b20acbe
 }