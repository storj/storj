--- conflicted
+++ resolved
@@ -40,23 +40,6 @@
 func BenchmarkSimpleQuery(b *testing.B) {
 	teardownSuite, db, ctx := setupSuite()
 	defer teardownSuite(b)
-<<<<<<< HEAD
-	for _, n := range metagenerator.MatchingEntries {
-		if totalRecords > n {
-			break
-		}
-		b.Run(fmt.Sprintf("matching_entries_%d", n), func(b *testing.B) {
-			for i := 0; i < b.N; i++ {
-				val := fmt.Sprintf("benchmarkValue_%v", n)
-				b.ResetTimer()
-				url := fmt.Sprintf("%s/metasearch/%s", defaultMetasearchAPI, metagenerator.Label)
-				res, err := metagenerator.SearchMeta(metasearch.SearchRequest{
-					Match: map[string]any{
-						"field_" + val: val,
-					},
-				}, apiKey, projectId, url)
-				b.StopTimer()
-=======
 	for _, tR := range tRs {
 		metagenerator.GeneratorSetup(sharedFields, 1000, 10, tR, apiKey, projectId, defaultMetasearchAPI, db, ctx)
 		for _, n := range metagenerator.MatchingEntries {
@@ -67,13 +50,12 @@
 				for i := 0; i < b.N; i++ {
 					val := fmt.Sprintf("benchmarkValue_%v", n)
 					b.ResetTimer()
-					_, err := metagenerator.SearchMeta(metagenerator.Request{
-						Path: fmt.Sprintf("sj://%s/", metagenerator.Label),
+					url := fmt.Sprintf("%s/metasearch/%s", defaultMetasearchAPI, metagenerator.Label)
+					_, err := metagenerator.SearchMeta(metasearch.SearchRequest{
 						Match: map[string]any{
 							"field_" + val: val,
 						},
-					}, apiKey, projectId, defaultMetasearchAPI)
->>>>>>> 8c74a65b
+					}, apiKey, projectId, url)
 
 					if err != nil {
 						panic(err)
