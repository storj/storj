// Jest Snapshot v1, https://goo.gl/fbAQLP

exports[`OverviewStep.vue renders correctly 1`] = `
<div class="overview-area">
  <h1 aria-roledescription="title" class="overview-area__title">Welcome to Storj </h1>
  <p class="overview-area__subtitle">Get started using the web browser, or the command line.</p>
  <div class="overview-area__routes">
    <div class="overview-container"><svg alt="web" class="overview-container__img"></svg>
      <p aria-roledescription="server-side-encryption-title" class="overview-container__enc">Server-side encrypted</p>
      <h2 class="overview-container__title">Start with web browser</h2>
      <p class="overview-container__info">Start uploading files in the browser and instantly see how your data gets distributed over the Storj network around the world.</p>
      <div class="container" style="width: 240px; height: 48px; border-radius: 8px; font-size: 16px;">
        <!---->
        <!----> <span class="label">Continue in web -&gt;</span>
      </div>
      <p class="overview-container__encryption-container">
        By using the web browser you are opting in to
        <a href="https://docs.storj.io/concepts/encryption-key/design-decision-server-side-encryption" target="_blank" rel="noopener noreferrer" aria-roledescription="server-side-encryption-link" class="overview-container__encryption-container__link">server-side encryption</a>.
      </p>
<<<<<<< HEAD
      <div class="container" style="width: 100%; height: 64px; border-radius: 62px; font-size: 16px;">
        <!---->
        <!----> <span class="label uppercase">Continue in web</span>
      </div>
=======
>>>>>>> 55de50ee
    </div>
    <div class="overview-container"><svg alt="cli" class="overview-container__img"></svg>
      <p aria-roledescription="end-to-end-encryption-title" class="overview-container__enc">End-to-end encrypted</p>
      <h2 class="overview-container__title">Start with Uplink CLI</h2>
      <p class="overview-container__info">The Uplink CLI is a command-line interface tool which allows you to upload and download files from the network, manage permissions and share files.</p>
      <div class="container" style="width: 240px; height: 48px; border-radius: 8px; font-size: 16px;">
        <!---->
        <!----> <span class="label">Continue in cli -&gt;</span>
      </div>
      <p class="overview-container__encryption-container">
        The Uplink CLI uses
        <a href="https://docs.storj.io/concepts/encryption-key/design-decision-end-to-end-encryption" target="_blank" rel="noopener noreferrer" aria-roledescription="end-to-end-encryption-link" class="overview-container__encryption-container__link">end-to-end encryption</a> for object data, metadata and path data.
      </p>
<<<<<<< HEAD
      <div class="container" style="width: 100%; height: 64px; border-radius: 62px; font-size: 16px;">
        <!---->
        <!----> <span class="label uppercase">Continue in cli</span>
      </div>
=======
>>>>>>> 55de50ee
    </div>
  </div> <a href="/project-dashboard" class="overview-area__skip-button">
    Skip and go directly to dashboard
  </a>
</div>
`;<|MERGE_RESOLUTION|>--- conflicted
+++ resolved
@@ -17,13 +17,10 @@
         By using the web browser you are opting in to
         <a href="https://docs.storj.io/concepts/encryption-key/design-decision-server-side-encryption" target="_blank" rel="noopener noreferrer" aria-roledescription="server-side-encryption-link" class="overview-container__encryption-container__link">server-side encryption</a>.
       </p>
-<<<<<<< HEAD
       <div class="container" style="width: 100%; height: 64px; border-radius: 62px; font-size: 16px;">
         <!---->
         <!----> <span class="label uppercase">Continue in web</span>
       </div>
-=======
->>>>>>> 55de50ee
     </div>
     <div class="overview-container"><svg alt="cli" class="overview-container__img"></svg>
       <p aria-roledescription="end-to-end-encryption-title" class="overview-container__enc">End-to-end encrypted</p>
@@ -37,13 +34,10 @@
         The Uplink CLI uses
         <a href="https://docs.storj.io/concepts/encryption-key/design-decision-end-to-end-encryption" target="_blank" rel="noopener noreferrer" aria-roledescription="end-to-end-encryption-link" class="overview-container__encryption-container__link">end-to-end encryption</a> for object data, metadata and path data.
       </p>
-<<<<<<< HEAD
       <div class="container" style="width: 100%; height: 64px; border-radius: 62px; font-size: 16px;">
         <!---->
         <!----> <span class="label uppercase">Continue in cli</span>
       </div>
-=======
->>>>>>> 55de50ee
     </div>
   </div> <a href="/project-dashboard" class="overview-area__skip-button">
     Skip and go directly to dashboard
