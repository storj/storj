// Copyright (C) 2021 Storj Labs, Inc.
// See LICENSE for copying information.

<template>
    <div ref="projectSelection" class="project-selection">
        <div
            class="project-selection__selected"
            :class="{ active: isDropdownShown }"
            aria-roledescription="project-selection"
            @click.stop.prevent="toggleSelection"
        >
            <div class="project-selection__selected__left">
                <ProjectIcon class="project-selection__selected__left__image" />
                <p class="project-selection__selected__left__name" :title="projectName">{{ projectName }}</p>
            </div>
            <ArrowImage class="project-selection__selected__arrow" />
        </div>
        <div v-if="isDropdownShown" v-click-outside="closeDropdown" class="project-selection__dropdown" :style="style">
            <div v-if="isLoading" class="project-selection__dropdown__loader-container">
                <VLoader width="30px" height="30px" />
            </div>
            <div v-else class="project-selection__dropdown__items">
                <div class="project-selection__dropdown__items__choice" @click.prevent.stop="closeDropdown">
                    <div class="project-selection__dropdown__items__choice__mark-container">
                        <CheckmarkIcon class="project-selection__dropdown__items__choice__mark-container__image" />
                    </div>
                    <p class="project-selection__dropdown__items__choice__selected">
                        {{ selectedProject.name }}
                    </p>
                </div>
                <div
                    v-for="project in projects"
                    :key="project.id"
                    class="project-selection__dropdown__items__choice"
                    @click.prevent.stop="onProjectSelected(project.id)"
                >
                    <p class="project-selection__dropdown__items__choice__unselected">{{ project.name }}</p>
                </div>
            </div>
            <div class="project-selection__dropdown__link-container" @click.stop="onProjectsLinkClick">
                <ManageIcon />
                <p class="project-selection__dropdown__link-container__label">Manage Projects</p>
            </div>
            <div class="project-selection__dropdown__link-container" @click.stop="onCreateLinkClick">
                <CreateProjectIcon />
                <p class="project-selection__dropdown__link-container__label">Create new</p>
            </div>
        </div>
    </div>
</template>

<script lang="ts">
import { Component, Vue } from 'vue-property-decorator';

import VLoader from "@/components/common/VLoader.vue";

import { AnalyticsHttpApi } from '@/api/analytics';
import { RouteConfig } from '@/router';
import { APP_STATE_ACTIONS, PM_ACTIONS } from '@/utils/constants/actionNames';
import { PROJECTS_ACTIONS } from "@/store/modules/projects";
import { AnalyticsEvent } from '@/utils/constants/analyticsEventNames';
import { LocalData } from "@/utils/localData";
import { OBJECTS_ACTIONS } from "@/store/modules/objects";
import { PAYMENTS_ACTIONS } from "@/store/modules/payments";
import { ACCESS_GRANTS_ACTIONS } from "@/store/modules/accessGrants";
import { BUCKET_ACTIONS } from "@/store/modules/buckets";
import { APP_STATE_MUTATIONS } from "@/store/mutationConstants";
import { Project } from "@/types/projects";
import { User } from "@/types/users";

import ProjectIcon from '@/../static/images/navigation/project.svg';
import ArrowImage from '@/../static/images/navigation/arrowExpandRight.svg';
import CheckmarkIcon from '@/../static/images/navigation/checkmark.svg';
import ManageIcon from '@/../static/images/navigation/manage.svg';
import CreateProjectIcon from '@/../static/images/navigation/createProject.svg';

// @vue/component
@Component({
    components: {
        ArrowImage,
        CheckmarkIcon,
        ProjectIcon,
        ManageIcon,
        CreateProjectIcon,
        VLoader,
    },
})
export default class NewProjectSelection extends Vue {
    private FIRST_PAGE = 1;
    private dropdownYPos = 0;
    private dropdownXPos = 0;
    private readonly analytics: AnalyticsHttpApi = new AnalyticsHttpApi();

    public isLoading = false;

    public $refs!: {
        projectSelection: HTMLDivElement,
    }

    /**
     * Fetches projects related information and than toggles selection popup.
     */
    public async toggleSelection(): Promise<void> {
        if (this.isOnboardingTour) return;

        const selectionContainer = this.$refs.projectSelection.getBoundingClientRect();

        const FIVE_PIXELS = 5;
        const TWENTY_PIXELS = 20;
        this.dropdownYPos = selectionContainer.top - FIVE_PIXELS;
        this.dropdownXPos = selectionContainer.right - TWENTY_PIXELS;

        this.toggleDropdown();

        if (this.isLoading || !this.isDropdownShown) return;

        this.isLoading = true;

        try {
            await this.$store.dispatch(PROJECTS_ACTIONS.FETCH);
            await this.$store.dispatch(PROJECTS_ACTIONS.GET_LIMITS, this.$store.getters.selectedProject.id);
            this.isLoading = false;
        } catch (error) {
            this.isLoading = false;
        }
    }

    /**
     * Toggles project dropdown visibility.
     */
    public toggleDropdown(): void {
        this.$store.dispatch(APP_STATE_ACTIONS.TOGGLE_SELECT_PROJECT_DROPDOWN);
    }

    /**
     * Fetches all project related information.
     * @param projectID
     */
    public async onProjectSelected(projectID: string): Promise<void> {
        await this.analytics.eventTriggered(AnalyticsEvent.NAVIGATE_PROJECTS);
        await this.$store.dispatch(PROJECTS_ACTIONS.SELECT, projectID);
        LocalData.setSelectedProjectId(projectID);
        await this.$store.dispatch(PM_ACTIONS.SET_SEARCH_QUERY, '');
        this.closeDropdown();

        if (this.isBucketsView) {
            await this.$store.dispatch(OBJECTS_ACTIONS.CLEAR);
            await this.$router.push(RouteConfig.Buckets.path).catch(() => {return; });
        }

        try {
            await this.$store.dispatch(PAYMENTS_ACTIONS.GET_PROJECT_USAGE_AND_CHARGES_CURRENT_ROLLUP);
            await this.$store.dispatch(PM_ACTIONS.FETCH, this.FIRST_PAGE);
            await this.$store.dispatch(ACCESS_GRANTS_ACTIONS.FETCH, this.FIRST_PAGE);
            await this.$store.dispatch(BUCKET_ACTIONS.FETCH, this.FIRST_PAGE);
            await this.$store.dispatch(PROJECTS_ACTIONS.GET_LIMITS, this.$store.getters.selectedProject.id);
        } catch (error) {
            await this.$notify.error(`Unable to select project. ${error.message}`);
        }
    }

    /**
     * Returns top and left position of dropdown.
     */
    public get style(): Record<string, string> {
        return { top: `${this.dropdownYPos}px`, left: `${this.dropdownXPos}px` };
    }

    /**
     * Indicates if current route is onboarding tour.
     */
    public get isOnboardingTour(): boolean {
        return this.$route.path.includes(RouteConfig.OnboardingTour.path);
    }

    /**
     * Returns selected project's name.
     */
    public get projectName(): string {
        return this.$store.getters.selectedProject.name;
    }

    /**
     * Indicates if dropdown is shown.
     */
    public get isDropdownShown(): string {
        return this.$store.state.appStateModule.appState.isSelectProjectDropdownShown;
    }

    /**
     * Returns projects list from store.
     */
    public get projects(): Project[] {
        return this.$store.getters.projectsWithoutSelected;
    }

    /**
     * Returns selected project from store.
     */
    public get selectedProject(): Project {
        return this.$store.getters.selectedProject;
    }

    /**
     * Closes select project dropdown.
     */
    public closeDropdown(): void {
        this.$store.dispatch(APP_STATE_ACTIONS.CLOSE_POPUPS);
    }

    /**
     * Route to projects list page.
     */
    public onProjectsLinkClick(): void {
        if (this.$route.name !== RouteConfig.ProjectsList.name) {
            this.analytics.eventTriggered(AnalyticsEvent.MANAGE_PROJECTS_CLICKED);
            this.$router.push(RouteConfig.ProjectsList.path);
        }

        this.closeDropdown();
    }

    /**
     * Route to create project page.
     */
    public onCreateLinkClick(): void {
        if (this.$route.name !== RouteConfig.CreateProject.name) {
<<<<<<< HEAD
            this.analytics.eventTriggered(AnalyticsEvent.CREATE_NEW_CLICKED);
            this.$router.push(RouteConfig.CreateProject.path);
=======
            this.analytics.linkEventTriggered(AnalyticsEvent.PATH_SELECTED, "Create New Project");

            const user: User = this.$store.getters.user;
            const ownProjectsCount: number = this.$store.getters.projectsCount;

            if (!user.paidTier && user.projectLimit === ownProjectsCount) {
                this.$store.commit(APP_STATE_MUTATIONS.TOGGLE_CREATE_PROJECT_PROMPT_POPUP);
            } else {
                this.$router.push(RouteConfig.CreateProject.path);
            }
>>>>>>> 82b1450a
        }

        this.closeDropdown();
    }

    /**
     * Indicates if current route is objects view.
     */
    private get isBucketsView(): boolean {
        const currentRoute = this.$route.path;

        return currentRoute.includes(RouteConfig.BucketsManagement.path) || currentRoute.includes(RouteConfig.EncryptData.path);
    }
}
</script>

<style scoped lang="scss">
    .project-selection {
        font-family: 'font_regular', sans-serif;
        position: static;
        width: 100%;

        &__selected {
            box-sizing: border-box;
            padding: 22px 32px;
            border-left: 4px solid #fff;
            width: 100%;
            display: flex;
            align-items: center;
            justify-content: space-between;
            cursor: pointer;
            position: static;

            &__left {
                display: flex;
                align-items: center;
                max-width: calc(100% - 16px);

                &__name {
                    max-width: calc(100% - 24px - 16px);
                    font-weight: 500;
                    font-size: 14px;
                    line-height: 20px;
                    color: #56606d;
                    margin-left: 24px;
                    white-space: nowrap;
                    overflow: hidden;
                    text-overflow: ellipsis;
                }
            }
        }

        &__dropdown {
            position: absolute;
            min-width: 240px;
            max-width: 240px;
            background-color: #fff;
            box-shadow: 0 2px 16px rgb(0 0 0 / 10%);
            border-radius: 8px;
            z-index: 1;

            &__loader-container {
                margin: 10px 0;
                display: flex;
                align-items: center;
                justify-content: center;
            }

            &__items {
                overflow-y: auto;
                max-height: 250px;
                background-color: #fff;
                border-radius: 6px;

                &__choice {
                    display: flex;
                    align-items: center;
                    padding: 8px 16px;
                    cursor: pointer;
                    height: 32px;

                    &__selected,
                    &__unselected {
                        font-size: 14px;
                        line-height: 20px;
                        color: #1b2533;
                        white-space: nowrap;
                        overflow: hidden;
                        text-overflow: ellipsis;
                    }

                    &__selected {
                        font-family: 'font_medium', sans-serif;
                        margin-left: 24px;
                    }

                    &__unselected {
                        padding-left: 40px;
                    }

                    &:hover {
                        background-color: #f5f6fa;
                    }

                    &__mark-container {
                        width: 16px;
                        height: 16px;

                        &__image {
                            object-fit: cover;
                        }
                    }
                }
            }

            &__link-container {
                padding: 8px 16px;
                height: 32px;
                cursor: pointer;
                display: flex;
                align-items: center;
                border-top: 1px solid #ebeef1;

                &__label {
                    font-size: 14px;
                    line-height: 20px;
                    color: #0149ff;
                    margin-left: 24px;
                }
            }
        }
    }

    .active {
        border-color: #0149ff;
        background-color: #f7f8fb;

        p {
            color: #0149ff;
            font-weight: 600;
        }

        svg path {
            fill: #0149ff;
        }
    }

    @media screen and (max-width: 1280px) {

        .project-selection__selected {

            &__left {
                min-width: 18px;

                &__name {
                    display: none;
                }
            }

            &__arrow {
                display: none;
            }
        }
    }
</style><|MERGE_RESOLUTION|>--- conflicted
+++ resolved
@@ -225,11 +225,7 @@
      */
     public onCreateLinkClick(): void {
         if (this.$route.name !== RouteConfig.CreateProject.name) {
-<<<<<<< HEAD
             this.analytics.eventTriggered(AnalyticsEvent.CREATE_NEW_CLICKED);
-            this.$router.push(RouteConfig.CreateProject.path);
-=======
-            this.analytics.linkEventTriggered(AnalyticsEvent.PATH_SELECTED, "Create New Project");
 
             const user: User = this.$store.getters.user;
             const ownProjectsCount: number = this.$store.getters.projectsCount;
@@ -239,7 +235,6 @@
             } else {
                 this.$router.push(RouteConfig.CreateProject.path);
             }
->>>>>>> 82b1450a
         }
 
         this.closeDropdown();
