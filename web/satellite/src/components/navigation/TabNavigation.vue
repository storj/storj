--- conflicted
+++ resolved
@@ -12,21 +12,13 @@
 <script lang="ts">
 import { Component, Prop, Vue } from 'vue-property-decorator';
 
-<<<<<<< HEAD
+import { NavigationLink } from '@/types/navigation';
+
     @Component
     export default class TabNavigation extends Vue {
         @Prop({default: new Array(NavigationLink)})
         private navigation: NavigationLink[];
     }
-=======
-import { NavigationLink } from '@/types/navigation';
-
-@Component({})
-export default class TabNavigation extends Vue {
-    @Prop({default: new Array(NavigationLink)})
-    private navigation: NavigationLink[];
-}
->>>>>>> c5658fa7
 </script>
 
 <style scoped lang="scss">
