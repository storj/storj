// Copyright (C) 2019 Storj Labs, Inc.
// See LICENSE for copying information.

<template>
    <div class="account-billing-area">
        <AccountBalance />
        <MonthlyBillingSummary />
        <PaymentMethods />
        <DepositAndBilling />
    </div>
</template>

<script lang="ts">
<<<<<<< HEAD
    import { Component, Vue } from 'vue-property-decorator';
    import MonthlyBillingSummary from '@/components/account/billing/MonthlyBillingSummary.vue';
    import AccountBalance from '@/components/account/billing/AccountBalance.vue';
    import DepositAndBilling from '@/components/account/billing/DepositAndBilling.vue';
    import PaymentMethods from '@/components/account/billing/PaymentMethods.vue';

    @Component({
        components: {
            AccountBalance,
            MonthlyBillingSummary,
            DepositAndBilling,
            PaymentMethods,
        }
    })
    export default class BillingArea extends Vue {}
=======
import { Component, Vue } from 'vue-property-decorator';

import AccountBalance from '@/components/account/billing/AccountBalance.vue';
import DepositAndBilling from '@/components/account/billing/DepositAndBilling.vue';
import MonthlyBillingSummary from '@/components/account/billing/MonthlyBillingSummary.vue';

@Component({
    components: {
        AccountBalance,
        MonthlyBillingSummary,
        DepositAndBilling,
    }
})
export default class BillingArea extends Vue {}
>>>>>>> 5383b8be
</script>

<style scoped lang="scss">
    ::-webkit-scrollbar,
    ::-webkit-scrollbar-track,
    ::-webkit-scrollbar-thumb {
        width: 0;
    }

    .account-billing-area {
        margin-top: 83px;
        overflow-y: scroll;
        height: 75vh;
    }
</style><|MERGE_RESOLUTION|>--- conflicted
+++ resolved
@@ -11,38 +11,22 @@
 </template>
 
 <script lang="ts">
-<<<<<<< HEAD
-    import { Component, Vue } from 'vue-property-decorator';
-    import MonthlyBillingSummary from '@/components/account/billing/MonthlyBillingSummary.vue';
-    import AccountBalance from '@/components/account/billing/AccountBalance.vue';
-    import DepositAndBilling from '@/components/account/billing/DepositAndBilling.vue';
-    import PaymentMethods from '@/components/account/billing/PaymentMethods.vue';
-
-    @Component({
-        components: {
-            AccountBalance,
-            MonthlyBillingSummary,
-            DepositAndBilling,
-            PaymentMethods,
-        }
-    })
-    export default class BillingArea extends Vue {}
-=======
 import { Component, Vue } from 'vue-property-decorator';
 
+import MonthlyBillingSummary from '@/components/account/billing/MonthlyBillingSummary.vue';
 import AccountBalance from '@/components/account/billing/AccountBalance.vue';
 import DepositAndBilling from '@/components/account/billing/DepositAndBilling.vue';
-import MonthlyBillingSummary from '@/components/account/billing/MonthlyBillingSummary.vue';
+import PaymentMethods from '@/components/account/billing/PaymentMethods.vue';
 
 @Component({
     components: {
         AccountBalance,
         MonthlyBillingSummary,
         DepositAndBilling,
+        PaymentMethods,
     }
 })
 export default class BillingArea extends Vue {}
->>>>>>> 5383b8be
 </script>
 
 <style scoped lang="scss">
