--- conflicted
+++ resolved
@@ -3,12 +3,6 @@
 
 <template>
     <div class="account-billing-area">
-<<<<<<< HEAD
-        <AccountBalance />
-        <MonthlyBillingSummary />
-        <PaymentMethods />
-        <DepositAndBilling />
-=======
         <div class="account-billing-area__notification-container" v-if="false">
             <div class="account-billing-area__notification-container__negative-balance">
                 <svg width="40" height="40" viewBox="0 0 40 40" fill="none" xmlns="http://www.w3.org/2000/svg">
@@ -27,8 +21,8 @@
         </div>
         <AccountBalance/>
         <MonthlyBillingSummary/>
+        <PaymentMethods />
         <DepositAndBilling/>
->>>>>>> 0c2ae778
     </div>
 </template>
 
@@ -45,12 +39,8 @@
         AccountBalance,
         MonthlyBillingSummary,
         DepositAndBilling,
-<<<<<<< HEAD
         PaymentMethods,
-    }
-=======
     },
->>>>>>> 0c2ae778
 })
 export default class BillingArea extends Vue {}
 </script>
