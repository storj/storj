// Copyright (C) 2022 Storj Labs, Inc.
// See LICENSE for copying information.

<template>
    <div class="payments-area">
        <div class="payments-area__top-container">
            <h1 class="payments-area__title">Payment Methods{{showTransactions? ' > Storj Tokens':null}}</h1>
            <div 
                class="payments-area__container"
                v-if="!showTransactions"
            >
                <div
                    class="payments-area__container__token"
                    v-if="!showAddFunds"
                >
                    <div
                        class="payments-area__container__token__large-icon-container"
                    >
                        <div class="payments-area__container__token__large-icon">
                            <StorjLarge />
                        </div>
                    </div>
                    <div class="payments-area__container__token__base"
                    v-if="!showAddFunds"
                    >
                        <div class="payments-area__container__token__base__small-icon">   <StorjSmall />
                        </div>
                        <div class="payments-area__container__token__base__confirmation-container">
                            <p class="payments-area__container__token__base__confirmation-container__label">STORJ Token Deposit</p>
                            <span :class="`payments-area__container__token__base__confirmation-container__circle-icon ${depositStatus}`">
                                &#9679;
                            </span>
<<<<<<< HEAD
                            <span class="payments-area__container__token__base__confirmation-container__text">
                                <span>
                                    {{ depositStatus }}
                                </span>
                            </span>
                        </div>
                        <div class="payments-area__container__token__base__balance-container">
                            <p class="payments-area__container__token__base__balance-container__label">Total Balance</p>
                            <span class="payments-area__container__token__base__balance-container__text">USD ${{ balanceAmount }}</span>
                        </div>
                        <VButton
                            label='See transactions'
                            width="120px"
                            height="30px"
                            is-transparent="true"
                            font-size="13px"
                            class="payments-area__container__token__base__transaction-button"
                            :onPress="toggleTransactionsTable"
                        />
                        <VButton
                            label='Add funds'
                            font-size="13px"
                            width="80px"
                            height="30px"
                            class="payments-area__container__token__base__funds-button"
                            :onPress="toggleShowAddFunds"
                        />
                    </div>
                    <div
                        class="payments-area__container__token__add-funds"
                        v-if="showAddFunds"
                    >
                        <h3
                            class="payments-area__container__token__add-funds__title"
                        >STORJ Token</h3>
                        <p class="payments-area__container__token__add-funds__label">Deposit STORJ Tokens via Coin Payments:</p>
                        <TokenDepositSelection2
                            class="payments-area__container__token__add-funds__dropdown"
                            :payment-options="paymentOptions"
                            @onChangeTokenValue="onChangeTokenValue"
                        />
                        <VButton
                            class="payments-area__container__token__add-funds__button"
                            label="Continue to CoinPayments"
                            width="150px"
                            height="30px"
                            font-size="11px"
                            :on-press="onConfirmAddSTORJ"
                        />
                    </div>
                </div>
            
                <div
                    class="payments-area__container__cards"
                >
                    
                </div>
                <div 
                    class="payments-area__container__new-payments"
                >
                    <div class="payments-area__container__new-payments__text-area">
                        <span class="payments-area__container__new-payments__text-area__plus-icon">+&nbsp;</span>
                        <span class="payments-area__container__new-payments__text-area__text">Add New Payment Method</span>
                    </div>
                </div>
            </div>
            <div v-if="showTransactions">
                <div class="payments-area__container__transactions">
                    <SortingHeader2
                        @sortFunction='sortFunction'
                    />
                    <token-transaction-item
                        v-for="item in displayedHistory"
                        :key="item.id"
                        :billing-item="item"
                    />
                    <div class="divider"></div>
                    <div class="pagination">
                        <div class="pagination__total">
                            <p>
                                {{transactionCount}} transactions found
                            </p>
                        </div>
                        <div class="pagination__right-container">
                            <div class="pagination__right-container__count">
                                <span
                                    v-if="transactionCount > 10 && paginationLocation.end !== transactionCount"
                                >
                                   {{paginationLocation.start + 1}} - {{paginationLocation.end}} of {{transactionCount}}
                                </span>
                                <span
                                    v-else
                                >
                                   {{paginationLocation.start + 1}} - {{transactionCount}} of {{transactionCount}}
                                </span>
                            </div>
                            <div class="pagination__right-container__buttons"
                                v-if="transactionCount > 10"
                            >
                                <ArrowIcon
                                    class="pagination__right-container__buttons__left"
                                    v-if="paginationLocation.start > 0"
                                    @click="paginationController(-10)"
                                />
                                <ArrowIcon
                                    class="pagination__right-container__buttons__right"    
                                    v-if="paginationLocation.end < transactionCount - 1"
                                    @click="paginationController(10)"
                                />

                            </div>
                        </div>
                    </div>
                </div>
                <div class="">
                </div>
            </div>
=======
                        </span>
                    </div>
                    <div class="payments-area__container__token__balance-container">
                        <p class="payments-area__container__token__balance-container__label">Total Balance</p>
                        <span class="payments-area__container__token__balance-container__text">USD ${{ balanceAmount }}</span>
                    </div>
                    <VButton
                        label='See transactions'
                        width="120px"
                        height="30px"
                        is-transparent="true"
                        font-size="13px"
                        class="payments-area__container__token__transaction-button"
                    />
                    <VButton
                        label='Add funds'
                        font-size="13px"
                        width="80px"
                        height="30px"
                        class="payments-area__container__token__funds-button"
                    />
                </div>
                <div v-for="card in creditCards" :key="card.id" class="payments-area__container__cards" >
                    <CreditCardContainer
                        :credit-card="card"
                        @remove="removePaymentMethodHandler"
                    />
                </div>
                <div class="payments-area__container__new-payments">
                    <div v-if="!isAddingPayment" class="payments-area__container__new-payments__text-area">
                        <span class="payments-area__container__new-payments__text-area__plus-icon">+&nbsp;</span>
                        <span 
                            class="payments-area__container__new-payments__text-area__text"
                            @click="addPaymentMethodHandler"
                        >Add New Payment Method</span>
                    </div>
                    <div v-if="isAddingPayment">
                        <div class="close-add-payment" @click="closeAddPayment">
                            <CloseCrossIcon />
                        </div>
                        <div class="payments-area__create-header">Credit Card</div>
                        <div class="payments-area__create-subheader">Add Card Info</div>
                        <StripeCardInput
                            ref="stripeCardInput"
                            class="add-card-area__stripe stripe_input"
                            :on-stripe-response-callback="addCard"
                        />
                        <div
                            v-if="!isAddCardClicked"
                            class="add-card-button"
                            @click="onConfirmAddStripe"
                        >
                            <img
                                v-if="isLoading"
                                class="payment-loading-image"
                                src="@/../static/images/account/billing/loading.gif"
                                alt="loading gif"
                            >
                            <SuccessImage
                                v-if="isLoaded"
                                class="payment-loaded-image"
                            />
                            <span class="add_card_button_text">Add Credit Card</span>
                        </div>
                    </div>
                </div>
            </div>
            
            <div v-if="isRemovePaymentMethodsModalOpen || isChangeDefaultPaymentModalOpen" class="edit_payment_method">
                <!-- Change Default Card Modal -->
                <div v-if="isChangeDefaultPaymentModalOpen" class="change-default-modal-container">
                    <CreditCardImage class="card-icon-default" />
                    <div class="edit_payment_method__container__close-cross-container-default" @click="onCloseClickDefault">
                        <CloseCrossIcon class="close-icon" />
                    </div>
                    <div class="edit_payment_method__header">Select Default Card</div>
                    <form v-for="card in creditCards" :key="card.id"> 
                        <div class="change-default-input-container">
                            <AmericanExpressIcon v-if="card.brand === 'amex' " class="cardIcons" />
                            <DiscoverIcon v-if="card.brand === 'discover' " class="cardIcons" />
                            <JCBIcon v-if="card.brand === 'jcb' " class="cardIcons jcb-icon" />
                            <MastercardIcon v-if="card.brand === 'mastercard' " class="cardIcons mastercard-icon" />
                            <UnionPayIcon v-if="card.brand === 'unionpay' " class="cardIcons union-icon" />
                            <VisaIcon v-if="card.brand === 'visa' " class="cardIcons" />
                            <DinersIcon v-if="card.brand === 'diners' " class="cardIcons diners-icon" />
                            <img src="@/../static/images/payments/cardStars.png" alt="Hidden card digits stars image" class="payment-methods-container__card-container__info-area__info-container__image"> 
                            {{ card.last4 }}
                            <input 
                                :id="card.id" 
                                v-model="defaultCreditCardSelection"  
                                :value="card.id" 
                                class="change-default-input" 
                                type="radio" 
                                name="defaultCreditCardSelection"
                            >
                        </div>
                    </form>
                    <div class="default-card-button" @click="updatePaymentMethod">
                        Update Default Card
                    </div>
                </div>
                <!-- Remove Credit Card Modal -->
                <div v-if="isRemovePaymentMethodsModalOpen" class="edit_payment_method__container">
                    <CreditCardImage class="card-icon" />
                    <div class="edit_payment_method__container__close-cross-container" @click="onCloseClick">
                        <CloseCrossIcon class="close-icon" />
                    </div>
                    <div class="edit_payment_method__header">Remove Credit Card</div>
                    <div v-if="!cardBeingEdited.isDefault" class="edit_payment_method__header-subtext">This is not your default payment card.</div>
                    <div v-if="cardBeingEdited.isDefault" class="edit_payment_method__header-subtext-default">This is your default payment card.</div>
                    <div class="edit_payment_method__header-change-default" @click="changeDefault">
                        <a class="edit-card-text">Edit default card -></a>
                    </div>
                    <div 
                        class="remove-card-button" 
                        @click="removePaymentMethod"
                        @mouseover="deleteHover = true"
                        @mouseleave="deleteHover = false"
                    >
                        <Trash v-if="deleteHover === false" />
                        <RedTrash v-if="deleteHover === true" />
                        Remove
                    </div>
                </div>
            </div>
>>>>>>> 449f0f0c
        </div>
    </div>
</template>

<script lang="ts">
import { Component, Vue } from 'vue-property-decorator';

import VLoader from '@/components/common/VLoader.vue';
import VButton from '@/components/common/VButton.vue';
<<<<<<< HEAD
import VList from '@/components/common/VList.vue';
import SortingHeader2 from '@/components/account/billing/depositAndBillingHistory/SortingHeader2.vue';

import TokenDepositSelection2 from '@/components/account/billing/paymentMethods/TokenDepositSelection2.vue';
import TokenTransactionItem from '@/components/account/billing/paymentMethods/TokenTransactionItem.vue';

import StorjSmall from '@/../static/images/billing/storj-icon-small.svg';
import StorjLarge from '@/../static/images/billing/storj-icon-large.svg';
import ArrowIcon from '@/../static/images/common/arrowRight.svg'
=======
import CloseCrossIcon from '@/../static/images/common/closeCross.svg';
import StripeCardInput from '@/components/account/billing/paymentMethods/StripeCardInput.vue';
import SuccessImage from '@/../static/images/account/billing/success.svg';

import AmericanExpressIcon from '@/../static/images/payments/cardIcons/smallamericanexpress.svg';
import DinersIcon from '@/../static/images/payments/cardIcons/smalldinersclub.svg';
import DiscoverIcon from '@/../static/images/payments/cardIcons/discover.svg';
import JCBIcon from '@/../static/images/payments/cardIcons/smalljcb.svg';
import MastercardIcon from '@/../static/images/payments/cardIcons/smallmastercard.svg';
import UnionPayIcon from '@/../static/images/payments/cardIcons/smallunionpay.svg';
import VisaIcon from '@/../static/images/payments/cardIcons/smallvisa.svg';

import StorjSmall from '@/../static/images/billing/storj-icon-small.svg';
import StorjLarge from '@/../static/images/billing/storj-icon-large.svg';
import Trash from '@/../static/images/account/billing/trash.svg';
import RedTrash from '@/../static/images/account/billing/redtrash.svg';

import CreditCardImage from '@/../static/images/billing/credit-card.svg';
import CreditCardContainer from '@/components/account/billing/billingTabs/CreditCardContainer.vue';


import { CreditCard } from '@/types/payments';
import { PAYMENTS_ACTIONS } from '@/store/modules/payments';
import { USER_ACTIONS } from '@/store/modules/users';
>>>>>>> 449f0f0c

import { PAYMENTS_ACTIONS } from '@/store/modules/payments';
import { PaymentsHistoryItem, PaymentsHistoryItemType, PaymentAmountOption } from '@/types/payments';
import { SortDirection } from '@/types/common';
import { RouteConfig } from '@/router';

<<<<<<< HEAD
const {
    MAKE_TOKEN_DEPOSIT,
    GET_PAYMENTS_HISTORY,
=======

interface StripeForm {
    onSubmit(): Promise<void>;
}
const {
    ADD_CREDIT_CARD,
    GET_CREDIT_CARDS,
    REMOVE_CARD,
    MAKE_CARD_DEFAULT,
>>>>>>> 449f0f0c
} = PAYMENTS_ACTIONS;

// @vue/component
@Component({
    components: {
        AmericanExpressIcon,
        DiscoverIcon,
        JCBIcon,
        MastercardIcon,
        UnionPayIcon,
        VisaIcon,
        VLoader,
        VButton,
        VList,
        StorjSmall,
        StorjLarge,
<<<<<<< HEAD
        TokenTransactionItem,
        TokenDepositSelection2,
        SortingHeader2,
        ArrowIcon,
    },
})
export default class paymentsArea extends Vue {
    public depositStatus: string = 'Confirmed';
    public balanceAmount: number = 0.00;
    public showTransactions: boolean = false;
    public showAddFunds: boolean = false;
    private readonly DEFAULT_TOKEN_DEPOSIT_VALUE = 10; // in dollars.
    private readonly MAX_TOKEN_AMOUNT = 1000000; // in dollars.
    private tokenDepositValue: number = this.DEFAULT_TOKEN_DEPOSIT_VALUE;
    public paginationLocation: {start: number, end: number} = {start: 0, end: 10};
    public tokenHistory: {amount: number, start: Date, status: string,}[] = []
    public displayedHistory: {}[] = [];
    public transactionCount: number = 0;

    public async mounted() {
        try {
            await this.$store.dispatch(GET_PAYMENTS_HISTORY);
        } catch (error) {
            await this.$notify.error(error.message);
        }

        let array = (this.$store.state.paymentsModule.paymentsHistory.filter((item: PaymentsHistoryItem) => {
            return item.type === PaymentsHistoryItemType.Transaction || item.type === PaymentsHistoryItemType.DepositBonus;
        }));
        this.tokenHistory = array;
        this.transactionCount = array.length
        this.displayedHistory = array.slice(0,10)
        console.log(array.length)
    }

    public toggleTransactionsTable(): void {
        this.showTransactions = !this.showTransactions;
    }

    public toggleShowAddFunds(): void {
        this.showAddFunds = !this.showAddFunds ;
    }

    /**
     * Returns TokenTransactionItem item component.
     */
    public get itemComponent(): typeof TokenTransactionItem {
        return TokenTransactionItem;
    }

    // controls sorting the table
    public sortFunction(key) {
        this.paginationLocation = {start: 0, end: 10}
        this.displayedHistory = this.tokenHistory.slice(0,10)
        switch (key) {
            case 'date-ascending':
                this.tokenHistory.sort((a,b) => {return a.start.getTime() - b.start.getTime()});
                break;
            case 'date-descending':
                this.tokenHistory.sort((a,b) => {return b.start.getTime() - a.start.getTime()});
                break;
            case 'amount-ascending':
                this.tokenHistory.sort((a,b) => {return a.amount - b.amount});
                break;
            case 'amount-descending':
                this.tokenHistory.sort((a,b) => {return b.amount - a.amount});
                break;
            case 'status-ascending':
                this.tokenHistory.sort((a, b) => {
                    if (a.status < b.status) {return -1;}
                    if (a.status > b.status) {return 1;}
                    return 0});
                break;
            case 'status-descending':
                this.tokenHistory.sort((a, b) => {
                    if (b.status < a.status) {return -1;}
                    if (b.status > a.status) {return 1;}
                    return 0});
                break;
        }
    }

    //controls pagination
    public paginationController(i): void {
        let diff = this.transactionCount - this.paginationLocation.start
        if (this.paginationLocation.start + i >= 0 && this.paginationLocation.end + i <= this.transactionCount && this.paginationLocation.end !== this.transactionCount){
            this.paginationLocation = {
                start: this.paginationLocation.start + i,
                end: this.paginationLocation.end + i
            }
        } else if (this.paginationLocation.start + i < 0 ) {
            this.paginationLocation = {
                start: 0,
                end: 10
            }
        } else if(this.paginationLocation.end + i > this.transactionCount) {
            this.paginationLocation = {
                start: this.paginationLocation.start + i,
                end: this.transactionCount
            }
        }   else if(this.paginationLocation.end === this.transactionCount) {
            this.paginationLocation = {
                start: this.paginationLocation.start + i,
                end: this.transactionCount - (diff)
            }
        }

        this.displayedHistory = this.tokenHistory.slice(this.paginationLocation.start, this.paginationLocation.end)
    }

    /**
     * Returns deposit history items.
     */
    public get depositHistoryItems(): PaymentsHistoryItem[] {
        return this.$store.state.paymentsModule.paymentsHistory.filter((item: PaymentsHistoryItem) => {
            return item.type === PaymentsHistoryItemType.Transaction || item.type === PaymentsHistoryItemType.DepositBonus;
        });
    }

    /**
     * Set of default payment options.
     */
    public paymentOptions: PaymentAmountOption[] = [
        new PaymentAmountOption(10, `USD $10`),
        new PaymentAmountOption(20, `USD $20`),
        new PaymentAmountOption(50, `USD $50`),
        new PaymentAmountOption(100, `USD $100`),
        new PaymentAmountOption(1000, `USD $1000`),
    ];

    /**
     * onConfirmAddSTORJ checks if amount is valid.
     * If so processes token payment and returns state to default.
     */
    public async onConfirmAddSTORJ(): Promise<void> {

        if (!this.isDepositValueValid) return;

        try {
            const tokenResponse = await this.$store.dispatch(MAKE_TOKEN_DEPOSIT, this.tokenDepositValue * 100);
            await this.$notify.success(`Successfully created new deposit transaction! \nAddress:${tokenResponse.address} \nAmount:${tokenResponse.amount}`);
            const depositWindow = window.open(tokenResponse.link, '_blank');
            if (depositWindow) {
                depositWindow.focus();
            }
        } catch (error) {
            await this.$notify.error(error.message);
            this.$emit('toggleIsLoading');
        }

        this.tokenDepositValue = this.DEFAULT_TOKEN_DEPOSIT_VALUE;
        try {
            await this.$store.dispatch(GET_PAYMENTS_HISTORY);
        } catch (error) {
            await this.$notify.error(error.message);
            this.$emit('toggleIsLoading');
        }
    }

    /**
     * Event for changing token deposit value.
     */
    public onChangeTokenValue(value: number): void {
        this.tokenDepositValue = value;
    }

    /**
     * Indicates if user has own project.
     */
    private get userHasOwnProject(): boolean {
        return this.$store.getters.projectsCount > 0;
    }

=======
        VButton,
        CloseCrossIcon,
        CreditCardImage,
        StripeCardInput,
        DinersIcon,
        SuccessImage,
        Trash,
        RedTrash,
        CreditCardContainer
    },
})
export default class paymentsArea extends Vue {
    public deleteHover = false;
    public cardBeingEdited: any = {};
    public isAddingPayment = false;
    public isChangeDefaultPaymentModalOpen = false;
    public defaultCreditCardSelection = "";
    public isRemovePaymentMethodsModalOpen = false;
    public depositStatus = 'Confirmed';
    public balanceAmount = 0.00; 
    public testData = [{},{},{}];
    public isAddCardClicked = false;
    public $refs!: {
        stripeCardInput: StripeCardInput & StripeForm;
    };
>>>>>>> 449f0f0c
    /**
     * Indicates if deposit value is valid.
     */
<<<<<<< HEAD
    private get isDepositValueValid(): boolean {
        switch (true) {
        case (this.tokenDepositValue < this.DEFAULT_TOKEN_DEPOSIT_VALUE || this.tokenDepositValue >= this.MAX_TOKEN_AMOUNT) && !this.userHasOwnProject:
            this.$notify.error('First deposit amount must be more than $10 and less than $1000000');
            this.setDefault();

            return false;
        case this.tokenDepositValue >= this.MAX_TOKEN_AMOUNT || this.tokenDepositValue === 0:
            this.$notify.error('Deposit amount must be more than $0 and less than $1000000');
            this.setDefault();

            return false;
        default:
            return true;
        }
=======
    public async mounted() {
    }

    public async updatePaymentMethod() {
        try {
            await this.$store.dispatch(MAKE_CARD_DEFAULT, this.defaultCreditCardSelection);
            await this.$notify.success('Default payment card updated');
            this.isChangeDefaultPaymentModalOpen = false;
        } catch (error) {
            await this.$notify.error(error.message);
        }
    }

    public async removePaymentMethod() {
        if (!this.cardBeingEdited.isDefault) {
            try {
                await this.$store.dispatch(REMOVE_CARD, this.cardBeingEdited.id);
                await this.$notify.success('Credit card removed');
            } catch (error) {
                await this.$notify.error(error.message);
            }
            this.isRemovePaymentMethodsModalOpen = false;

        }
        else {
            this.$notify.error("You cannot delete the default payment method.");
        }
    }

    public changeDefault() {
        this.isChangeDefaultPaymentModalOpen = true;
        this.isRemovePaymentMethodsModalOpen = false;
    }

    public closeAddPayment() {
        this.isAddingPayment = false;
    }

    public get creditCards(): CreditCard[] {
        return this.$store.state.paymentsModule.creditCards;
    }

    public async addCard(token: string): Promise<void> {
        this.$emit('toggleIsLoading');
        try {
            await this.$store.dispatch(ADD_CREDIT_CARD, token);

            // We fetch User one more time to update their Paid Tier status.
            await this.$store.dispatch(USER_ACTIONS.GET);
        } catch (error) {
            await this.$notify.error(error.message);

            this.$emit('toggleIsLoading');

            return;
        }

        await this.$notify.success('Card successfully added');
        try {
            await this.$store.dispatch(GET_CREDIT_CARDS);
        } catch (error) {
            await this.$notify.error(error.message);
            this.$emit('toggleIsLoading');
        }

        this.$emit('toggleIsLoading');
        this.$emit('toggleIsLoaded');

        setTimeout(() => {
            this.$emit('cancel');
            this.$emit('toggleIsLoaded');

            setTimeout(() => {
                if (!this.userHasOwnProject) {
                    this.$router.push(RouteConfig.CreateProject.path);
                }
            }, 500);
        }, 2000);
    }
    private get userHasOwnProject(): boolean {
        return this.$store.getters.projectsCount > 0;
    }

    public async onConfirmAddStripe(): Promise<void> {
        await this.$refs.stripeCardInput.onSubmit();
    }

    public addPaymentMethodHandler() {
        this.isAddingPayment = true;
    }

    public removePaymentMethodHandler(creditCard) {
        
        this.cardBeingEdited = creditCard;
        this.isRemovePaymentMethodsModalOpen = true;
    }

    public onCloseClick() {
        this.isRemovePaymentMethodsModalOpen = false;
    }

    public onCloseClickDefault() {
        this.isChangeDefaultPaymentModalOpen = false;
>>>>>>> 449f0f0c
    }

    /**
     * Sets adding payment method state to default.
     */
    private setDefault(): void {
        this.tokenDepositValue = this.DEFAULT_TOKEN_DEPOSIT_VALUE;
    }

}
</script>

<style scoped lang="scss">

<<<<<<< HEAD
    .Pending {
        color: #FFA800;
    }

    .Confirmed {
        color: #00ac26;
=======
    .union-icon {
        margin-top: -6px;
    }

    .jcb-icon {
        margin-top: -10px;
    }

    .mastercard-icon {
        margin-top: -10px;
    }
    
    .diners-icon {
        margin-top: -10px;
    }

    .cardIcons {
        flex: none;
    }
    .edit-card-text {
        color: #0149FF;
    }

    .change-default-input-container {
        margin: auto;
        display: flex;
        flex-direction: row;
        align-items: flex-start;
        padding: 16px;
        gap: 10px;
        width: 300px;
        height: 10px;
        /* background: #e6edf7; */
        border: 1px solid #C8D3DE;
        border-radius: 8px;
        margin-top: 7px;
    }   
    

    .change-default-input {
        margin-left: auto;
        background: #FFFFFF;
        border: 1px solid #C8D3DE;
        border-radius: 24px;
    }

    .default-card-button {
        margin-top: 20px;
        margin-bottom: 20px;
        cursor: pointer;
        margin-left: 112px;
        display: flex;
        grid-column: 1;
        grid-row: 5;
        width: 132px;
        height: 24px;
        align-items: center;
        padding: 16px;
        gap: 8px;
        background: #0149FF;
        box-shadow: 0px 0px 1px rgba(9, 28, 69, 0.8);
        border-radius: 8px;
        font-family: sans-serif;
        font-style: normal;
        font-weight: 700;
        font-size: 14px;
        line-height: 24px;
        display: flex;
        align-items: center;
        letter-spacing: -0.02em;
        color: white;

        &:hover {
            background-color: #0059d0;
        }   
    }

     @keyframes example {
            from {
                color: #56606d;
                border: 1px solid #D8DEE3;
            }
            to {
                border: 1px solid #e30011!important;
                color: #e30011;
            }
        }


    .remove-card-button {
        cursor: pointer;
        animation: example;
        animation-duration: 4s;
        margin-left: 130px;
        margin-top: 15px;
        margin-bottom: 21px;
        display: flex;
        grid-column: 1;
        grid-row: 5;
        width: 111px;
        height: 24px;
        align-items: center;
        padding: 16px;
        gap: 8px;
        background: #FFFFFF;
        border: 1px solid #D8DEE3;
        box-shadow: 0px 0px 3px rgba(0, 0, 0, 0.08);
        border-radius: 8px;
        font-family: sans-serif;
        font-style: normal;
        font-weight: 700;
        font-size: 14px;
        line-height: 24px;
        display: flex;
        align-items: center;
        letter-spacing: -0.02em;
        color: #56606D;

       
        &:hover {
            border: 1px solid #e30011!important;
            color: #e30011;
        }
        
    }

    .payments-area__container__new-payments {
        padding: 18px;
    }

    .close-add-payment {
        position: absolute;
        margin-left: 208px;
    }

    .card-icon { 
        margin-top: 10px;
        margin-left: 168px;
        grid-column: 1;
        grid-row: 1;
    }

    .card-icon-default { 
        margin-top: 35px;
        margin-bottom: 10px;
        margin-left: 168px;
    }


    .change-default-modal-container {
        width: 400px;
        background: #f5f6fa;
        border-radius: 6px;
    }

    .edit_payment_method {
        // width: 546px;
        position: fixed;
        top: 0;
        bottom: 0;
        left: 0;
        right: 0;
        z-index: 100;
        background: rgb(27 37 51 / 75%);
        display: flex;
        align-items: center;
        justify-content: center;

        &__header-change-default {
            margin-top: -6px;
            margin-left: 141px;
            grid-column: 1;
            grid-row: 4
        }

        &__header {
            grid-column: 1;
            grid-row: 2;
            font-family: sans-serif;
            font-style: normal;
            font-weight: 800;
            font-size: 24px;
            line-height: 31px;
            /* or 129% */

            text-align: center;
            letter-spacing: -0.02em;

            color: #1B2533;
        }
        &__header-subtext {
            grid-column: 1;
            grid-row: 3;
            font-family: sans-serif;
            font-style: normal;
            font-weight: 400;
            font-size: 14px;
            line-height: 20px;
            text-align: center;
            color: #56606D;
        }

        &__header-subtext-default {
            margin-left: 94px;
            font-family: sans-serif;
            font-style: normal;
            font-weight: 400;
            font-size: 14px;
            line-height: 20px;
            color: #56606D;
        }

        &__container {
            display: grid;
            grid-template-columns: auto;
            grid-template-rows: 1fr 30px 30px auto auto;
            width: 400px;
            background: #f5f6fa;
            border-radius: 6px;
            // justify-content: center;
           
            &__close-cross-container {
                margin-top: 22px;
                margin-left: 357px;
                grid-column: 1;
                grid-row: 1;
                height: 24px;
                width: 24px;
                cursor: pointer;

                &:hover .close-cross-svg-path {
                    fill: #2683ff;
                }
            }

            &__close-cross-container-default {
                position: absolute;
                margin-top: -58px;
                margin-left: 357px;
                grid-column: 1;
                grid-row: 1;
                height: 24px;
                width: 24px;
                cursor: pointer;

                &:hover .close-cross-svg-path {
                    fill: #2683ff;
                }
            }
        }
    }

    .add-card-button {
        grid-row: 4;
        grid-column: 1;
        width: 115px;
        height: 30px;
        margin-top: 2px;
        
        cursor: pointer;
        border-radius: 6px;
        background-color: #0149FF;
        font-family: 'font_medium', sans-serif;
        font-size: 16px;
        line-height: 23px;
        color: #fff;
        user-select: none;
        transition: top 0.5s ease-in-out;

        &:hover {
            background-color: #0059d0;
        }
    }
    
    .active-discount {
        background: #dffff7;
        color: #00ac26;
    }

    .add_card_button_text {
        margin-top: 4px;
        margin-left: 9px;
        font-family: font-medium, sans-serif;
        font-style: normal;
        font-weight: 700;
        font-size: 13px;
        line-height: 29px;
        /* identical to box height, or 154% */

        display: flex;
        align-items: center;
        letter-spacing: -0.02em;
        
    }

    .inactive-discount {
        background: #ffe1df;
        color: #ac1a00;
>>>>>>> 449f0f0c
    }

    .Rejected {
        color: #ac1a00;
    }

    .divider {
        height: 1px;
        width: calc(100% + 30px);
        background-color: #E5E7EB;
        align-self: center;
    }

    .stripe_input {
        grid-row: 3;
        grid-column: 1;
        width: 240px;
    }

    .payments-area {

        &__create-header {
            grid-row: 1;
            grid-column: 1;
            font-family: sans-serif;
            font-style: normal;
            font-weight: 700;
            font-size: 18px;
            line-height: 27px;
        }

        &__create-subheader {
            grid-row: 2;
            grid-column: 1;
            
            font-family: sans-serif;
            font-style: normal;
            font-weight: 400;
            font-size: 14px;
            line-height: 20px;
            color: #56606D;
        }


        &__title {
            font-family: sans-serif;
            font-size: 24px;
            margin: 20px 0;
        }

        &__container {
            display: flex;
            flex-wrap: wrap;
<<<<<<< HEAD
            &__token {
                border-radius: 10px;
                width: 227px;
                height: 126px;
=======

            &__cards {
                width: 227px;
                height: 126px;
                padding: 20px;
                background: #FFFFFF;
                box-shadow: 0px 0px 20px rgba(0, 0, 0, 0.04);
                border-radius: 10px;
                margin: 0 10px 10px 0;   
            }

             &__token {
                border-radius: 10px;
                width: 227px;
                height: 126px;
                display: grid;
                grid-template-columns: 1fr 1fr;
                grid-template-rows: 4fr 1fr 1fr;
>>>>>>> 449f0f0c
                margin: 0 10px 10px 0;
                padding: 20px;
                box-shadow: 0 0 20px rgb(0 0 0 / 4%);
                background: #fff;
<<<<<<< HEAD
                position: relative;
                &__large-icon-container{
                    position: absolute;
                    top: 0px;
                    right: 0px;
                    height: 120px;
                    width: 120px;
                    z-index: 1;
                    border-radius: 10px;
                    overflow: hidden;
                }
                &__large-icon{
                    position: absolute;
                    top: -25px;
                    right: -24px;
                }
                &__base{
                    display: grid;
                    grid-template-columns: 1.5fr 1fr;
                    grid-template-rows: 4fr 1fr 1fr;
                    overflow: hidden;
                    font-family: sans-serif;
                    z-index: 5;
=======
                overflow: hidden;
                font-family: sans-serif;
                &__small-icon{
                    grid-column: 1;
                    grid-row: 1;
                    height: 30px;
                    width: 40px;
                    background-color: #E6EDF7;
                    border-radius: 5px;
                    display: flex;
                    justify-content: center;
                    align-items: center;
                }
                &__large-icon{
                    grid-column: 1/2;
                    grid-row: 1/3;
                    margin: 0 0 auto 0;
>>>>>>> 449f0f0c
                    position: relative;
                    height: 100%;
                    width: 100%;
                    &__small-icon{
                        grid-column: 1;
                        grid-row: 1;
                        height: 30px;
                        width: 40px;
                        background-color: #E6EDF7;
                        border-radius: 5px;
                        display: flex;
                        justify-content: center;
                        align-items: center;
                    }
                    &__confirmation-container {
                        grid-column: 1;
                        grid-row: 2;
                        display: grid;
                        grid-template-columns: 1fr 6fr;
                        grid-template-rows: 1fr 1fr;
                        &__label{
                            font-size: 12px;
                            font-weight: 700;
                            color: #56606D;
                            grid-column: 1/ span 2;
                            grid-row: 1;
                            margin: auto 0 0 0;
                        }
                        &__circle-icon{
                            grid-column: 1;
                            grid-row: 2;
                            margin: auto;
                        }
                        &__text{
                            font-size: 16px;
                            font-weight: 700;
                            grid-column: 2;
                            grid-row: 2;
                            margin: auto 0;
                        }
                    }
                    &__balance-container {
                        grid-column: 2;
                        grid-row: 2;
                        display: grid;
                        grid-template-rows: 1fr 1fr;
                        &__label{
                            font-size: 12px;
                            font-weight: 700;
                            color: #56606D;
                            grid-row: 1;
                            margin: auto 0 0 0;
                        }
                        &__text{
                            font-size: 16px;
                            font-weight: 700;
                            grid-row: 2;
                            margin: auto 0;
                        }
                    }
                    &__transaction-button{
                        grid-column: 1;
                        grid-row: 4;
                    }
                    &__funds-button{
                        grid-column: 2;
                        grid-row: 4;
                    }
                }
                &__add-funds {
                    display: flex;
                    flex-direction: column;
                    z-index: 5;
                    position: relative;
                    height: 100%;
                    width: 100%;

<<<<<<< HEAD
                    &__title{
                        font-family: sans-serif;
                    }
                    &__label{
                        font-family: sans-serif;
                        color: #56606D;
                        font-size: 11px;
                        margin-top: 5px;
                    }
                    &__dropdown{
                        margin-top: 10px;
                    }
                    &__button{
                        margin-top: 10px;
                    }
=======
                &__confirmation-container {
                    grid-column: 1;
                    grid-row: 2;
                    z-index: 3;
                    display: grid;
                    grid-template-columns: 1fr 6fr;
                    grid-template-rows: 1fr 1fr;
                    &__label{
                        font-size: 12px;
                        font-weight: 700;
                        color: #56606D;
                        grid-column: 1/ span 2;
                        grid-row: 1;
                        margin: auto 0 0 0;
                    }
                    &__circle-icon{
                        grid-column: 1;
                        grid-row: 2;
                        margin: auto;
                    }
                    &__text{
                        font-size: 16px;
                        font-weight: 700;
                        grid-column: 2;
                        grid-row: 2;
                        margin: auto 0;
                    }
                }
                &__balance-container {
                    grid-column: 2;
                    grid-row: 2;
                    z-index: 3;
                    display: grid;
                    grid-template-rows: 1fr 1fr;
                    &__label{
                        font-size: 12px;
                        font-weight: 700;
                        color: #56606D;
                        grid-row: 1;
                        margin: auto 0 0 0;
                    }
                    &__text{
                        font-size: 16px;
                        font-weight: 700;
                        grid-row: 2;
                        margin: auto 0;
                    }
                }
                &__transaction-button{
                    grid-column: 1;
                    grid-row: 4;
                    z-index: 3;
                }
                &__funds-button{
                    grid-column: 2;
                    grid-row: 4;
                    z-index: 3;
>>>>>>> 449f0f0c
                }
            }

            &__new-payments {
                width: 227px;
                height: 126px;
                padding: 18px;
                display: grid !important;
                grid-template-columns:  6fr;
                grid-template-rows: 1fr 1fr 1fr 1fr;
                border: 2px dashed #929fb1;
                border-radius: 10px;
<<<<<<< HEAD
                width: 227px;
                height: 126px;
                padding: 18px;
                display: flex;
=======
>>>>>>> 449f0f0c
                align-items: center;
                justify-content: center;
                cursor: pointer;

                &__text-area {
                    display: flex;
                    align-items: center;
                    justify-content: center;

                    &__plus-icon {
                        color: #0149ff;
                        font-family: sans-serif;
                        font-size: 24px;
                    }

                    &__text {
                        color: #0149ff;
                        font-family: sans-serif;
                        font-size: 16px;
                        text-decoration: underline;
                    }
                }
            }
            &__transactions {
                margin: 20px 0;
                background-color: #fff;
                border-radius: 10px;
                box-shadow: 0px 0px 20px rgba(0, 0, 0, 0.04);
                padding: 0 15px;
                display: flex;
                flex-direction: column;
            }
        }
    }
    .pagination {
        display: flex;
        justify-content: space-between;
        font-family: sans-serif;
        padding: 15px 0;
        color: #6B7280;
        &__right-container {
            display: flex;
            width: 150px;
            justify-content: space-between;
            &__buttons {
                display: flex;
                justify-content: space-between;
                align-items: center;
                width: 25%;
                &__left {
                    transform: rotate(180deg);
                    cursor: pointer;
                    padding: 1px 0 0 0;
                }
                &__right {
                    cursor: pointer;
                }
            }
        }
    }
    
    @mixin reset-list {
        margin: 0;
        padding: 0;
        list-style: none;
    }

    @mixin horizontal-list {
    @include reset-list;

        li {
            display: inline-block;
            margin: {
            left: -2px;
            right: 2em;
            
            
            
            }
        }
    }

    nav ul {
        @include horizontal-list;
    }


</style><|MERGE_RESOLUTION|>--- conflicted
+++ resolved
@@ -11,7 +11,6 @@
             >
                 <div
                     class="payments-area__container__token"
-                    v-if="!showAddFunds"
                 >
                     <div
                         class="payments-area__container__token__large-icon-container"
@@ -30,7 +29,6 @@
                             <span :class="`payments-area__container__token__base__confirmation-container__circle-icon ${depositStatus}`">
                                 &#9679;
                             </span>
-<<<<<<< HEAD
                             <span class="payments-area__container__token__base__confirmation-container__text">
                                 <span>
                                     {{ depositStatus }}
@@ -81,95 +79,6 @@
                             :on-press="onConfirmAddSTORJ"
                         />
                     </div>
-                </div>
-            
-                <div
-                    class="payments-area__container__cards"
-                >
-                    
-                </div>
-                <div 
-                    class="payments-area__container__new-payments"
-                >
-                    <div class="payments-area__container__new-payments__text-area">
-                        <span class="payments-area__container__new-payments__text-area__plus-icon">+&nbsp;</span>
-                        <span class="payments-area__container__new-payments__text-area__text">Add New Payment Method</span>
-                    </div>
-                </div>
-            </div>
-            <div v-if="showTransactions">
-                <div class="payments-area__container__transactions">
-                    <SortingHeader2
-                        @sortFunction='sortFunction'
-                    />
-                    <token-transaction-item
-                        v-for="item in displayedHistory"
-                        :key="item.id"
-                        :billing-item="item"
-                    />
-                    <div class="divider"></div>
-                    <div class="pagination">
-                        <div class="pagination__total">
-                            <p>
-                                {{transactionCount}} transactions found
-                            </p>
-                        </div>
-                        <div class="pagination__right-container">
-                            <div class="pagination__right-container__count">
-                                <span
-                                    v-if="transactionCount > 10 && paginationLocation.end !== transactionCount"
-                                >
-                                   {{paginationLocation.start + 1}} - {{paginationLocation.end}} of {{transactionCount}}
-                                </span>
-                                <span
-                                    v-else
-                                >
-                                   {{paginationLocation.start + 1}} - {{transactionCount}} of {{transactionCount}}
-                                </span>
-                            </div>
-                            <div class="pagination__right-container__buttons"
-                                v-if="transactionCount > 10"
-                            >
-                                <ArrowIcon
-                                    class="pagination__right-container__buttons__left"
-                                    v-if="paginationLocation.start > 0"
-                                    @click="paginationController(-10)"
-                                />
-                                <ArrowIcon
-                                    class="pagination__right-container__buttons__right"    
-                                    v-if="paginationLocation.end < transactionCount - 1"
-                                    @click="paginationController(10)"
-                                />
-
-                            </div>
-                        </div>
-                    </div>
-                </div>
-                <div class="">
-                </div>
-            </div>
-=======
-                        </span>
-                    </div>
-                    <div class="payments-area__container__token__balance-container">
-                        <p class="payments-area__container__token__balance-container__label">Total Balance</p>
-                        <span class="payments-area__container__token__balance-container__text">USD ${{ balanceAmount }}</span>
-                    </div>
-                    <VButton
-                        label='See transactions'
-                        width="120px"
-                        height="30px"
-                        is-transparent="true"
-                        font-size="13px"
-                        class="payments-area__container__token__transaction-button"
-                    />
-                    <VButton
-                        label='Add funds'
-                        font-size="13px"
-                        width="80px"
-                        height="30px"
-                        class="payments-area__container__token__funds-button"
-                    />
                 </div>
                 <div v-for="card in creditCards" :key="card.id" class="payments-area__container__cards" >
                     <CreditCardContainer
@@ -274,7 +183,55 @@
                     </div>
                 </div>
             </div>
->>>>>>> 449f0f0c
+            <div v-if="showTransactions">
+                <div class="payments-area__container__transactions">
+                    <SortingHeader2
+                        @sortFunction='sortFunction'
+                    />
+                    <token-transaction-item
+                        v-for="item in displayedHistory"
+                        :key="item.id"
+                        :billing-item="item"
+                    />
+                    <div class="divider"></div>
+                    <div class="pagination">
+                        <div class="pagination__total">
+                            <p>
+                                {{transactionCount}} transactions found
+                            </p>
+                        </div>
+                        <div class="pagination__right-container">
+                            <div class="pagination__right-container__count">
+                                <span
+                                    v-if="transactionCount > 10 && paginationLocation.end !== transactionCount"
+                                >
+                                   {{paginationLocation.start + 1}} - {{paginationLocation.end}} of {{transactionCount}}
+                                </span>
+                                <span
+                                    v-else
+                                >
+                                   {{paginationLocation.start + 1}} - {{transactionCount}} of {{transactionCount}}
+                                </span>
+                            </div>
+                            <div class="pagination__right-container__buttons"
+                                v-if="transactionCount > 10"
+                            >
+                                <ArrowIcon
+                                    class="pagination__right-container__buttons__left"
+                                    v-if="paginationLocation.start > 0"
+                                    @click="paginationController(-10)"
+                                />
+                                <ArrowIcon
+                                    class="pagination__right-container__buttons__right"    
+                                    v-if="paginationLocation.end < transactionCount - 1"
+                                    @click="paginationController(10)"
+                                />
+
+                            </div>
+                        </div>
+                    </div>
+                </div>
+            </div>
         </div>
     </div>
 </template>
@@ -284,7 +241,6 @@
 
 import VLoader from '@/components/common/VLoader.vue';
 import VButton from '@/components/common/VButton.vue';
-<<<<<<< HEAD
 import VList from '@/components/common/VList.vue';
 import SortingHeader2 from '@/components/account/billing/depositAndBillingHistory/SortingHeader2.vue';
 
@@ -294,7 +250,6 @@
 import StorjSmall from '@/../static/images/billing/storj-icon-small.svg';
 import StorjLarge from '@/../static/images/billing/storj-icon-large.svg';
 import ArrowIcon from '@/../static/images/common/arrowRight.svg'
-=======
 import CloseCrossIcon from '@/../static/images/common/closeCross.svg';
 import StripeCardInput from '@/components/account/billing/paymentMethods/StripeCardInput.vue';
 import SuccessImage from '@/../static/images/account/billing/success.svg';
@@ -307,30 +262,18 @@
 import UnionPayIcon from '@/../static/images/payments/cardIcons/smallunionpay.svg';
 import VisaIcon from '@/../static/images/payments/cardIcons/smallvisa.svg';
 
-import StorjSmall from '@/../static/images/billing/storj-icon-small.svg';
-import StorjLarge from '@/../static/images/billing/storj-icon-large.svg';
 import Trash from '@/../static/images/account/billing/trash.svg';
 import RedTrash from '@/../static/images/account/billing/redtrash.svg';
 
 import CreditCardImage from '@/../static/images/billing/credit-card.svg';
 import CreditCardContainer from '@/components/account/billing/billingTabs/CreditCardContainer.vue';
 
-
 import { CreditCard } from '@/types/payments';
-import { PAYMENTS_ACTIONS } from '@/store/modules/payments';
 import { USER_ACTIONS } from '@/store/modules/users';
->>>>>>> 449f0f0c
-
 import { PAYMENTS_ACTIONS } from '@/store/modules/payments';
 import { PaymentsHistoryItem, PaymentsHistoryItemType, PaymentAmountOption } from '@/types/payments';
 import { SortDirection } from '@/types/common';
 import { RouteConfig } from '@/router';
-
-<<<<<<< HEAD
-const {
-    MAKE_TOKEN_DEPOSIT,
-    GET_PAYMENTS_HISTORY,
-=======
 
 interface StripeForm {
     onSubmit(): Promise<void>;
@@ -340,7 +283,8 @@
     GET_CREDIT_CARDS,
     REMOVE_CARD,
     MAKE_CARD_DEFAULT,
->>>>>>> 449f0f0c
+    MAKE_TOKEN_DEPOSIT,
+    GET_PAYMENTS_HISTORY,
 } = PAYMENTS_ACTIONS;
 
 // @vue/component
@@ -357,14 +301,23 @@
         VList,
         StorjSmall,
         StorjLarge,
-<<<<<<< HEAD
         TokenTransactionItem,
         TokenDepositSelection2,
         SortingHeader2,
         ArrowIcon,
+        CloseCrossIcon,
+        CreditCardImage,
+        StripeCardInput,
+        DinersIcon,
+        SuccessImage,
+        Trash,
+        RedTrash,
+        CreditCardContainer
     },
 })
 export default class paymentsArea extends Vue {
+
+    //controls token inputs
     public depositStatus: string = 'Confirmed';
     public balanceAmount: number = 0.00;
     public showTransactions: boolean = false;
@@ -377,6 +330,19 @@
     public displayedHistory: {}[] = [];
     public transactionCount: number = 0;
 
+    // controls card inputs
+    public deleteHover = false;
+    public cardBeingEdited: any = {};
+    public isAddingPayment = false;
+    public isChangeDefaultPaymentModalOpen = false;
+    public defaultCreditCardSelection = "";
+    public isRemovePaymentMethodsModalOpen = false;
+    public testData = [{},{},{}];
+    public isAddCardClicked = false;
+    public $refs!: {
+        stripeCardInput: StripeCardInput & StripeForm;
+    };
+
     public async mounted() {
         try {
             await this.$store.dispatch(GET_PAYMENTS_HISTORY);
@@ -406,6 +372,105 @@
      */
     public get itemComponent(): typeof TokenTransactionItem {
         return TokenTransactionItem;
+    }
+
+    public async updatePaymentMethod() {
+        try {
+            await this.$store.dispatch(MAKE_CARD_DEFAULT, this.defaultCreditCardSelection);
+            await this.$notify.success('Default payment card updated');
+            this.isChangeDefaultPaymentModalOpen = false;
+        } catch (error) {
+            await this.$notify.error(error.message);
+        }
+    }
+
+    public async removePaymentMethod() {
+        if (!this.cardBeingEdited.isDefault) {
+            try {
+                await this.$store.dispatch(REMOVE_CARD, this.cardBeingEdited.id);
+                await this.$notify.success('Credit card removed');
+            } catch (error) {
+                await this.$notify.error(error.message);
+            }
+            this.isRemovePaymentMethodsModalOpen = false;
+
+        }
+        else {
+            this.$notify.error("You cannot delete the default payment method.");
+        }
+    }
+
+    public changeDefault() {
+        this.isChangeDefaultPaymentModalOpen = true;
+        this.isRemovePaymentMethodsModalOpen = false;
+    }
+
+    public closeAddPayment() {
+        this.isAddingPayment = false;
+    }
+
+    public get creditCards(): CreditCard[] {
+        return this.$store.state.paymentsModule.creditCards;
+    }
+
+    public async addCard(token: string): Promise<void> {
+        this.$emit('toggleIsLoading');
+        try {
+            await this.$store.dispatch(ADD_CREDIT_CARD, token);
+
+            // We fetch User one more time to update their Paid Tier status.
+            await this.$store.dispatch(USER_ACTIONS.GET);
+        } catch (error) {
+            await this.$notify.error(error.message);
+
+            this.$emit('toggleIsLoading');
+
+            return;
+        }
+
+        await this.$notify.success('Card successfully added');
+        try {
+            await this.$store.dispatch(GET_CREDIT_CARDS);
+        } catch (error) {
+            await this.$notify.error(error.message);
+            this.$emit('toggleIsLoading');
+        }
+
+        this.$emit('toggleIsLoading');
+        this.$emit('toggleIsLoaded');
+
+        setTimeout(() => {
+            this.$emit('cancel');
+            this.$emit('toggleIsLoaded');
+
+            setTimeout(() => {
+                if (!this.userHasOwnProject) {
+                    this.$router.push(RouteConfig.CreateProject.path);
+                }
+            }, 500);
+        }, 2000);
+    }
+
+    public async onConfirmAddStripe(): Promise<void> {
+        await this.$refs.stripeCardInput.onSubmit();
+    }
+
+    public addPaymentMethodHandler() {
+        this.isAddingPayment = true;
+    }
+
+    public removePaymentMethodHandler(creditCard) {
+        
+        this.cardBeingEdited = creditCard;
+        this.isRemovePaymentMethodsModalOpen = true;
+    }
+
+    public onCloseClick() {
+        this.isRemovePaymentMethodsModalOpen = false;
+    }
+
+    public onCloseClickDefault() {
+        this.isChangeDefaultPaymentModalOpen = false;
     }
 
     // controls sorting the table
@@ -531,37 +596,9 @@
         return this.$store.getters.projectsCount > 0;
     }
 
-=======
-        VButton,
-        CloseCrossIcon,
-        CreditCardImage,
-        StripeCardInput,
-        DinersIcon,
-        SuccessImage,
-        Trash,
-        RedTrash,
-        CreditCardContainer
-    },
-})
-export default class paymentsArea extends Vue {
-    public deleteHover = false;
-    public cardBeingEdited: any = {};
-    public isAddingPayment = false;
-    public isChangeDefaultPaymentModalOpen = false;
-    public defaultCreditCardSelection = "";
-    public isRemovePaymentMethodsModalOpen = false;
-    public depositStatus = 'Confirmed';
-    public balanceAmount = 0.00; 
-    public testData = [{},{},{}];
-    public isAddCardClicked = false;
-    public $refs!: {
-        stripeCardInput: StripeCardInput & StripeForm;
-    };
->>>>>>> 449f0f0c
     /**
      * Indicates if deposit value is valid.
      */
-<<<<<<< HEAD
     private get isDepositValueValid(): boolean {
         switch (true) {
         case (this.tokenDepositValue < this.DEFAULT_TOKEN_DEPOSIT_VALUE || this.tokenDepositValue >= this.MAX_TOKEN_AMOUNT) && !this.userHasOwnProject:
@@ -577,111 +614,6 @@
         default:
             return true;
         }
-=======
-    public async mounted() {
-    }
-
-    public async updatePaymentMethod() {
-        try {
-            await this.$store.dispatch(MAKE_CARD_DEFAULT, this.defaultCreditCardSelection);
-            await this.$notify.success('Default payment card updated');
-            this.isChangeDefaultPaymentModalOpen = false;
-        } catch (error) {
-            await this.$notify.error(error.message);
-        }
-    }
-
-    public async removePaymentMethod() {
-        if (!this.cardBeingEdited.isDefault) {
-            try {
-                await this.$store.dispatch(REMOVE_CARD, this.cardBeingEdited.id);
-                await this.$notify.success('Credit card removed');
-            } catch (error) {
-                await this.$notify.error(error.message);
-            }
-            this.isRemovePaymentMethodsModalOpen = false;
-
-        }
-        else {
-            this.$notify.error("You cannot delete the default payment method.");
-        }
-    }
-
-    public changeDefault() {
-        this.isChangeDefaultPaymentModalOpen = true;
-        this.isRemovePaymentMethodsModalOpen = false;
-    }
-
-    public closeAddPayment() {
-        this.isAddingPayment = false;
-    }
-
-    public get creditCards(): CreditCard[] {
-        return this.$store.state.paymentsModule.creditCards;
-    }
-
-    public async addCard(token: string): Promise<void> {
-        this.$emit('toggleIsLoading');
-        try {
-            await this.$store.dispatch(ADD_CREDIT_CARD, token);
-
-            // We fetch User one more time to update their Paid Tier status.
-            await this.$store.dispatch(USER_ACTIONS.GET);
-        } catch (error) {
-            await this.$notify.error(error.message);
-
-            this.$emit('toggleIsLoading');
-
-            return;
-        }
-
-        await this.$notify.success('Card successfully added');
-        try {
-            await this.$store.dispatch(GET_CREDIT_CARDS);
-        } catch (error) {
-            await this.$notify.error(error.message);
-            this.$emit('toggleIsLoading');
-        }
-
-        this.$emit('toggleIsLoading');
-        this.$emit('toggleIsLoaded');
-
-        setTimeout(() => {
-            this.$emit('cancel');
-            this.$emit('toggleIsLoaded');
-
-            setTimeout(() => {
-                if (!this.userHasOwnProject) {
-                    this.$router.push(RouteConfig.CreateProject.path);
-                }
-            }, 500);
-        }, 2000);
-    }
-    private get userHasOwnProject(): boolean {
-        return this.$store.getters.projectsCount > 0;
-    }
-
-    public async onConfirmAddStripe(): Promise<void> {
-        await this.$refs.stripeCardInput.onSubmit();
-    }
-
-    public addPaymentMethodHandler() {
-        this.isAddingPayment = true;
-    }
-
-    public removePaymentMethodHandler(creditCard) {
-        
-        this.cardBeingEdited = creditCard;
-        this.isRemovePaymentMethodsModalOpen = true;
-    }
-
-    public onCloseClick() {
-        this.isRemovePaymentMethodsModalOpen = false;
-    }
-
-    public onCloseClickDefault() {
-        this.isChangeDefaultPaymentModalOpen = false;
->>>>>>> 449f0f0c
     }
 
     /**
@@ -696,14 +628,18 @@
 
 <style scoped lang="scss">
 
-<<<<<<< HEAD
     .Pending {
         color: #FFA800;
     }
 
     .Confirmed {
         color: #00ac26;
-=======
+    }
+
+    .Rejected {
+        color: #ac1a00;
+    }
+
     .union-icon {
         margin-top: -6px;
     }
@@ -1002,11 +938,6 @@
     .inactive-discount {
         background: #ffe1df;
         color: #ac1a00;
->>>>>>> 449f0f0c
-    }
-
-    .Rejected {
-        color: #ac1a00;
     }
 
     .divider {
@@ -1056,13 +987,6 @@
         &__container {
             display: flex;
             flex-wrap: wrap;
-<<<<<<< HEAD
-            &__token {
-                border-radius: 10px;
-                width: 227px;
-                height: 126px;
-=======
-
             &__cards {
                 width: 227px;
                 height: 126px;
@@ -1077,15 +1001,10 @@
                 border-radius: 10px;
                 width: 227px;
                 height: 126px;
-                display: grid;
-                grid-template-columns: 1fr 1fr;
-                grid-template-rows: 4fr 1fr 1fr;
->>>>>>> 449f0f0c
                 margin: 0 10px 10px 0;
                 padding: 20px;
                 box-shadow: 0 0 20px rgb(0 0 0 / 4%);
                 background: #fff;
-<<<<<<< HEAD
                 position: relative;
                 &__large-icon-container{
                     position: absolute;
@@ -1109,25 +1028,6 @@
                     overflow: hidden;
                     font-family: sans-serif;
                     z-index: 5;
-=======
-                overflow: hidden;
-                font-family: sans-serif;
-                &__small-icon{
-                    grid-column: 1;
-                    grid-row: 1;
-                    height: 30px;
-                    width: 40px;
-                    background-color: #E6EDF7;
-                    border-radius: 5px;
-                    display: flex;
-                    justify-content: center;
-                    align-items: center;
-                }
-                &__large-icon{
-                    grid-column: 1/2;
-                    grid-row: 1/3;
-                    margin: 0 0 auto 0;
->>>>>>> 449f0f0c
                     position: relative;
                     height: 100%;
                     width: 100%;
@@ -1205,7 +1105,6 @@
                     height: 100%;
                     width: 100%;
 
-<<<<<<< HEAD
                     &__title{
                         font-family: sans-serif;
                     }
@@ -1221,7 +1120,7 @@
                     &__button{
                         margin-top: 10px;
                     }
-=======
+                }
                 &__confirmation-container {
                     grid-column: 1;
                     grid-row: 2;
@@ -1279,7 +1178,6 @@
                     grid-column: 2;
                     grid-row: 4;
                     z-index: 3;
->>>>>>> 449f0f0c
                 }
             }
 
@@ -1292,13 +1190,10 @@
                 grid-template-rows: 1fr 1fr 1fr 1fr;
                 border: 2px dashed #929fb1;
                 border-radius: 10px;
-<<<<<<< HEAD
                 width: 227px;
                 height: 126px;
                 padding: 18px;
                 display: flex;
-=======
->>>>>>> 449f0f0c
                 align-items: center;
                 justify-content: center;
                 cursor: pointer;
@@ -1385,5 +1280,4 @@
         @include horizontal-list;
     }
 
-
 </style>