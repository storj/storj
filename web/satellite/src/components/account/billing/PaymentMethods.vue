// Copyright (C) 2019 Storj Labs, Inc.
// See LICENSE for copying information.

<template>
    <div class="payment-methods-area">
        <div class="payment-methods-area__top-container">
            <h1 class="payment-methods-area__title text">Payment Methods</h1>
            <div class="payment-methods-area__button-area">
                <div class="payment-methods-area__button-area__default-buttons" v-if="isDefaultState">
                    <VButton
                        class="button"
                        label="Add STORJ"
                        width="123px"
                        height="48px"
                        :on-press="onAddSTORJ"
                    />
                    <VButton
                        class="button"
                        label="Add Card"
                        width="123px"
                        height="48px"
                        :on-press="onAddCard"
                        :is-disabled="true"
                    />
                </div>
                <div class="payment-methods-area__button-area__cancel" v-if="!isDefaultState" @click="onCancel">
                    <p class="payment-methods-area__button-area__cancel__text">Cancel</p>
                </div>
            </div>
        </div>
        <div class="payment-methods-area__adding-container storj" v-if="isAddingStorjState">
            <div class="storj-container">
                <p class="storj-container__label">Deposit STORJ Tokens via Coin Payments</p>
                <StorjInput class="form"/>
            </div>
            <VButton
                label="Continue to Coin Payments"
                width="251px"
                height="48px"
                :on-press="onConfirmAddSTORJ"
            />
        </div>
        <div class="payment-methods-area__adding-container card" v-if="isAddingCardState">
            <p class="payment-methods-area__adding-container__label">Add Credit or Debit Card</p>
            <StripeInput
                class="payment-methods-area__adding-container__stripe"
                ref="stripeInput"
                :on-stripe-response-callback="addCard"
            />
            <VButton
                label="Add card"
                width="123px"
                height="48px"
                :on-press="onConfirmAddStripe"
            />
        </div>
        <div class="payment-methods-area__existing-cards-container">
            <CardComponent
                v-for="card in creditCards"
                :key="card.id"
                :credit-card="card"
            />
        </div>
    </div>
</template>

<script lang="ts">
import { Component, Vue } from 'vue-property-decorator';

import CardComponent from '@/components/account/billing/CardComponent.vue';
import StorjInput from '@/components/account/billing/StorjInput.vue';
import StripeInput from '@/components/account/billing/StripeInput.vue';
import VButton from '@/components/common/VButton.vue';

import { PAYMENTS_ACTIONS } from '@/store/modules/payments';
import { CreditCard } from '@/types/payments';
import { NOTIFICATION_ACTIONS } from '@/utils/constants/actionNames';
import { PaymentMethodsBlockState } from '@/utils/constants/billingEnums';

const {
    ADD_CREDIT_CARD,
    GET_CREDIT_CARDS,
} = PAYMENTS_ACTIONS;

interface StripeForm {
    onSubmit(): Promise<void>;
}

@Component({
    components: {
        VButton,
        CardComponent,
        StorjInput,
        StripeInput,
    },
})
export default class PaymentMethods extends Vue {
    private areaState: number = PaymentMethodsBlockState.DEFAULT;
    private isLoading: boolean = false;

    public async mounted() {
        try {
            // await this.$store.dispatch(GET_CREDIT_CARDS);
        } catch (error) {
            await this.$store.dispatch(NOTIFICATION_ACTIONS.ERROR, error.message);
        }
    }

    public $refs!: {
        stripeInput: StripeInput & StripeForm;
    };

    public get creditCards(): CreditCard[] {
        return this.$store.state.paymentsModule.creditCards;
    }

    public get isDefaultState(): boolean {
        return this.areaState === PaymentMethodsBlockState.DEFAULT;
    }
    public get isAddingStorjState(): boolean {
        return this.areaState === PaymentMethodsBlockState.ADDING_STORJ;
    }
    public get isAddingCardState(): boolean {
        return this.areaState === PaymentMethodsBlockState.ADDING_CARD;
    }

    public onAddSTORJ(): void {
        this.areaState = PaymentMethodsBlockState.ADDING_STORJ;

        return;
    }
    public onAddCard(): void {
        this.areaState = PaymentMethodsBlockState.ADDING_CARD;

        return;
    }
    public onCancel(): void {
        this.areaState = PaymentMethodsBlockState.DEFAULT;

        return;
    }

    public onConfirmAddSTORJ(): void {
        this.areaState = PaymentMethodsBlockState.DEFAULT;
    }

    public async onConfirmAddStripe(): Promise<void> {
        await this.$refs.stripeInput.onSubmit();
    }

    public async addCard(token: string) {
        if (this.isLoading) {
            return;
        }

        this.isLoading = true;

        try {
            // await this.$store.dispatch(ADD_CREDIT_CARD, token);
        } catch (error) {
            await this.$store.dispatch(NOTIFICATION_ACTIONS.ERROR, error.message);

            this.isLoading = false;

            return;
        }

<<<<<<< HEAD
        await this.$store.dispatch(NOTIFICATION_ACTIONS.SUCCESS, 'Card successfully added');
        try {
            await this.$store.dispatch(GET_CREDIT_CARDS);
        } catch (error) {
            await this.$store.dispatch(NOTIFICATION_ACTIONS.ERROR, error.message);
            this.isLoading = false;
        }

        this.areaState = PaymentMethodsBlockState.DEFAULT;

        this.isLoading = false;
=======
        // await this.$store.dispatch(NOTIFICATION_ACTIONS.SUCCESS, 'Card successfully added');
>>>>>>> 279cd562
    }
}
</script>

<style scoped lang="scss">
    .text {
        margin: 0;
        color: #354049;
    }

    .form {
        width: 60%;
    }

    .button {

        &:last-of-type {
            margin-left: 23px;
        }

        &:hover {
            background-color: #0059D0;
            box-shadow: none;
        }
    }

    .payment-methods-area {
        padding: 40px;
        margin-bottom: 47px;
        background-color: #FFFFFF;
        border-radius: 8px;
        font-family: 'font_regular';

        &__top-container {
            display: flex;
            display: flex;
            align-items: center;
            justify-content: space-between;
        }

        &__title {
            font-family: 'font_bold';
            font-size: 32px;
            line-height: 48px;
        }

        &__button-area {
            display: flex;
            align-items: center;
            max-height: 48px;

            &__default-buttons {
                display: flex;
            }

            &__cancel {

                &__text {
                    font-family: 'font_medium';
                    font-size: 16px;
                    text-decoration: underline;
                    color: #354049;
                    opacity: 0.7;
                    cursor: pointer;
                }
            }
        }

        &__adding-container {
            margin-top: 44px;
            display: flex;
            max-height: 52px;
            justify-content: space-between;
            align-items: center;

            &__label {
                font-family: 'font_medium';
                font-size: 21px;
            }

            &__stripe {
                width: 60%;
                min-width: 400px;
            }
        }

        &__existing-cards-container {
            position: relative;
            padding-top: 12px;
            width: 100%;
        }
    }

    .storj-container {
        display: flex;
        align-items: center;

        &__label {
            margin-right: 30px;
        }
    }
</style><|MERGE_RESOLUTION|>--- conflicted
+++ resolved
@@ -98,88 +98,84 @@
     private areaState: number = PaymentMethodsBlockState.DEFAULT;
     private isLoading: boolean = false;
 
-    public async mounted() {
+    public mounted() {
+        try {
+            // this.$store.dispatch(GET_CREDIT_CARDS);
+        } catch (error) {
+            this.$store.dispatch(NOTIFICATION_ACTIONS.ERROR, error.message);
+        }
+    }
+
+    public $refs!: {
+        stripeInput: StripeInput & StripeForm;
+    };
+
+    public get creditCards(): CreditCard[] {
+        return this.$store.state.paymentsModule.creditCards;
+    }
+
+    public get isDefaultState(): boolean {
+        return this.areaState === PaymentMethodsBlockState.DEFAULT;
+    }
+    public get isAddingStorjState(): boolean {
+        return this.areaState === PaymentMethodsBlockState.ADDING_STORJ;
+    }
+    public get isAddingCardState(): boolean {
+        return this.areaState === PaymentMethodsBlockState.ADDING_CARD;
+    }
+
+    public onAddSTORJ(): void {
+        this.areaState = PaymentMethodsBlockState.ADDING_STORJ;
+
+        return;
+    }
+    public onAddCard(): void {
+        this.areaState = PaymentMethodsBlockState.ADDING_CARD;
+
+        return;
+    }
+    public onCancel(): void {
+        this.areaState = PaymentMethodsBlockState.DEFAULT;
+
+        return;
+    }
+
+    public onConfirmAddSTORJ(): void {
+        this.areaState = PaymentMethodsBlockState.DEFAULT;
+    }
+
+    public async onConfirmAddStripe(): Promise<void> {
+        await this.$refs.stripeInput.onSubmit();
+    }
+
+    public async addCard(token: string) {
+        if (this.isLoading) {
+            return;
+        }
+
+        this.isLoading = true;
+
+        try {
+            // await this.$store.dispatch(ADD_CREDIT_CARD, token);
+        } catch (error) {
+            await this.$store.dispatch(NOTIFICATION_ACTIONS.ERROR, error.message);
+
+            this.isLoading = false;
+
+            return;
+        }
+
+        await this.$store.dispatch(NOTIFICATION_ACTIONS.SUCCESS, 'Card successfully added');
         try {
             // await this.$store.dispatch(GET_CREDIT_CARDS);
         } catch (error) {
             await this.$store.dispatch(NOTIFICATION_ACTIONS.ERROR, error.message);
-        }
-    }
-
-    public $refs!: {
-        stripeInput: StripeInput & StripeForm;
-    };
-
-    public get creditCards(): CreditCard[] {
-        return this.$store.state.paymentsModule.creditCards;
-    }
-
-    public get isDefaultState(): boolean {
-        return this.areaState === PaymentMethodsBlockState.DEFAULT;
-    }
-    public get isAddingStorjState(): boolean {
-        return this.areaState === PaymentMethodsBlockState.ADDING_STORJ;
-    }
-    public get isAddingCardState(): boolean {
-        return this.areaState === PaymentMethodsBlockState.ADDING_CARD;
-    }
-
-    public onAddSTORJ(): void {
-        this.areaState = PaymentMethodsBlockState.ADDING_STORJ;
-
-        return;
-    }
-    public onAddCard(): void {
-        this.areaState = PaymentMethodsBlockState.ADDING_CARD;
-
-        return;
-    }
-    public onCancel(): void {
+            this.isLoading = false;
+        }
+
         this.areaState = PaymentMethodsBlockState.DEFAULT;
 
-        return;
-    }
-
-    public onConfirmAddSTORJ(): void {
-        this.areaState = PaymentMethodsBlockState.DEFAULT;
-    }
-
-    public async onConfirmAddStripe(): Promise<void> {
-        await this.$refs.stripeInput.onSubmit();
-    }
-
-    public async addCard(token: string) {
-        if (this.isLoading) {
-            return;
-        }
-
-        this.isLoading = true;
-
-        try {
-            // await this.$store.dispatch(ADD_CREDIT_CARD, token);
-        } catch (error) {
-            await this.$store.dispatch(NOTIFICATION_ACTIONS.ERROR, error.message);
-
-            this.isLoading = false;
-
-            return;
-        }
-
-<<<<<<< HEAD
-        await this.$store.dispatch(NOTIFICATION_ACTIONS.SUCCESS, 'Card successfully added');
-        try {
-            await this.$store.dispatch(GET_CREDIT_CARDS);
-        } catch (error) {
-            await this.$store.dispatch(NOTIFICATION_ACTIONS.ERROR, error.message);
-            this.isLoading = false;
-        }
-
-        this.areaState = PaymentMethodsBlockState.DEFAULT;
-
         this.isLoading = false;
-=======
-        // await this.$store.dispatch(NOTIFICATION_ACTIONS.SUCCESS, 'Card successfully added');
->>>>>>> 279cd562
     }
 }
 </script>
