--- conflicted
+++ resolved
@@ -133,13 +133,12 @@
         return this.areaState === PaymentMethodsBlockState.ADDING_CARD;
     }
 
-<<<<<<< HEAD
     public get isBonusInfoShown(): boolean {
         return !this.$store.state.paymentsModule.creditCards.length;
-=======
+    }
+
     public onChangeTokenValue(value: number): void {
         this.tokenDepositValue = value;
->>>>>>> 17b057b3
     }
 
     public onAddSTORJ(): void {
