--- conflicted
+++ resolved
@@ -184,42 +184,26 @@
                                 <template v-if="objectLockUIEnabled">
                                     <p>Object Lock:</p>
                                     <v-chip
-<<<<<<< HEAD
-                                        filter
-                                        :value="false"
-=======
                                         variant="tonal"
                                         value="Disabled"
                                         color="default"
                                         class="mt-1 mb-4 font-weight-bold"
->>>>>>> 01254124
                                     >
                                         {{ enableObjectLock ? 'Enabled' : 'Disabled' }}
                                     </v-chip>
                                     <p>Default Retention Mode:</p>
                                     <v-chip
-<<<<<<< HEAD
-                                        filter
-                                        :value="true"
-=======
                                         variant="tonal"
                                         color="default"
                                         class="mt-1 mb-4 font-weight-bold text-capitalize"
->>>>>>> 01254124
                                     >
                                         {{ defaultRetentionMode?.toLowerCase() ?? NO_MODE_SET }}
                                     </v-chip>
                                     <p>Default Retention Period:</p>
                                     <v-chip
-<<<<<<< HEAD
-                                        v-if="!enableObjectLock"
-                                        filter
-                                        :value="false"
-=======
                                         variant="tonal"
                                         color="default"
                                         class="mt-1 mb-4 font-weight-bold"
->>>>>>> 01254124
                                     >
                                         {{ defaultRetPeriodResult }}
                                     </v-chip>
@@ -228,15 +212,10 @@
                                 <template v-if="versioningUIEnabled">
                                     <p>Versioning:</p>
                                     <v-chip
-<<<<<<< HEAD
-                                        filter
-                                        :value="true"
-=======
                                         variant="tonal"
                                         value="Disabled"
                                         color="default"
                                         class="mt-1 font-weight-bold"
->>>>>>> 01254124
                                     >
                                         {{ enableVersioning ? 'Enabled' : 'Disabled' }}
                                     </v-chip>
