// Copyright (C) 2023 Storj Labs, Inc.
// See LICENSE for copying information.

<template>
    <v-overlay v-model="model" persistent />

    <v-dialog
        :model-value="model && !isUpgradeDialogShown"
        width="410px"
        transition="fade-transition"
        :persistent="isLoading || satelliteManagedEncryptionEnabled"
        :scrim="false"
        scrollable
        @update:model-value="v => model = v"
    >
        <v-card ref="innerContent">
            <v-card-item class="pa-6">
                <template #prepend>
                    <v-sheet
                        class="border-sm d-flex justify-center align-center"
                        width="40"
                        height="40"
                        rounded="lg"
                    >
                        <component :is="Gauge" v-if="isProjectLimitReached && usersStore.state.user.paidTier && showLimitIncreaseDialog" :size="18" />
                        <component :is="Box" v-else :size="18" />
                    </v-sheet>
                </template>

                <v-card-title class="font-weight-bold">
                    {{ cardTitle }}
                </v-card-title>

                <template #append>
                    <v-btn
                        icon="$close"
                        variant="text"
                        size="small"
                        color="default"
                        :disabled="isLoading"
                        @click="model = false"
                    />
                </template>
            </v-card-item>

            <v-divider />

<<<<<<< HEAD
            <v-window v-if="!billingEnabled || !isProjectLimitReached" v-model="createStep">
                <v-window-item :value="CreateSteps.Info">
                    <v-form v-model="formValid" class="pa-6" @submit.prevent>
                        <v-row>
                            <v-col cols="12">
                                Projects are where you and your team can upload and manage data, and view usage statistics and billing.
                            </v-col>
                            <v-col cols="12">
                                <v-text-field
                                    id="Project Name"
                                    v-model="name"
                                    variant="outlined"
                                    :rules="nameRules"
                                    label="Project Name"
                                    :counter="MAX_NAME_LENGTH"
                                    :maxlength="MAX_NAME_LENGTH"
                                    persistent-counter
                                    :hide-details="false"
                                    autofocus
                                    required
                                />
                                <v-btn
                                    v-if="!isDescriptionShown"
                                    variant="tonal"
                                    color="primary"
                                    :prepend-icon="Plus"
                                    @click="isDescriptionShown = true"
                                >
                                    Add Description (Optional)
                                </v-btn>
                            </v-col>
                            <v-col v-if="isDescriptionShown" cols="12">
                                <v-text-field
                                    v-model="description"
                                    variant="outlined"
                                    :rules="descriptionRules"
                                    :hide-details="false"
                                    label="Project Description (Optional)"
                                    :counter="MAX_DESCRIPTION_LENGTH"
                                    :maxlength="MAX_DESCRIPTION_LENGTH"
                                    persistent-counter
                                />
                            </v-col>
                        </v-row>
                    </v-form>
                </v-window-item>
                <v-window-item :value="CreateSteps.ManageMode">
                    <v-form v-model="formValid" class="pa-6">
                        <v-row>
                            <v-col>
                                <p><b>Project Encryption</b></p>
                                <p class="my-2">Choose the encryption method for your data.</p>
                                <v-chip-group v-model="passphraseManageMode" column filter variant="outlined" selected-class="font-weight-bold" mandatory>
                                    <v-chip value="auto">
                                        Automatic
                                    </v-chip>
                                    <v-chip value="manual">Self-managed</v-chip>

                                    <v-divider thickness="0" class="my-1" />

                                    <v-alert v-if="passphraseManageMode === 'auto'" variant="tonal" color="default">
                                        <p>
                                            <v-chip rounded="md" class="text-caption font-weight-medium" color="secondary" variant="tonal" size="small">
                                                Recommended for ease of use and teams
                                            </v-chip>
                                        </p>
                                        <p class="text-body-2 my-2 font-weight-bold">
                                            Storj securely manages the encryption and decryption of your project automatically.
                                        </p>
                                        <p class="text-body-2 my-2">
                                            Fewer steps to upload, download, manage, and browse your data. No need to remember an additional encryption passphrase.
                                        </p>
                                        <p class="text-body-2 my-2">
                                            Team members you invite will automatically have access to your project's data.
                                        </p>
                                        <p class="text-body-2 m-2">
                                            <a class="link" @click="goToDocs">Learn more in the documentation.</a>
                                        </p>
                                    </v-alert>

                                    <v-alert v-if="passphraseManageMode === 'manual'" variant="tonal" color="default">
                                        <p>
                                            <v-chip rounded="md" class="text-caption font-weight-medium" color="secondary" variant="tonal" size="small">
                                                Best for control over your data encryption
                                            </v-chip>
                                        </p>
                                        <p class="text-body-2 my-2 font-weight-bold">
                                            You are responsible for securely managing your own data encryption passphrase.
                                        </p>
                                        <p class="text-body-2 my-2">
                                            You need to enter your passphrase each time you access your data. If you forget the passphrase, you can't recover your data.
                                        </p>
                                        <p class="text-body-2 my-2">
                                            Team members must share and enter the same encryption passphrase to access the data.
                                        </p>
                                        <p class="text-body-2 mt-2">
                                            <a class="link" @click="goToDocs">Learn more in the documentation.</a>
                                        </p>
                                    </v-alert>
                                </v-chip-group>
                            </v-col>
                        </v-row>
                    </v-form>
                </v-window-item>
            </v-window>
=======
            <v-card-text v-if="!billingEnabled || !isProjectLimitReached" class="pa-0">
                <v-window v-model="createStep">
                    <v-window-item :value="CreateSteps.Info">
                        <v-form v-model="formValid" class="pa-6" @submit.prevent>
                            <v-row>
                                <v-col cols="12">
                                    Projects are where you and your team can upload and manage data, and view usage statistics and billing.
                                </v-col>
                                <v-col cols="12">
                                    <v-text-field
                                        id="Project Name"
                                        v-model="name"
                                        variant="outlined"
                                        :rules="nameRules"
                                        label="Project Name"
                                        :counter="MAX_NAME_LENGTH"
                                        :maxlength="MAX_NAME_LENGTH"
                                        persistent-counter
                                        :hide-details="false"
                                        autofocus
                                        required
                                    />
                                    <v-btn
                                        v-if="!isDescriptionShown"
                                        variant="text"
                                        color="default"
                                        :prepend-icon="Plus"
                                        @click="isDescriptionShown = true"
                                    >
                                        Add Description (Optional)
                                    </v-btn>
                                </v-col>
                                <v-col v-if="isDescriptionShown" cols="12">
                                    <v-text-field
                                        v-model="description"
                                        variant="outlined"
                                        :rules="descriptionRules"
                                        :hide-details="false"
                                        label="Project Description (Optional)"
                                        :counter="MAX_DESCRIPTION_LENGTH"
                                        :maxlength="MAX_DESCRIPTION_LENGTH"
                                        persistent-counter
                                    />
                                </v-col>
                            </v-row>
                        </v-form>
                    </v-window-item>
                    <v-window-item :value="CreateSteps.ManageMode">
                        <v-form v-model="formValid" class="pa-6">
                            <v-row>
                                <v-col>
                                    <p><b>Project Encryption</b></p>
                                    <p class="my-2">Choose the encryption method for your data.</p>
                                    <v-chip-group v-model="passphraseManageMode" column filter variant="outlined" selected-class="font-weight-bold" mandatory>
                                        <v-chip color="primary" value="auto">
                                            Automatic
                                        </v-chip>
                                        <v-chip color="primary" value="manual">Self-managed</v-chip>

                                        <v-divider thickness="0" class="my-1" />

                                        <v-alert v-if="passphraseManageMode === 'auto'" variant="tonal" color="default">
                                            <p>
                                                <v-chip rounded="md" class="text-caption font-weight-medium" color="secondary" variant="tonal" size="small">
                                                    Recommended for ease of use and teams
                                                </v-chip>
                                            </p>
                                            <p class="text-body-2 my-2 font-weight-bold">
                                                Storj securely manages the encryption and decryption of your project automatically.
                                            </p>
                                            <p class="text-body-2 my-2">
                                                Fewer steps to upload, download, manage, and browse your data. No need to remember an additional encryption passphrase.
                                            </p>
                                            <p class="text-body-2 my-2">
                                                Team members you invite will automatically have access to your project's data.
                                            </p>
                                            <p class="text-body-2 m-2">
                                                <a class="link" @click="goToDocs">Learn more in the documentation.</a>
                                            </p>
                                        </v-alert>

                                        <v-alert v-if="passphraseManageMode === 'manual'" variant="tonal" color="default">
                                            <p>
                                                <v-chip rounded="md" class="text-caption font-weight-medium" color="secondary" variant="tonal" size="small">
                                                    Best for control over your data encryption
                                                </v-chip>
                                            </p>
                                            <p class="text-body-2 my-2 font-weight-bold">
                                                You are responsible for securely managing your own data encryption passphrase.
                                            </p>
                                            <p class="text-body-2 my-2">
                                                You need to enter your passphrase each time you access your data. If you forget the passphrase, you can't recover your data.
                                            </p>
                                            <p class="text-body-2 my-2">
                                                Team members must share and enter the same encryption passphrase to access the data.
                                            </p>
                                            <p class="text-body-2 mt-2">
                                                <a class="link" @click="goToDocs">Learn more in the documentation.</a>
                                            </p>
                                        </v-alert>
                                    </v-chip-group>
                                </v-col>
                            </v-row>
                        </v-form>
                    </v-window-item>
                </v-window>
            </v-card-text>
>>>>>>> 01254124
            <v-form v-else-if="isProjectLimitReached && usersStore.state.user.paidTier" v-model="formValid" class="pa-6" @submit.prevent>
                <v-row>
                    <template v-if="!showLimitIncreaseDialog">
                        <v-col cols="12">
                            You've reached your project limit. Request an increase to create more projects.
                        </v-col>
                    </template>
                    <template v-else>
                        <v-col cols="12">
                            Request a projects limit increase for your account.
                        </v-col>
                        <v-col cols="6">
                            <p>Projects Limit</p>
                            <v-text-field
                                class="edit-project-limit__text-field"
                                variant="solo-filled"
                                density="compact"
                                flat
                                readonly
                                :model-value="usersStore.state.user.projectLimit"
                            />
                        </v-col>
                        <v-col cols="6">
                            <p>Requested Limit</p>
                            <v-text-field
                                class="edit-project-limit__text-field"
                                density="compact"
                                flat
                                type="number"
                                :rules="projectLimitRules"
                                :model-value="inputText"
                                maxlength="4"
                                @update:model-value="updateInputText"
                            />
                        </v-col>
                    </template>
                </v-row>
            </v-form>

            <v-row v-else class="pa-6">
                <v-col>
                    Upgrade to Pro Account to create more projects and gain access to higher limits.
                </v-col>
            </v-row>

            <v-divider />

            <v-card-actions class="pa-6">
                <v-row>
                    <v-col>
                        <v-btn
                            variant="outlined"
                            color="default"
                            block
                            :disabled="isLoading"
                            @click="onBackOrCancel"
                        >
                            {{ createStep === CreateSteps.ManageMode ? 'Back' : 'Cancel' }}
                        </v-btn>
                    </v-col>
                    <v-col v-if="(!billingEnabled || !isProjectLimitReached) && satelliteManagedEncryptionEnabled && createStep === CreateSteps.Info">
                        <v-btn
                            color="primary"
                            variant="flat"
                            :loading="isLoading"
                            block
                            :append-icon="ArrowRight"
                            :disabled="!formValid"
                            @click="createStep = CreateSteps.ManageMode"
                        >
                            Next
                        </v-btn>
                    </v-col>
                    <v-col v-else>
                        <v-btn
                            color="primary"
                            variant="flat"
                            :loading="isLoading"
                            block
                            :append-icon="ArrowRight"
                            @click="onPrimaryClick"
                        >
                            {{ buttonTitle }}
                        </v-btn>
                    </v-col>
                </v-row>
            </v-card-actions>
        </v-card>
    </v-dialog>

    <upgrade-account-dialog
        :scrim="false"
        :model-value="model && isUpgradeDialogShown"
        @update:model-value="v => model = isUpgradeDialogShown = v"
    />
</template>

<script setup lang="ts">
import { ref, computed, watch } from 'vue';
import { useRouter } from 'vue-router';
import {
    VAlert,
    VBtn,
    VCard,
    VCardItem,
    VCardTitle,
    VCardText,
    VCardActions,
    VChip,
    VChipGroup,
    VDialog,
    VDivider,
    VForm,
    VRow,
    VCol,
    VTextField,
    VOverlay,
    VWindow,
    VWindowItem,
    VSheet,
} from 'vuetify/components';
import { ArrowRight, Plus, Box, Gauge } from 'lucide-vue-next';

import { RequiredRule, ValidationRule } from '@/types/common';
import { ManagePassphraseMode, MAX_DESCRIPTION_LENGTH, MAX_NAME_LENGTH, Project, ProjectFields } from '@/types/projects';
import { useLoading } from '@/composables/useLoading';
import { useProjectsStore } from '@/store/modules/projectsStore';
import { useUsersStore } from '@/store/modules/usersStore';
import { useNotify } from '@/utils/hooks';
import {
    AnalyticsErrorEventSource, AnalyticsEvent,
    PageVisitSource,
    SATELLITE_MANAGED_ENCRYPTION_DOCS_PAGE,
} from '@/utils/constants/analyticsEventNames';
import { useConfigStore } from '@/store/modules/configStore';
import { ROUTES } from '@/router';
import { useAnalyticsStore } from '@/store/modules/analyticsStore';

import UpgradeAccountDialog from '@/components/dialogs/upgradeAccountFlow/UpgradeAccountDialog.vue';

enum CreateSteps {
    Info,
    ManageMode,
}

const model = defineModel<boolean>({ required: true });

const analyticsStore = useAnalyticsStore();
const projectsStore = useProjectsStore();
const usersStore = useUsersStore();
const configStore = useConfigStore();

const { isLoading, withLoading } = useLoading();
const notify = useNotify();
const router = useRouter();

const innerContent = ref<VCard | null>(null);
const formValid = ref<boolean>(false);
const inputText = ref<string>('');
const name = ref<string>('');
const description = ref<string>('');
const isDescriptionShown = ref<boolean>(false);
const isProjectLimitReached = ref<boolean>(false);
const isUpgradeDialogShown = ref<boolean>(false);
const showLimitIncreaseDialog = ref<boolean>(false);

const passphraseManageMode = ref<ManagePassphraseMode>('auto');
const createStep = ref<CreateSteps>(CreateSteps.Info);

const nameRules: ValidationRule<string>[] = [
    RequiredRule,
    v => v.length <= MAX_NAME_LENGTH || 'Name is too long',
];

const descriptionRules: ValidationRule<string>[] = [
    v => v.length <= MAX_DESCRIPTION_LENGTH || 'Description is too long',
];

/**
 * Indicates if billing features are enabled.
 */
const billingEnabled = computed<boolean>(() => configStore.getBillingEnabled(usersStore.state.user.hasVarPartner));

/**
 * Indicates if satellite managed encryption passphrase is enabled.
 */
const satelliteManagedEncryptionEnabled = computed<boolean>(() => configStore.state.config.satelliteManagedEncryptionEnabled);

/**
 * Indicates if limit increase requests can be sent directly from the UI.
 */
const isLimitIncreaseRequestEnabled = computed<boolean>(() => configStore.state.config.limitIncreaseRequestEnabled);

/**
 * Handles primary button click.
 */
async function onPrimaryClick(): Promise<void> {
    if (!isProjectLimitReached.value || !billingEnabled.value) {
        if (!formValid.value) return;
        await withLoading(async () => {
            let project: Project;
            try {
                const fields = new ProjectFields(name.value, description.value, usersStore.state.user.id, passphraseManageMode.value === 'auto');
                project = await projectsStore.createProject(fields);
            } catch (error) {
                error.message = `Failed to create project. ${error.message}`;
                notify.notifyError(error, AnalyticsErrorEventSource.CREATE_PROJECT_MODAL);
                return;
            }
            model.value = false;
            router.push({
                name: ROUTES.Dashboard.name,
                params: { id: project.urlId },
            });
            notify.success('Project created.');
        });
    } else if (usersStore.state.user.paidTier) {
        if (!isLimitIncreaseRequestEnabled.value) {
            model.value = false;
            window.open('https://supportdcs.storj.io/hc/en-us/requests/new?ticket_form_id=360000683212', '_blank', 'noopener');
            return;
        } else if (showLimitIncreaseDialog.value) {
            if (!formValid.value) return;
            await withLoading(async () => {
                try {
                    await usersStore.requestProjectLimitIncrease(inputText.value);
                } catch (error) {
                    error.message = `Failed to request project limit increase. ${error.message}`;
                    notify.notifyError(error, AnalyticsErrorEventSource.CREATE_PROJECT_MODAL);
                    return;
                }
                model.value = false;
                notify.success('Project limit increase requested');
                return;
            });
        } else {
            showLimitIncreaseDialog.value = true;
        }
    } else {
        isUpgradeDialogShown.value = true;
    }
}

/**
 * Handles back or cancel button click.
 */
function onBackOrCancel(): void {
    if (createStep.value === CreateSteps.ManageMode) {
        createStep.value = CreateSteps.Info;
    } else {
        model.value = false;
    }
}

function goToDocs() {
    analyticsStore.pageVisit(SATELLITE_MANAGED_ENCRYPTION_DOCS_PAGE, PageVisitSource.DOCS);
    analyticsStore.eventTriggered(AnalyticsEvent.VIEW_DOCS_CLICKED);
    window.open(SATELLITE_MANAGED_ENCRYPTION_DOCS_PAGE, '_blank', 'noreferrer');
}

/*
 * Returns an array of validation rules applied to the text input.
 */
const projectLimitRules = computed<ValidationRule<string>[]>(() => {
    return [
        RequiredRule,
        v => !(isNaN(+v) || !Number.isInteger((parseFloat(v)))) || 'Invalid number',
        v => (parseFloat(v) > 0) || 'Number must be positive',
    ];
});

/**
 * Updates input refs with value from text field.
 */
function updateInputText(value: string): void {
    inputText.value = value;
}

const buttonTitle = computed((): string => {
    if (!isProjectLimitReached.value || !billingEnabled.value) {
        return 'Create Project';
    }
    if (usersStore.state.user.paidTier) {
        if (showLimitIncreaseDialog.value) {
            return 'Submit';
        }
        return 'Request';
    }
    return 'Upgrade';
});

const cardTitle = computed((): string => {
    if (!isProjectLimitReached.value || !billingEnabled.value) {
        return 'Create New Project';
    }
    if (usersStore.state.user.paidTier && showLimitIncreaseDialog.value) {
        return 'Projects Limit Request';
    }
    return 'Get More Projects';
});

watch(innerContent, comp => {
    if (comp) {
        const ownedProjects = projectsStore.projects.filter((p) => p.ownerId === usersStore.state.user.id);
        isProjectLimitReached.value = ownedProjects.length >= usersStore.state.user.projectLimit;
        isDescriptionShown.value = false;
        name.value = '';
        description.value = '';
        inputText.value = String(usersStore.state.user.projectLimit + 1);

        if (!satelliteManagedEncryptionEnabled.value) {
            passphraseManageMode.value = 'manual';
        }
    } else {
        createStep.value = CreateSteps.Info;
        passphraseManageMode.value = 'auto';
        showLimitIncreaseDialog.value = false;
    }
});
</script><|MERGE_RESOLUTION|>--- conflicted
+++ resolved
@@ -45,7 +45,6 @@
 
             <v-divider />
 
-<<<<<<< HEAD
             <v-window v-if="!billingEnabled || !isProjectLimitReached" v-model="createStep">
                 <v-window-item :value="CreateSteps.Info">
                     <v-form v-model="formValid" class="pa-6" @submit.prevent>
@@ -151,115 +150,7 @@
                     </v-form>
                 </v-window-item>
             </v-window>
-=======
-            <v-card-text v-if="!billingEnabled || !isProjectLimitReached" class="pa-0">
-                <v-window v-model="createStep">
-                    <v-window-item :value="CreateSteps.Info">
-                        <v-form v-model="formValid" class="pa-6" @submit.prevent>
-                            <v-row>
-                                <v-col cols="12">
-                                    Projects are where you and your team can upload and manage data, and view usage statistics and billing.
-                                </v-col>
-                                <v-col cols="12">
-                                    <v-text-field
-                                        id="Project Name"
-                                        v-model="name"
-                                        variant="outlined"
-                                        :rules="nameRules"
-                                        label="Project Name"
-                                        :counter="MAX_NAME_LENGTH"
-                                        :maxlength="MAX_NAME_LENGTH"
-                                        persistent-counter
-                                        :hide-details="false"
-                                        autofocus
-                                        required
-                                    />
-                                    <v-btn
-                                        v-if="!isDescriptionShown"
-                                        variant="text"
-                                        color="default"
-                                        :prepend-icon="Plus"
-                                        @click="isDescriptionShown = true"
-                                    >
-                                        Add Description (Optional)
-                                    </v-btn>
-                                </v-col>
-                                <v-col v-if="isDescriptionShown" cols="12">
-                                    <v-text-field
-                                        v-model="description"
-                                        variant="outlined"
-                                        :rules="descriptionRules"
-                                        :hide-details="false"
-                                        label="Project Description (Optional)"
-                                        :counter="MAX_DESCRIPTION_LENGTH"
-                                        :maxlength="MAX_DESCRIPTION_LENGTH"
-                                        persistent-counter
-                                    />
-                                </v-col>
-                            </v-row>
-                        </v-form>
-                    </v-window-item>
-                    <v-window-item :value="CreateSteps.ManageMode">
-                        <v-form v-model="formValid" class="pa-6">
-                            <v-row>
-                                <v-col>
-                                    <p><b>Project Encryption</b></p>
-                                    <p class="my-2">Choose the encryption method for your data.</p>
-                                    <v-chip-group v-model="passphraseManageMode" column filter variant="outlined" selected-class="font-weight-bold" mandatory>
-                                        <v-chip color="primary" value="auto">
-                                            Automatic
-                                        </v-chip>
-                                        <v-chip color="primary" value="manual">Self-managed</v-chip>
-
-                                        <v-divider thickness="0" class="my-1" />
-
-                                        <v-alert v-if="passphraseManageMode === 'auto'" variant="tonal" color="default">
-                                            <p>
-                                                <v-chip rounded="md" class="text-caption font-weight-medium" color="secondary" variant="tonal" size="small">
-                                                    Recommended for ease of use and teams
-                                                </v-chip>
-                                            </p>
-                                            <p class="text-body-2 my-2 font-weight-bold">
-                                                Storj securely manages the encryption and decryption of your project automatically.
-                                            </p>
-                                            <p class="text-body-2 my-2">
-                                                Fewer steps to upload, download, manage, and browse your data. No need to remember an additional encryption passphrase.
-                                            </p>
-                                            <p class="text-body-2 my-2">
-                                                Team members you invite will automatically have access to your project's data.
-                                            </p>
-                                            <p class="text-body-2 m-2">
-                                                <a class="link" @click="goToDocs">Learn more in the documentation.</a>
-                                            </p>
-                                        </v-alert>
-
-                                        <v-alert v-if="passphraseManageMode === 'manual'" variant="tonal" color="default">
-                                            <p>
-                                                <v-chip rounded="md" class="text-caption font-weight-medium" color="secondary" variant="tonal" size="small">
-                                                    Best for control over your data encryption
-                                                </v-chip>
-                                            </p>
-                                            <p class="text-body-2 my-2 font-weight-bold">
-                                                You are responsible for securely managing your own data encryption passphrase.
-                                            </p>
-                                            <p class="text-body-2 my-2">
-                                                You need to enter your passphrase each time you access your data. If you forget the passphrase, you can't recover your data.
-                                            </p>
-                                            <p class="text-body-2 my-2">
-                                                Team members must share and enter the same encryption passphrase to access the data.
-                                            </p>
-                                            <p class="text-body-2 mt-2">
-                                                <a class="link" @click="goToDocs">Learn more in the documentation.</a>
-                                            </p>
-                                        </v-alert>
-                                    </v-chip-group>
-                                </v-col>
-                            </v-row>
-                        </v-form>
-                    </v-window-item>
-                </v-window>
-            </v-card-text>
->>>>>>> 01254124
+
             <v-form v-else-if="isProjectLimitReached && usersStore.state.user.paidTier" v-model="formValid" class="pa-6" @submit.prevent>
                 <v-row>
                     <template v-if="!showLimitIncreaseDialog">
