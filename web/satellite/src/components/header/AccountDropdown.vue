--- conflicted
+++ resolved
@@ -37,11 +37,8 @@
         API_KEYS_ACTIONS,
         NOTIFICATION_ACTIONS,
     } from '@/utils/constants/actionNames';
-<<<<<<< HEAD
+    import { USER_ACTIONS } from '@/store/modules/users';
     import { BUCKET_ACTIONS } from '@/store/modules/buckets';
-=======
-    import { USER_ACTIONS } from '@/store/modules/users';
->>>>>>> 3c417944
 
     @Component
     export default class ProjectSelectionDropdown extends Vue {
