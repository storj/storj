--- conflicted
+++ resolved
@@ -8,7 +8,6 @@
                 <h1 class="account-button-toggle-container__avatar__letter">{{avatarLetter}}</h1>
             </div>
             <div class="account-button-toggle-container__expander-area">
-<<<<<<< HEAD
                 <ExpandIcon
                         v-if="!isDropdownShown"
                         alt="Arrow down (expand)"
@@ -17,10 +16,6 @@
                         v-if="isDropdownShown"
                         alt="Arrow up (hide)"
                 />
-=======
-                <img v-if="!isDropdownShown" src="@/../static/images/account/BlackArrowExpand.svg" alt="Arrow down (expand)"/>
-                <img v-if="isDropdownShown" src="@/../static/images/account/BlackArrowHide.svg" alt="Arrow up (hide)"/>
->>>>>>> f4162bd3
             </div>
         </div>
         <AccountDropdown v-if="isDropdownShown"/>
@@ -30,8 +25,8 @@
 <script lang="ts">
 import { Component, Vue } from 'vue-property-decorator';
 
-import ExpandIcon from '@/../static/images/common/BlueExpand.svg';
-import HideIcon from '@/../static/images/common/BlueHide.svg';
+import ExpandIcon from '@/../static/images/common/BlackArrowExpand.svg';
+import HideIcon from '@/../static/images/common/BlackArrowHide.svg';
 
 import { APP_STATE_ACTIONS } from '@/utils/constants/actionNames';
 
