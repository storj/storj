--- conflicted
+++ resolved
@@ -22,24 +22,13 @@
     import { Component, Vue } from 'vue-property-decorator';
 
     import {
-<<<<<<< HEAD
     APP_STATE_ACTIONS,
     PROJETS_ACTIONS,
     NOTIFICATION_ACTIONS,
     PM_ACTIONS,
     API_KEYS_ACTIONS,
     PROJECT_USAGE_ACTIONS,
-    PROJECT_PAYMENT_METHODS_ACTIONS,
-=======
-        API_KEYS_ACTIONS,
-        APP_STATE_ACTIONS,
-        BUCKET_USAGE_ACTIONS,
-        NOTIFICATION_ACTIONS,
-        PM_ACTIONS,
-        PROJECT_PAYMENT_METHODS_ACTIONS,
-        PROJECT_USAGE_ACTIONS,
-        PROJETS_ACTIONS
->>>>>>> 9ec0cedd
+    PROJECT_PAYMENT_METHODS_ACTIONS
     } from '@/utils/constants/actionNames';
     import { BUCKET_ACTIONS } from '@/store/modules/buckets';
     import { Project } from '@/types/projects';
@@ -54,11 +43,6 @@
             this.$store.dispatch(PM_ACTIONS.SET_SEARCH_QUERY, '');
 
             // TODO: add types
-<<<<<<< HEAD
-            const pmResponse = await this.$store.dispatch(PM_ACTIONS.FETCH, this.FIRST_PAGE);
-=======
-            const keysResponse = await this.$store.dispatch(API_KEYS_ACTIONS.FETCH);
->>>>>>> 9ec0cedd
             const usageResponse = await this.$store.dispatch(PROJECT_USAGE_ACTIONS.FETCH_CURRENT_ROLLUP);
             const paymentMethodsResponse = await this.$store.dispatch(PROJECT_PAYMENT_METHODS_ACTIONS.FETCH);
 
