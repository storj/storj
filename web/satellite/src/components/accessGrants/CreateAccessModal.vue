--- conflicted
+++ resolved
@@ -4,8 +4,6 @@
 <template>
     <div class="access-grant">
         <div class="access-grant__modal-container">
-<<<<<<< HEAD
-=======
             <div
                 v-if="tooltipHover === 'access'"
                 class="access-tooltip"
@@ -30,7 +28,6 @@
             >
                 <span class="tooltip-text">Creates access grant to run in the command line.  <a class="tooltip-link" href="https://docs.storj.io/dcs/getting-started/quickstart-uplink-cli/generate-access-grants-and-tokens/generate-a-token/" target="_blank" rel="noreferrer noopener" @click="trackPageVisit('https://docs.storj.io/dcs/getting-started/quickstart-uplink-cli/generate-access-grants-and-tokens/generate-a-token/')">Learn More</a></span>
             </div>
->>>>>>> b3980350
             <!-- ********* Create Form Modal ********* -->
             <form v-if="accessGrantStep === 'create'">
                 <CreateFormModal
@@ -282,8 +279,6 @@
     }
 
     /**
-<<<<<<< HEAD
-=======
      * Downloads passphrase to .txt file
      */
     public downloadPassphrase(): void {
@@ -353,7 +348,6 @@
     }
 
     /**
->>>>>>> b3980350
      * Closes modal.
      */
     public onCloseClick(): void {
