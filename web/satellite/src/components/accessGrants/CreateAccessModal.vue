--- conflicted
+++ resolved
@@ -10,11 +10,7 @@
                 @mouseover="toggleTooltipHover('access','over')"
                 @mouseleave="toggleTooltipHover('access','leave')"
             >
-<<<<<<< HEAD
-                <span class="tooltip-text">Keys to upload, delete, and view your project's data.  <a class="tooltip-link" href="https://storj-labs.gitbook.io/dcs/concepts/access/access-grants" target="_blank" rel="noreferrer noopener" @click="trackPageVisit('https://storj-labs.gitbook.io/dcs/concepts/access/access-grants')">Learn More</a></span>
-=======
-                <span class="tooltip-text">Keys to upload, delete, and view your project's data.  <a class="tooltip-link" href="https://docs.storj.io/dcs/concepts/access/access-grants" target="_blank" rel="noreferrer noopener">Learn More</a></span>
->>>>>>> 731fecd9
+                <span class="tooltip-text">Keys to upload, delete, and view your project's data.  <a class="tooltip-link" href="https://docs.storj.io/dcs/concepts/access/access-grants" target="_blank" rel="noreferrer noopener" @click="trackPageVisit('https://docs.storj.io/dcs/concepts/access/access-grants')">Learn More</a></span>
             </div>
             <div
                 v-if="tooltipHover === 's3'"
