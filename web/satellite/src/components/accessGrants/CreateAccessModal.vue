--- conflicted
+++ resolved
@@ -16,163 +16,10 @@
             </form>
             <!-- *********   Encrypt Form Modal  ********* -->
             <form v-if="accessGrantStep === 'encrypt'">
-<<<<<<< HEAD
-                <EncryptFormModal />
-                <div class="access-grant__modal-container__header-container">
-                    <h2 class="access-grant__modal-container__header-container__title">Select Encryption</h2>
-                    <div
-                        class="access-grant__modal-container__header-container__close-cross-container" @click="onCloseClick"
-                    >
-                        <CloseCrossIcon />
-                    </div>
-                </div>
-                <div class="access-grant__modal-container__body-container-encrypt">
-                    <div class="access-grant__modal-container__body-container__encrypt">
-                        <div
-                            v-if="!(encryptSelect === 'create' && (isPassphraseDownloaded || isPassphraseCopied))"
-                            class="access-grant__modal-container__body-container__encrypt__item"
-                        >
-                            <div class="access-grant__modal-container__body-container__encrypt__item__left-area">
-                                <AccessKeyIcon
-                                    class="access-grant__modal-container__body-container__encrypt__item__icon"
-                                    :class="{ selected: encryptSelect === 'generate' }"
-                                />
-                                <div class="access-grant__modal-container__body-container__encrypt__item__text">
-                                    <h3>Generate Passphrase</h3>
-                                    <p>Automatically Generate Seed</p>
-                                </div>
-                            </div>
-                            <div class="access-grant__modal-container__body-container__encrypt__item__radio">
-                                <input
-                                    id="generate-check"
-                                    v-model="encryptSelect"
-                                    value="generate"
-                                    type="radio"
-                                    name="type"
-                                    @change="onRadioInput"
-                                >
-                            </div>
-                        </div>
-                        <div
-                            v-if="encryptSelect === 'generate'"
-                            class="access-grant__modal-container__generated-passphrase"
-                        >
-                            {{ passphrase }}
-                        </div>
-                        <div
-                            v-if="!(encryptSelect && (isPassphraseDownloaded || isPassphraseCopied))"
-                            id="divider"
-                            class="access-grant__modal-container__body-container__encrypt__divider"
-                            :class="{ 'in-middle': encryptSelect === 'generate' }"
-                        />
-                        <div
-                            v-if="!(encryptSelect === 'generate' && (isPassphraseDownloaded || isPassphraseCopied))"
-                            id="own"
-                            :class="{ 'in-middle': encryptSelect === 'generate' }"
-                            class="access-grant__modal-container__body-container__encrypt__item"
-                        >
-                            <div class="access-grant__modal-container__body-container__encrypt__item__left-area">
-                                <ThumbPrintIcon
-                                    class="access-grant__modal-container__body-container__encrypt__item__icon"
-                                    :class="{ selected: encryptSelect === 'create' }"
-                                />
-                                <div class="access-grant__modal-container__body-container__encrypt__item__text">
-                                    <h3>Create My Own Passphrase</h3>
-                                    <p>Make it Personalized</p>
-                                </div>
-                            </div>
-                            <div class="access-grant__modal-container__body-container__encrypt__item__radio">
-                                <input
-                                    id="create-check"
-                                    v-model="encryptSelect"
-                                    value="create"
-                                    type="radio"
-                                    name="type"
-                                    @change="onRadioInput"
-                                >
-                            </div>
-                        </div>
-                        <input
-                            v-if="encryptSelect === 'create'"
-                            v-model="passphrase"
-                            type="text"
-                            placeholder="Input Your Passphrase"
-                            class="access-grant__modal-container__body-container__passphrase" :disabled="encryptSelect === 'generate'"
-                            @input="resetSavedStatus"
-                        >
-                        <div
-                            class="access-grant__modal-container__footer-container"
-                            :class="{ 'in-middle': encryptSelect === 'generate' }"
-                        >
-                            <v-button
-                                :label="isPassphraseCopied ? 'Copied' : 'Copy to clipboard'"
-                                width="auto"
-                                height="50px"
-                                :is-transparent="!isPassphraseCopied"
-                                :is-white-green="isPassphraseCopied"
-                                class="access-grant__modal-container__footer-container__copy-button"
-                                font-size="16px"
-                                :on-press="onCopyPassphraseClick"
-                                :is-disabled="passphrase.length < 1"
-                            >
-                                <template v-if="!isPassphraseCopied" #icon>
-                                    <copy-icon class="button-icon" :class="{ active: passphrase }" />
-                                </template>
-                            </v-button>
-                            <v-button
-                                label="Download .txt"
-                                font-size="16px"
-                                width="auto"
-                                height="50px"
-                                class="access-grant__modal-container__footer-container__download-button"
-                                :is-green-white="isPassphraseDownloaded"
-                                :on-press="downloadPassphrase"
-                                :is-disabled="passphrase.length < 1"
-                            >
-                                <template v-if="!isPassphraseDownloaded" #icon>
-                                    <download-icon class="button-icon" />
-                                </template>
-                            </v-button>
-                        </div>
-                    </div>
-                    <div v-if="isPassphraseDownloaded || isPassphraseCopied" :class="`access-grant__modal-container__acknowledgement-container ${acknowledgementCheck ? 'blue-background' : ''}`">
-                        <input
-                            v-model="acknowledgementCheck"
-                            type="checkbox"
-                            class="access-grant__modal-container__acknowledgement-container__check"
-                        >
-                        <div class="access-grant__modal-container__acknowledgement-container__text">I understand that Storj does not know or store my encryption passphrase. If I lose it, I won't be able to recover files.</div>
-                    </div>
-                    <div
-                        v-if="isPassphraseDownloaded || isPassphraseCopied"
-                        class="access-grant__modal-container__acknowledgement-buttons"
-                    >
-                        <v-button
-                            label="Back"
-                            width="auto"
-                            height="50px"
-                            :is-transparent="true"
-                            class="access-grant__modal-container__footer-container__copy-button"
-                            font-size="16px"
-                            :on-press="backAction"
-                        />
-                        <v-button
-                            label="Create my Access ⟶"
-                            font-size="16px"
-                            width="auto"
-                            height="50px"
-                            class="access-grant__modal-container__footer-container__download-button"
-                            :is-disabled="!acknowledgementCheck"
-                            :on-press="createAccessGrant"
-                        />
-                    </div>
-                </div>
-=======
                 <EncryptFormModal 
                     @close-modal="onCloseClick"
                     @create-access="createAccessGrant"
                 />
->>>>>>> a11a3b0e
             </form>
             <!-- *********   Grant Created Modal  ********* -->
             <form v-if="accessGrantStep === 'grantCreated'">
@@ -190,25 +37,12 @@
 
 <script lang="ts">
 import { Component, Vue, Prop } from 'vue-property-decorator';
-<<<<<<< HEAD
-import VButton from '@/components/common/VButton.vue';
-import CloseCrossIcon from '@/../static/images/common/closeCross.svg';
-import AccessKeyIcon from '@/../static/images/accessGrants/accessKeyIcon.svg';
-import ThumbPrintIcon from '@/../static/images/accessGrants/thumbPrintIcon.svg';
-import CopyIcon from '../../../static/images/common/copy.svg';
-import DownloadIcon from '../../../static/images/common/download.svg';
-=======
->>>>>>> a11a3b0e
 import CreateFormModal from '@/components/accessGrants/modals/CreateFormModal.vue';
 import EncryptFormModal from '@/components/accessGrants/modals/EncryptFormModal.vue';
 import GrantCreatedModal from '@/components/accessGrants/modals/GrantCreatedModal.vue';
 
 // for future use when notes is implemented
 // import NotesIcon from '@/../static/images/accessGrants/create-access_notes.svg';
-<<<<<<< HEAD
-import { Download } from "@/utils/download";
-=======
->>>>>>> a11a3b0e
 import { AnalyticsHttpApi } from '@/api/analytics';
 import { AnalyticsEvent } from '@/utils/constants/analyticsEventNames';
 import { AccessGrant } from '@/types/accessGrants';
@@ -221,15 +55,6 @@
 // @vue/component
 @Component({
     components: {
-<<<<<<< HEAD
-        VButton,
-        AccessKeyIcon,
-        ThumbPrintIcon,
-        CloseCrossIcon,
-        CopyIcon,
-        DownloadIcon,
-=======
->>>>>>> a11a3b0e
         CreateFormModal,
         EncryptFormModal,
         GrantCreatedModal,
@@ -263,10 +88,6 @@
      */
     // private showAllPermissions = {show: false, position: "up"};
     private selectedPermissions : string[] = [];
-<<<<<<< HEAD
-    private acknowledgementCheck = false;
-=======
->>>>>>> a11a3b0e
 
     /**
      * Handles business logic for options on each step after create access.
@@ -330,18 +151,6 @@
             await this.createAccessGrant();
         }   
     }
-    /**
-     * Grabs data from child for createAccessGrant
-     */
-    public async createAccessGrantHelper(data, type): Promise<void> {
-        this.checkedType = await data.checkedType;
-        this.accessName = await data.accessName;
-        this.selectedPermissions = await data.selectedPermissions;
-        if(type === 'api') {
-            await this.createAccessGrant();
-        }
-        
-    }
 
     /**
      * Creates Access Grant
@@ -435,39 +244,6 @@
     }
 
     /**
-<<<<<<< HEAD
-     * Downloads passphrase to .txt file
-     */
-    public downloadPassphrase(): void {
-        this.isPassphraseDownloaded = true;
-        Download.file(this.passphrase, `passphrase-${this.currentDate}.txt`)
-    }
-
-    public onRadioInput(): void {
-        this.isPassphraseCopied = false;
-        this.isPassphraseDownloaded = false;
-        this.passphrase = '';
-
-        if (this.encryptSelect === "generate") {
-            this.passphrase = generateMnemonic();
-        }
-    }
-
-    public onCopyPassphraseClick(): void {
-        this.$copyText(this.passphrase);
-        this.isPassphraseCopied = true;
-        this.$notify.success(`Passphrase was copied successfully`);
-    }
-
-    public backAction(): void {
-        this.accessGrantStep = 'create';
-        this.passphrase = '';
-        this.resetSavedStatus();
-    }
-
-    /**
-=======
->>>>>>> a11a3b0e
      * Closes modal.
      */
     public onCloseClick(): void {
@@ -476,14 +252,6 @@
     }
 
     /**
-<<<<<<< HEAD
-     * Handles permissions All.
-     */
-    
-
-    /**
-=======
->>>>>>> a11a3b0e
      * Retrieves selected buckets for bucket bullets.
      */
     public get selectedBucketNames(): string[] {
@@ -514,18 +282,6 @@
         width: 0;
     }
 
-<<<<<<< HEAD
-    @mixin generated-text {
-        margin-top: 20px;
-        align-items: center;
-        padding: 10px 16px;
-        background: #ebeef1;
-        border: 1px solid #c8d3de;
-        border-radius: 7px;
-    }
-
-=======
->>>>>>> a11a3b0e
     p {
         font-weight: bold;
         padding-bottom: 10px;
@@ -561,316 +317,16 @@
             padding: 25px 40px;
             margin-top: 40px;
             width: 410px;
-<<<<<<< HEAD
-            height: auto;
-
-            &__generated-passphrase {
-                @include generated-text;
-            }
-
-            &__generated-credentials {
-                @include generated-text;
-
-                margin: 0 0 4px;
-                display: flex;
-                justify-content: space-between;
-
-                &__text {
-                    width: 90%;
-                    text-overflow: ellipsis;
-                    overflow-x: hidden;
-                    white-space: nowrap;
-                }
-
-                &__label {
-                    display: flex;
-                    margin: 24px 0 8px;
-                    align-items: center;
-
-                    &.first {
-                        margin-top: 8px;
-                    }
-
-                    &__text {
-                        font-family: sans-serif;
-                        font-size: 14px;
-                        font-weight: 700;
-                        line-height: 20px;
-                        letter-spacing: 0;
-                        text-align: left;
-                        padding: 0 6px 0 0;
-                    }
-                }
-            }
-
-            &__credential-buttons {
-
-                &__container-s3 {
-                    display: flex;
-                    justify-content: space-between;
-                    margin: 15px 0;
-                }
-
-                &__container {
-                    display: flex;
-                    justify-content: space-between;
-                    margin: 15px 0;
-                }
-            }
-
-            &__header-container {
-                text-align: left;
-                display: grid;
-                grid-template-columns: 2fr 1fr;
-                width: 100%;
-                padding-top: 10px;
-
-                &__title {
-                    grid-column: 1;
-                }
-
-                &__title-complete {
-                    grid-column: 1;
-                    margin-top: 10px;
-                }
-
-                &__close-cross-container {
-                    grid-column: 2;
-                    margin: auto 0 auto auto;
-                    display: flex;
-                    justify-content: center;
-                    align-items: center;
-                    right: 30px;
-                    top: 30px;
-                    height: 24px;
-                    width: 24px;
-                    cursor: pointer;
-                }
-
-                &__close-cross-container:hover .close-cross-svg-path {
-                    fill: #2683ff;
-                }
-            }
-
-            &__acknowledgement-container {
-                border: 1px solid #c8d3de;
-                border-radius: 6px;
-                display: grid;
-                grid-template-columns: 1fr 6fr;
-                padding: 10px;
-                margin-top: 25px;
-                height: 80px;
-                align-content: center;
-
-                &__check {
-                    margin: 0 auto auto;
-                    border-radius: 4px;
-                    height: 16px;
-                    width: 16px;
-                }
-
-                &__text {
-                    font-family: sans-serif;
-                }
-            }
-
-            &__acknowledgement-buttons {
-                display: flex;
-                padding-top: 25px;
-            }
-
-            &__body-container {
-                display: grid;
-                grid-template-columns: 1fr 6fr;
-                grid-template-rows: auto auto auto auto auto auto;
-                grid-row-gap: 24px;
-                width: 100%;
-                padding-top: 10px;
-                margin-top: 24px;
-
-                &__passphrase {
-                    margin-top: 20px;
-                    width: 100%;
-                    background: #fff;
-                    border: 1px solid #c8d3de;
-                    box-sizing: border-box;
-                    border-radius: 4px;
-                    height: 40px;
-                    font-size: 17px;
-                    padding: 10px;
-                }
-
-                &__encrypt {
-                    width: 100%;
-                    display: flex;
-                    flex-flow: column;
-                    align-items: center;
-                    justify-content: center;
-                    margin: 15px 0;
-
-                    &__item {
-                        display: flex;
-                        align-items: center;
-                        justify-content: space-between;
-                        width: 100%;
-                        height: 40px;
-                        box-sizing: border-box;
-
-                        &__left-area {
-                            display: flex;
-                            align-items: center;
-                            justify-content: flex-start;
-                        }
-
-                        &__icon {
-                            margin-right: 8px;
-
-                            &.selected {
-
-                                ::v-deep circle {
-                                    fill: #e6edf7 !important;
-                                }
-
-                                ::v-deep path {
-                                    fill: #003dc1 !important;
-                                }
-                            }
-                        }
-
-                        &__text {
-                            display: flex;
-                            flex-direction: column;
-                            justify-content: space-between;
-                            align-items: flex-start;
-                            font-family: 'font_regular', sans-serif;
-                            font-size: 12px;
-
-                            h3 {
-                                margin: 0 0 8px;
-                                font-family: 'font_bold', sans-serif;
-                                font-size: 14px;
-                            }
-
-                            p {
-                                padding: 0;
-                            }
-                        }
-
-                        &__radio {
-                            display: flex;
-                            align-items: center;
-                            justify-content: center;
-                            width: 10px;
-                            height: 10px;
-                        }
-                    }
-
-                    &__divider {
-                        width: 100%;
-                        height: 1px;
-                        background: #ebeef1;
-                        margin: 16px 0;
-
-                        &.in-middle {
-                            order: 4;
-                        }
-                    }
-                }
-
-                &__created {
-                    width: 100%;
-                    text-align: left;
-                    display: grid;
-                    font-family: 'font_regular', sans-serif;
-                    font-size: 16px;
-                    margin-top: 15px;
-                    row-gap: 4ch;
-                    padding-top: 10px;
-
-                    p {
-                        font-style: normal;
-                        font-weight: 400;
-                        font-size: 14px;
-                        line-height: 20px;
-                        overflow-wrap: break-word;
-                        text-align: left;
-                    }
-                }
-            }
-
-            &__footer-container {
-                display: flex;
-                width: 100%;
-                justify-content: flex-start;
-                margin-top: 16px;
-
-                & ::v-deep .container:first-of-type {
-                    margin-right: 8px;
-                }
-
-                &__learn-more-button {
-                    padding: 0 15px;
-                }
-
-                &__copy-button {
-                    width: 49% !important;
-                    margin-right: 10px;
-                }
-
-                &__download-button {
-                    width: 49% !important;
-                }
-
-                &__encrypt-button {
-                    padding: 0 15px;
-                }
-
-                .in-middle {
-                    order: 3;
-                }
-            }
-        }
-    }
-
-    .tooltip-icon {
-        display: flex;
-        width: 14px;
-        height: 14px;
-        cursor: pointer;
-    }
-
-=======
             height: auto; 
         }
     }
 
->>>>>>> a11a3b0e
     a {
         color: #fff;
         text-decoration: underline !important;
         cursor: pointer;
     }
 
-<<<<<<< HEAD
-    .button-icon {
-        margin-right: 5px;
-
-        ::v-deep path,
-        ::v-deep rect {
-            stroke: white;
-        }
-
-        &.active {
-
-            ::v-deep path,
-            ::v-deep rect {
-                stroke: #56606d;
-            }
-        }
-    }
-
-=======
->>>>>>> a11a3b0e
     @media screen and (max-width: 500px) {
 
         .access-grant__modal-container {
