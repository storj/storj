--- conflicted
+++ resolved
@@ -23,7 +23,7 @@
                 />
             </div>
         </div>
-        <div v-if="isNewAccessGrantFlow" class="access-grants__new-title-area">
+        <div v-if="!isNewAccessGrantFlow" class="access-grants__new-title-area">
             <h2 class="access-grants__title-area__title" aria-roledescription="title">Access Management</h2>
             <div class="access-grants__title-area__title-subtext" aria-roledescription="title">Create encryption keys to setup permissions to access your objects.</div>
         </div>
@@ -80,17 +80,6 @@
                         />
                     </a>
                     <VButton
-<<<<<<< HEAD
-=======
-                        label="Learn More"
-                        width="auto"
-                        height="30px"
-                        is-transparent="true"
-                        font-size="13px"
-                        class="access-grants__flows-area__learn-button"
-                    />
-                    <VButton
->>>>>>> 55de50ee
                         label="Create S3 Credentials"
                         font-size="13px"
                         width="auto"
@@ -122,17 +111,6 @@
                         />
                     </a>
                     <VButton
-<<<<<<< HEAD
-=======
-                        label="Learn More"
-                        width="auto"
-                        height="30px"
-                        is-transparent="true"
-                        font-size="13px"
-                        class="access-grants__flows-area__learn-button"
-                    />
-                    <VButton
->>>>>>> 55de50ee
                         label="Create Keys for CLI"
                         font-size="13px"
                         width="auto"
@@ -143,7 +121,7 @@
                 </div>
             </div>
         </div>
-        <div v-if="isNewAccessGrantFlow"> 
+        <div v-if="!isNewAccessGrantFlow"> 
             <div class="access-grants__header-container">
                 <h3 class="access-grants__header-container__title">My Accesses</h3>
                 <div class="access-grants__header-container__divider" />
@@ -163,6 +141,7 @@
                     <VList
                         :data-set="accessGrantsList"
                         :item-component="itemComponent2"
+                        @open-modal="onDeleteClick"
                     />
                 </div>
                 <div class="access-grants-items2__footer">
@@ -186,7 +165,12 @@
                     No Results Found
                 </span>
             </div>
-            <ConfirmDeletePopup
+            <!-- <ConfirmDeletePopup
+                v-if="isDeleteClicked"
+                @close="onClearSelection"
+                @reset-pagination="resetPagination"
+            /> -->
+            <ConfirmDeletePopup2
                 v-if="isDeleteClicked"
                 @close="onClearSelection"
                 @reset-pagination="resetPagination"
@@ -212,20 +196,13 @@
                 />
             </div>
             <EmptyState v-if="!accessGrantsList.length && !areGrantsFetching" />
-            <ConfirmDeletePopup
-                v-if="isDeleteClicked"
-                @close="onClearSelection"
-                @reset-pagination="resetPagination"
-            />
-            <CreateAccessModal 
-                v-if="showAccessModal"
-                :default-type="modalAccessType"
-                @close-modal="toggleAccessModal"
-            />
         </div>
-<<<<<<< HEAD
-        <EmptyState v-if="!accessGrantsList.length && !areGrantsFetching" />
-        <ConfirmDeletePopup
+        <!-- <ConfirmDeletePopup
+            v-if="isDeleteClicked"
+            @close="onClearSelection"
+            @reset-pagination="resetPagination"
+        /> -->
+        <ConfirmDeletePopup2
             v-if="isDeleteClicked"
             @close="onClearSelection"
             @reset-pagination="resetPagination"
@@ -235,8 +212,6 @@
             :default-type="modalAccessType"
             @close-modal="toggleAccessModal"
         />
-=======
->>>>>>> 55de50ee
         <router-view />
     </div>
 </template>
@@ -247,13 +222,11 @@
 import AccessGrantsItem from '@/components/accessGrants/AccessGrantsItem.vue';
 import AccessGrantsItem2 from '@/components/accessGrants/AccessGrantsItem2.vue';
 import ConfirmDeletePopup from '@/components/accessGrants/ConfirmDeletePopup.vue';
+import ConfirmDeletePopup2 from '@/components/accessGrants/ConfirmDeletePopup2.vue';
 import EmptyState from '@/components/accessGrants/EmptyState.vue';
 import SortAccessGrantsHeader from '@/components/accessGrants/SortingHeader.vue';
 import CreateAccessModal from '@/components/accessGrants/CreateAccessModal.vue';
-<<<<<<< HEAD
-=======
 import SortAccessGrantsHeader2 from '@/components/accessGrants/SortingHeader2.vue';
->>>>>>> 55de50ee
 import VButton from '@/components/common/VButton.vue';
 import VList from '@/components/common/VList.vue';
 import VLoader from '@/components/common/VLoader.vue';
@@ -291,12 +264,10 @@
         VPagination,
         VButton,
         ConfirmDeletePopup,
+        ConfirmDeletePopup2,
         VLoader,
         CreateAccessModal,
-<<<<<<< HEAD
-=======
         VHeader,
->>>>>>> 55de50ee
     },
 })
 export default class AccessGrants extends Vue {
@@ -309,13 +280,8 @@
     private showAccessModal = false;
     private modalAccessType = '';
 
-    /**
-     * Indicates if the access modal should be shown and what the defaulted type of access should be defaulted.
-     */
-    private showAccessModal = false;
-    private modalAccessType = '';
-
     public areGrantsFetching = true;
+
     public $refs!: {
         pagination: HTMLElement & ResetPagination;
     };
@@ -482,15 +448,7 @@
      * toggles Create Access Modal visibility.
      */
     public toggleAccessModal(): void {
-<<<<<<< HEAD
-        if (this.showAccessModal === false) {
-            this.showAccessModal = true;
-        } else {
-            this.showAccessModal = false;
-        }
-=======
         this.showAccessModal = !this.showAccessModal;
->>>>>>> 55de50ee
     }
 }
 </script>
