--- conflicted
+++ resolved
@@ -284,11 +284,6 @@
 
     public areGrantsFetching: boolean = true;
 
-<<<<<<< HEAD
-=======
-    public areGrantsFetching = true;
-
->>>>>>> 96c38163
     public $refs!: {
         pagination: HTMLElement & ResetPagination;
     };
