// Copyright (C) 2019 Storj Labs, Inc.
// See LICENSE for copying information.

<template>
    <div class="payment-methods-container__card-container">
        <div class="payment-methods-container__card-container__info-area">
            <img class="payment-methods-container__card-container__info-area__card-logo" src="@/../static/images/Logo.svg">
            <div class="payment-methods-container__card-container__info-area__info-container">
                <h1>xxxx {{paymentMethod.lastFour}}</h1>
            </div>
<<<<<<< HEAD
            <div v-if="editable">
                <div class="payment-methods-container__card-container__default-button" v-if="paymentMethod.isDefault">
                    <p class="payment-methods-container__card-container__default-button__label">Default</p>
                </div>
                <div class="payment-methods-container__card-container__button-area" v-if="!paymentMethod.isDefault">
                    <div class="make-default-container">
                        <div class="payment-methods-container__card-container__button-area__make-button" v-on:click="onMakeDefaultClick(paymentMethod.id)" id="makeDefaultPaymentMethodButton">
                            <p class="payment-methods-container__card-container__button-area__make-button__label" >Make Default</p>
                        </div>
                        <MakeDefaultPaymentMethodDialog :paymentMethodID="paymentMethod.id" v-if="isSetDefaultPaymentMethodPopupShown"/>
                    </div>
                    <div v-on:click="onDeletePaymentMethodClick" id="deletePaymentMethodButton">
                        <svg class="payment-methods-container__card-container__button-area__delete-button"
                             width="34"
                             height="34"
                             viewBox="0 0 34 34"
                             fill="none"
                             xmlns="http://www.w3.org/2000/svg">

                            <rect width="34" height="34" rx="17" fill="#EB5757"/>
                            <path d="M19.7834 11.9727V11.409C19.7834 10.6576 19.1215 10 18.2706 10H16.0014C15.1504 10 14.4886 10.6576 14.4886 11.409V11.9727H10.7065V13.1938H12.0302V22.3057C12.0302 23.5269 12.9758 24.4662 14.0158 24.4662H20.1616C21.2962 24.4662 22.1471 23.5269 22.1471 22.3057V13.1938H23.4709V11.9727H19.7834ZM16.6632 22.3057H15.3395V14.2271H16.6632V22.3057ZM18.9324 22.3057H17.6087V14.2271H18.9324V22.3057Z" fill="white"/>
                        </svg>
                    </div>
                    <DeletePaymentMethodDialog :paymentMethodID="paymentMethod.id" v-if="isDeletePaymentMethodPopupShown"/>
                </div>
=======
            <div class="payment-methods-container__card-container__info-area__expire-container">
                <h2>Expires</h2>
                <h1>{{paymentMethod.expMonth}}/{{paymentMethod.expYear}}</h1>
            </div>
            <h3 class="payment-methods-container__card-container__info-area__added-text">Added on {{formatDate(paymentMethod.addedAt)}}</h3>
        </div>
        <div class="payment-methods-container__card-container__default-button" v-if="paymentMethod.isDefault">
            <p class="payment-methods-container__card-container__default-button__label">Default</p>
        </div>
        <div class="payment-methods-container__card-container__make-default-container" v-if="!paymentMethod.isDefault">
            <div class="payment-methods-container__card-container__make-default-container__make-button" v-on:click="onMakeDefaultClick(paymentMethod.id)" id="makeDefaultPaymentMethodButton">
                <p class="payment-methods-container__card-container__make-default-container__make-button__label">Make Default</p>
            </div>
            <MakeDefaultPaymentMethodDialog :paymentMethodID="paymentMethod.id" v-if="isSetDefaultPaymentMethodPopupShown"/>
        </div>
        <div class="payment-methods-container__card-container__delete-button-container">
            <div class="payment-methods-container__card-container__delete-button-container__delete-button" v-on:click="onDeletePaymentMethodClick" id="deletePaymentMethodButton">
                <svg width="34"
                    height="34"
                    viewBox="0 0 34 34"
                    fill="none"
                    xmlns="http://www.w3.org/2000/svg">
                    <rect width="34" height="34" rx="17" fill="#EB5757"/>
                    <path d="M19.7834 11.9727V11.409C19.7834 10.6576 19.1215 10 18.2706 10H16.0014C15.1504 10 14.4886 10.6576 14.4886 11.409V11.9727H10.7065V13.1938H12.0302V22.3057C12.0302 23.5269 12.9758 24.4662 14.0158 24.4662H20.1616C21.2962 24.4662 22.1471 23.5269 22.1471 22.3057V13.1938H23.4709V11.9727H19.7834ZM16.6632 22.3057H15.3395V14.2271H16.6632V22.3057ZM18.9324 22.3057H17.6087V14.2271H18.9324V22.3057Z" fill="white"/>
                </svg>
>>>>>>> 5ab32a49
            </div>
            <DeletePaymentMethodDialog :paymentMethodID="paymentMethod.id" v-if="isDeletePaymentMethodPopupShown"/>
        </div>
    </div>
</template>

<script lang="ts">
    import { Component, Prop, Vue } from 'vue-property-decorator';
    import Button from '@/components/common/Button.vue';
    import { APP_STATE_ACTIONS, } from '@/utils/constants/actionNames';
    import DeletePaymentMethodDialog from '@/components/project/paymentMethods/DeletePaymentMethodDialog.vue';
    import MakeDefaultPaymentMethodDialog from '@/components/project/paymentMethods/MakeDefaultPaymentMethodDialog.vue';

    @Component({
<<<<<<< HEAD
        props: {
            paymentMethod: {
                type: Object,
                default: {}
            },
            editable: {
                type: Boolean,
                default: false
            }
        },
        methods: {
            formatDate: function (d: string): string {
                return new Date(d).toLocaleDateString('en-US', {timeZone: 'UTC'});
            },
            onMakeDefaultClick: async function () {
                if ((this as any).getSetDefaultPaymentMethodID == this.$props.paymentMethod.id) {
                    this.$store.dispatch(APP_STATE_ACTIONS.CLOSE_POPUPS);

                    return;
                }

                this.$store.dispatch(APP_STATE_ACTIONS.SHOW_SET_DEFAULT_PAYMENT_METHOD_POPUP, this.$props.paymentMethod.id);
            },
            onDeletePaymentMethodClick: async function() {
                if ((this as any).getDeletePaymentMethodID == this.$props.paymentMethod.id) {
                    this.$store.dispatch(APP_STATE_ACTIONS.CLOSE_POPUPS);

                    return;
                }

                this.$store.dispatch(APP_STATE_ACTIONS.SHOW_DELETE_PAYMENT_METHOD_POPUP, this.$props.paymentMethod.id);
            }
        },
        computed: {
            getDeletePaymentMethodID: function(): string {
                return this.$store.state.appStateModule.appState.deletePaymentMethodID;
            },
            getSetDefaultPaymentMethodID: function(): string {
                return this.$store.state.appStateModule.appState.setDefaultPaymentMethodID;
            },
            isDeletePaymentMethodPopupShown: function (): boolean {
                return this.$store.state.appStateModule.appState.deletePaymentMethodID == this.$props.paymentMethod.id;
            },
            isSetDefaultPaymentMethodPopupShown: function(): boolean {
                return this.$store.state.appStateModule.appState.setDefaultPaymentMethodID == this.$props.paymentMethod.id;
            },
        },
=======
>>>>>>> 5ab32a49
        components: {
            MakeDefaultPaymentMethodDialog,
            Button,
            DeletePaymentMethodDialog,
        }
    })
    export default class CardComponent extends Vue {
        @Prop({default: {}})
        private readonly paymentMethod: PaymentMethod;

        public formatDate(d: string): string {
            return new Date(d).toLocaleDateString('en-US', {timeZone: 'UTC'});
        }

        public async onMakeDefaultClick(): Promise<void> {
            if (this.getSetDefaultPaymentMethodID == this.paymentMethod.id) {
                this.$store.dispatch(APP_STATE_ACTIONS.CLOSE_POPUPS);

                return;
            }

            this.$store.dispatch(APP_STATE_ACTIONS.SHOW_SET_DEFAULT_PAYMENT_METHOD_POPUP, this.paymentMethod.id);
        }

        public async onDeletePaymentMethodClick(): Promise<void> {
            if (this.getDeletePaymentMethodID == this.paymentMethod.id) {
                this.$store.dispatch(APP_STATE_ACTIONS.CLOSE_POPUPS);

                return;
            }

            this.$store.dispatch(APP_STATE_ACTIONS.SHOW_DELETE_PAYMENT_METHOD_POPUP, this.paymentMethod.id);
        }

        public get getDeletePaymentMethodID(): string {
            return this.$store.state.appStateModule.appState.deletePaymentMethodID;
        }

        public get getSetDefaultPaymentMethodID(): string {
            return this.$store.state.appStateModule.appState.setDefaultPaymentMethodID;
        }

        public get isDeletePaymentMethodPopupShown(): boolean {
            return this.$store.state.appStateModule.appState.deletePaymentMethodID == this.paymentMethod.id;
        }

        public get isSetDefaultPaymentMethodPopupShown(): boolean {
            return this.$store.state.appStateModule.appState.setDefaultPaymentMethodID == this.paymentMethod.id;
        }
    }
</script>

<style scoped lang="scss">
    h1 {
        font-family: 'font_bold';
        font-size: 16px;
        line-height: 21px;
        color: #61666B;
        margin-block-start: 0.5em;
        margin-block-end: 0.5em;
    }

    h2 {
        font-family: 'font_regular';
        font-size: 16px;
        line-height: 21px;
        color: #61666B;
        margin-right: 5px;
    }

    .payment-methods-container__card-container {
        width: calc(100% - 80px);
        margin-top: 24px;
        display: flex;
        align-items: center;
        justify-content: space-between;
        padding: 25px 40px 25px 40px;
        background-color: white;
        border-radius: 6px;

        &__info-area {
            width: 75%;
            display: flex;
            align-items: center;
            justify-content: space-between;

            &__card-logo {
                height: 70px;
                width: 85px;
            }

            &__info-container {
                display: flex;
                flex-direction: row;
                align-items: center;
                justify-content: space-between;
                width: auto;
            }

            &__expire-container {
                display: flex;
                flex-direction: row;
                align-items: center;
                justify-content: space-between;
                width: auto;
            }

            &__added-text {
                font-family: 'font_regular';
                font-size: 16px;
                line-height: 21px;
                color: #61666B;
            }
        }

        &__default-button {
            width: 100px;
            height: 34px;
            border-radius: 6px;
            background-color: #F5F6FA;
            display: flex;
            justify-content: center;
            align-items: center;

            &__label {
                font-family: 'font_medium';
                font-size: 16px;
                line-height: 23px;
                color: #AFB7C1;
            }
        }

        &__make-default-container {
            position: relative;

            &__make-button {
                width: 134px;
                height: 34px;
                border-radius: 6px;
                background-color: #DFEDFF;
                display: flex;
                justify-content: center;
                align-items: center;
                cursor: pointer;

                &__label {
                    font-family: 'font_medium';
                    font-size: 16px;
                    line-height: 23px;
                    color: #2683FF;
                }
            }
        }

        &__delete-button-container {
            position: relative;

            &__delete-button {

                svg {
                    cursor: pointer;
                }
            }
        }
    }
</style><|MERGE_RESOLUTION|>--- conflicted
+++ resolved
@@ -8,33 +8,6 @@
             <div class="payment-methods-container__card-container__info-area__info-container">
                 <h1>xxxx {{paymentMethod.lastFour}}</h1>
             </div>
-<<<<<<< HEAD
-            <div v-if="editable">
-                <div class="payment-methods-container__card-container__default-button" v-if="paymentMethod.isDefault">
-                    <p class="payment-methods-container__card-container__default-button__label">Default</p>
-                </div>
-                <div class="payment-methods-container__card-container__button-area" v-if="!paymentMethod.isDefault">
-                    <div class="make-default-container">
-                        <div class="payment-methods-container__card-container__button-area__make-button" v-on:click="onMakeDefaultClick(paymentMethod.id)" id="makeDefaultPaymentMethodButton">
-                            <p class="payment-methods-container__card-container__button-area__make-button__label" >Make Default</p>
-                        </div>
-                        <MakeDefaultPaymentMethodDialog :paymentMethodID="paymentMethod.id" v-if="isSetDefaultPaymentMethodPopupShown"/>
-                    </div>
-                    <div v-on:click="onDeletePaymentMethodClick" id="deletePaymentMethodButton">
-                        <svg class="payment-methods-container__card-container__button-area__delete-button"
-                             width="34"
-                             height="34"
-                             viewBox="0 0 34 34"
-                             fill="none"
-                             xmlns="http://www.w3.org/2000/svg">
-
-                            <rect width="34" height="34" rx="17" fill="#EB5757"/>
-                            <path d="M19.7834 11.9727V11.409C19.7834 10.6576 19.1215 10 18.2706 10H16.0014C15.1504 10 14.4886 10.6576 14.4886 11.409V11.9727H10.7065V13.1938H12.0302V22.3057C12.0302 23.5269 12.9758 24.4662 14.0158 24.4662H20.1616C21.2962 24.4662 22.1471 23.5269 22.1471 22.3057V13.1938H23.4709V11.9727H19.7834ZM16.6632 22.3057H15.3395V14.2271H16.6632V22.3057ZM18.9324 22.3057H17.6087V14.2271H18.9324V22.3057Z" fill="white"/>
-                        </svg>
-                    </div>
-                    <DeletePaymentMethodDialog :paymentMethodID="paymentMethod.id" v-if="isDeletePaymentMethodPopupShown"/>
-                </div>
-=======
             <div class="payment-methods-container__card-container__info-area__expire-container">
                 <h2>Expires</h2>
                 <h1>{{paymentMethod.expMonth}}/{{paymentMethod.expYear}}</h1>
@@ -60,7 +33,6 @@
                     <rect width="34" height="34" rx="17" fill="#EB5757"/>
                     <path d="M19.7834 11.9727V11.409C19.7834 10.6576 19.1215 10 18.2706 10H16.0014C15.1504 10 14.4886 10.6576 14.4886 11.409V11.9727H10.7065V13.1938H12.0302V22.3057C12.0302 23.5269 12.9758 24.4662 14.0158 24.4662H20.1616C21.2962 24.4662 22.1471 23.5269 22.1471 22.3057V13.1938H23.4709V11.9727H19.7834ZM16.6632 22.3057H15.3395V14.2271H16.6632V22.3057ZM18.9324 22.3057H17.6087V14.2271H18.9324V22.3057Z" fill="white"/>
                 </svg>
->>>>>>> 5ab32a49
             </div>
             <DeletePaymentMethodDialog :paymentMethodID="paymentMethod.id" v-if="isDeletePaymentMethodPopupShown"/>
         </div>
@@ -75,56 +47,6 @@
     import MakeDefaultPaymentMethodDialog from '@/components/project/paymentMethods/MakeDefaultPaymentMethodDialog.vue';
 
     @Component({
-<<<<<<< HEAD
-        props: {
-            paymentMethod: {
-                type: Object,
-                default: {}
-            },
-            editable: {
-                type: Boolean,
-                default: false
-            }
-        },
-        methods: {
-            formatDate: function (d: string): string {
-                return new Date(d).toLocaleDateString('en-US', {timeZone: 'UTC'});
-            },
-            onMakeDefaultClick: async function () {
-                if ((this as any).getSetDefaultPaymentMethodID == this.$props.paymentMethod.id) {
-                    this.$store.dispatch(APP_STATE_ACTIONS.CLOSE_POPUPS);
-
-                    return;
-                }
-
-                this.$store.dispatch(APP_STATE_ACTIONS.SHOW_SET_DEFAULT_PAYMENT_METHOD_POPUP, this.$props.paymentMethod.id);
-            },
-            onDeletePaymentMethodClick: async function() {
-                if ((this as any).getDeletePaymentMethodID == this.$props.paymentMethod.id) {
-                    this.$store.dispatch(APP_STATE_ACTIONS.CLOSE_POPUPS);
-
-                    return;
-                }
-
-                this.$store.dispatch(APP_STATE_ACTIONS.SHOW_DELETE_PAYMENT_METHOD_POPUP, this.$props.paymentMethod.id);
-            }
-        },
-        computed: {
-            getDeletePaymentMethodID: function(): string {
-                return this.$store.state.appStateModule.appState.deletePaymentMethodID;
-            },
-            getSetDefaultPaymentMethodID: function(): string {
-                return this.$store.state.appStateModule.appState.setDefaultPaymentMethodID;
-            },
-            isDeletePaymentMethodPopupShown: function (): boolean {
-                return this.$store.state.appStateModule.appState.deletePaymentMethodID == this.$props.paymentMethod.id;
-            },
-            isSetDefaultPaymentMethodPopupShown: function(): boolean {
-                return this.$store.state.appStateModule.appState.setDefaultPaymentMethodID == this.$props.paymentMethod.id;
-            },
-        },
-=======
->>>>>>> 5ab32a49
         components: {
             MakeDefaultPaymentMethodDialog,
             Button,
