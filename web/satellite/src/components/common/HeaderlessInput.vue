--- conflicted
+++ resolved
@@ -105,11 +105,10 @@
 	border-color: rgba(56, 75, 101, 0.4);
 	border-radius: 6px;
 }
-<<<<<<< HEAD
 input::placeholder {
     color: #384B65;
     opacity: 0.4;
-=======
+}
 h3 {
 	font-family: 'montserrat_regular';
 	font-size: 16px;
@@ -133,7 +132,6 @@
         color: #FF5560;
         margin-left: 10px;
     }
->>>>>>> 150dfed3
 }
 .error {
 	color: #FF5560;
