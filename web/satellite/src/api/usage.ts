--- conflicted
+++ resolved
@@ -42,78 +42,4 @@
     }
 
     return result;
-}
-
-<<<<<<< HEAD
-export async function fetchCreditUsage(): Promise<RequestResponse<CreditUsage>> {
-    let result: RequestResponse<CreditUsage> = new RequestResponse<CreditUsage>();
-=======
-// fetchBucketUsages retrieves bucket usage totals for a particular project
-export async function fetchBucketUsages(projectId: string, before: Date, cursor: BucketUsageCursor): Promise<RequestResponse<BucketUsagePage>> {
-    let result: RequestResponse<BucketUsagePage> = new RequestResponse<BucketUsagePage>();
->>>>>>> 3c417944
-
-    let response: any = await apollo.query(
-        {
-            query: gql(`
-<<<<<<< HEAD
-                query {
-                    creditUsage {
-                        referred,
-                        usedCredit,
-                        availableCredit,
-                    }
-                }`
-            ),
-            fetchPolicy: 'no-cache',
-            errorPolicy: 'all',
-=======
-                query($projectId: String!, $before: DateTime!, $limit: Int!, $search: String!, $page: Int!) {
-                    project(id: $projectId) {
-                        bucketUsages(before: $before, cursor: {
-                                limit: $limit, search: $search, page: $page
-                            }) {
-                                bucketUsages{
-                                    bucketName,
-                                    storage,
-                                    egress,
-                                    objectCount,
-                                    since,
-                                    before
-                                },
-                                search,
-                                limit,
-                                offset,
-                                pageCount,
-                                currentPage,
-                                totalCount 
-                        }
-                    }
-                }`
-            ),
-            variables: {
-                projectId: projectId,
-                before: before.toISOString(),
-                limit: cursor.limit,
-                search: cursor.search,
-                page: cursor.page
-            },
-            fetchPolicy: 'no-cache',
-            errorPolicy: 'all'
->>>>>>> 3c417944
-        }
-    );
-
-    if (response.errors) {
-        result.errorMessage = response.errors[0].message;
-    } else {
-        result.isSuccess = true;
-<<<<<<< HEAD
-        result.data = response.data.creditUsage;
-=======
-        result.data = response.data.project.bucketUsages;
->>>>>>> 3c417944
-    }
-
-    return result;
 }