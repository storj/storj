--- conflicted
+++ resolved
@@ -36,47 +36,6 @@
         <template #append>
             <v-menu offset-y width="200" class="rounded-xl">
                 <template #activator="{ props: activatorProps }">
-<<<<<<< HEAD
-                    <!-- Theme Toggle Light/Dark Mode -->
-                    <v-btn-toggle
-                        v-model="activeTheme"
-                        mandatory
-                        border
-                        inset
-                        rounded="lg"
-                        class="theme-toggle pa-1"
-                    >
-                        <v-tooltip text="Light Theme" location="bottom">
-                            <template #activator="{ props: darkProps }">
-                                <v-btn
-                                    v-bind="darkProps"
-                                    rounded="md"
-                                    :icon="Sun"
-                                    size="x-small"
-                                    class="px-4"
-                                    density="compact"
-                                    aria-label="Toggle Light Theme"
-                                    @click="toggleTheme('light')"
-                                />
-                            </template>
-                        </v-tooltip>
-
-                        <v-tooltip text="Dark Theme" location="bottom">
-                            <template #activator="{ props: lightProps }">
-                                <v-btn
-                                    v-bind="lightProps"
-                                    rounded="md"
-                                    :icon="MoonStar"
-                                    size="x-small"
-                                    class="px-4"
-                                    density="compact"
-                                    aria-label="Toggle Dark Theme"
-                                    @click="toggleTheme('dark')"
-                                />
-                            </template>
-                        </v-tooltip>
-                    </v-btn-toggle>
-=======
                     <v-btn
                         v-bind="activatorProps"
                         variant="outlined"
@@ -101,7 +60,6 @@
                             Light
                         </v-list-item-title>
                     </v-list-item>
->>>>>>> 137d9fbd
 
                     <v-list-item :active="activeTheme === 1" @click="themeStore.setTheme('dark')">
                         <v-list-item-title class="text-body-2">
