--- conflicted
+++ resolved
@@ -34,47 +34,6 @@
             </div>
         </template>
         <template #append>
-<<<<<<< HEAD
-            <!-- Theme Toggle Light/Dark Mode -->
-            <v-btn-toggle
-                v-model="activeTheme"
-                mandatory
-                border
-                inset
-                rounded="lg"
-                class="pa-1 bg-surface mr-1"
-            >
-                <v-tooltip text="Light Theme" location="bottom">
-                    <template #activator="{ props }">
-                        <v-btn
-                            v-bind="props"
-                            rounded="md"
-                            density="compact"
-                            size="x-small"
-                            class="px-4"
-                            :icon="Sun"
-                            aria-label="Toggle Light Theme"
-                            @click="toggleTheme('light')"
-                        />
-                    </template>
-                </v-tooltip>
-
-                <v-tooltip text="Dark Theme" location="bottom">
-                    <template #activator="{ props }">
-                        <v-btn
-                            v-bind="props"
-                            rounded="md"
-                            density="compact"
-                            size="x-small"
-                            class="px-4"
-                            :icon="MoonStar"
-                            aria-label="Toggle Dark Theme"
-                            @click="toggleTheme('dark')"
-                        />
-                    </template>
-                </v-tooltip>
-            </v-btn-toggle>
-=======
             <v-menu offset-y width="200" class="rounded-xl">
                 <template #activator="{ props: activatorProps }">
                     <v-btn
@@ -131,7 +90,6 @@
                     </v-list-item>
                 </v-list>
             </v-menu>
->>>>>>> 137d9fbd
         </template>
     </v-app-bar>
 </template>
