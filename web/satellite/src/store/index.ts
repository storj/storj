--- conflicted
+++ resolved
@@ -28,11 +28,8 @@
 
 // TODO: remove it after we will use modules as classes and use some DI framework
 const usersApi = new UsersApiGql();
-<<<<<<< HEAD
+const apiKeysApi = new ApiKeysApiGql();
 const creditsApi = new CreditsApiGql();
-=======
-const apiKeysApi = new ApiKeysApiGql();
->>>>>>> 1a69ec83
 
 // Satellite store (vuex)
 const store = new Vuex.Store({
