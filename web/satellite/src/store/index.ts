// Copyright (C) 2019 Storj Labs, Inc.
// See LICENSE for copying information.

import Vue from 'vue';
import Vuex from 'vuex';

import { ApiKeysApiGql } from '@/api/apiKeys';
import { ProjectMembersApiGql } from '@/api/projectMembers';
import { UsersApiGql } from '@/api/users';
import { makeApiKeysModule } from '@/store/modules/apiKeys';
<<<<<<< HEAD
import { appStateModule } from '@/store/modules/appState';
import { notificationsModule } from '@/store/modules/notifications';
import { projectPaymentsMethodsModule } from '@/store/modules/paymentMethods';
import { makeProjectMembersModule } from '@/store/modules/projectMembers';
import { makeProjectsModule } from '@/store/modules/projects';
import { bucketUsageModule, usageModule } from '@/store/modules/usage';
import { makeUsersModule } from '@/store/modules/users';
=======
import { makeCreditsModule } from '@/store/modules/credits';
import { bucketUsageModule, usageModule } from '@/store/modules/usage';
import { projectPaymentsMethodsModule } from '@/store/modules/paymentMethods';
import { CreditsApiGql } from '@/api/credits';
import { UsersApiGql } from '@/api/users';
import { ApiKeysApiGql } from '@/api/apiKeys';
>>>>>>> 66153501

Vue.use(Vuex);

export class StoreModule<S> {
    public state: S;
    public mutations: any;
    public actions: any;
    public getters?: any;
}

// TODO: remove it after we will use modules as classes and use some DI framework
const usersApi = new UsersApiGql();
const apiKeysApi = new ApiKeysApiGql();
<<<<<<< HEAD
const projectMembersApi = new ProjectMembersApiGql();
=======
const creditsApi = new CreditsApiGql();
>>>>>>> 66153501

// Satellite store (vuex)
const store = new Vuex.Store({
    modules: {
        apiKeysModule: makeApiKeysModule(apiKeysApi),
        appStateModule,
        bucketUsageModule,
        projectMembersModule: makeProjectMembersModule(projectMembersApi),
        projectPaymentsMethodsModule,
<<<<<<< HEAD
        projectsModule: makeProjectsModule(),
        notificationsModule,
        usageModule,
        usersModule: makeUsersModule(usersApi),
=======
        creditsModule: makeCreditsModule(creditsApi),
>>>>>>> 66153501
    }
});

export default store;<|MERGE_RESOLUTION|>--- conflicted
+++ resolved
@@ -5,25 +5,18 @@
 import Vuex from 'vuex';
 
 import { ApiKeysApiGql } from '@/api/apiKeys';
+import { CreditsApiGql } from '@/api/credits';
 import { ProjectMembersApiGql } from '@/api/projectMembers';
 import { UsersApiGql } from '@/api/users';
+import { appStateModule } from '@/store/modules/appState';
 import { makeApiKeysModule } from '@/store/modules/apiKeys';
-<<<<<<< HEAD
-import { appStateModule } from '@/store/modules/appState';
+import { makeCreditsModule } from '@/store/modules/credits';
 import { notificationsModule } from '@/store/modules/notifications';
 import { projectPaymentsMethodsModule } from '@/store/modules/paymentMethods';
 import { makeProjectMembersModule } from '@/store/modules/projectMembers';
 import { makeProjectsModule } from '@/store/modules/projects';
 import { bucketUsageModule, usageModule } from '@/store/modules/usage';
 import { makeUsersModule } from '@/store/modules/users';
-=======
-import { makeCreditsModule } from '@/store/modules/credits';
-import { bucketUsageModule, usageModule } from '@/store/modules/usage';
-import { projectPaymentsMethodsModule } from '@/store/modules/paymentMethods';
-import { CreditsApiGql } from '@/api/credits';
-import { UsersApiGql } from '@/api/users';
-import { ApiKeysApiGql } from '@/api/apiKeys';
->>>>>>> 66153501
 
 Vue.use(Vuex);
 
@@ -37,11 +30,8 @@
 // TODO: remove it after we will use modules as classes and use some DI framework
 const usersApi = new UsersApiGql();
 const apiKeysApi = new ApiKeysApiGql();
-<<<<<<< HEAD
+const creditsApi = new CreditsApiGql();
 const projectMembersApi = new ProjectMembersApiGql();
-=======
-const creditsApi = new CreditsApiGql();
->>>>>>> 66153501
 
 // Satellite store (vuex)
 const store = new Vuex.Store({
@@ -49,16 +39,13 @@
         apiKeysModule: makeApiKeysModule(apiKeysApi),
         appStateModule,
         bucketUsageModule,
+        creditsModule: makeCreditsModule(creditsApi),
+        notificationsModule,
         projectMembersModule: makeProjectMembersModule(projectMembersApi),
         projectPaymentsMethodsModule,
-<<<<<<< HEAD
         projectsModule: makeProjectsModule(),
-        notificationsModule,
         usageModule,
         usersModule: makeUsersModule(usersApi),
-=======
-        creditsModule: makeCreditsModule(creditsApi),
->>>>>>> 66153501
     }
 });
 
