// Copyright (C) 2018 Storj Labs, Inc.
// See LICENSE for copying information.

import Vue from 'vue';
import Vuex from 'vuex';

<<<<<<< HEAD
import { usersModule } from '@/store/modules/users';
import { projectsModule } from '@/store/modules/projects';
import { projectMembersModule } from '@/store/modules/projectMembers';
=======
import { authModule } from "@/store/modules/users";
import { projectsModule } from "@/store/modules/projects";
import { notificationsModule } from '@/store/modules/notifications';
>>>>>>> 38f72df8

Vue.use(Vuex);

// Satellite store (vuex)
const store = new Vuex.Store({
	modules: {
<<<<<<< HEAD
		usersModule,
		projectsModule,
		projectMembersModule
	}
=======
	    authModule,
		projectsModule,
		notificationsModule,
	},
>>>>>>> 38f72df8
});

export default store;<|MERGE_RESOLUTION|>--- conflicted
+++ resolved
@@ -4,32 +4,22 @@
 import Vue from 'vue';
 import Vuex from 'vuex';
 
-<<<<<<< HEAD
+
 import { usersModule } from '@/store/modules/users';
 import { projectsModule } from '@/store/modules/projects';
 import { projectMembersModule } from '@/store/modules/projectMembers';
-=======
-import { authModule } from "@/store/modules/users";
-import { projectsModule } from "@/store/modules/projects";
 import { notificationsModule } from '@/store/modules/notifications';
->>>>>>> 38f72df8
 
 Vue.use(Vuex);
 
 // Satellite store (vuex)
 const store = new Vuex.Store({
 	modules: {
-<<<<<<< HEAD
 		usersModule,
 		projectsModule,
-		projectMembersModule
+		projectMembersModule,
+    notificationsModule,
 	}
-=======
-	    authModule,
-		projectsModule,
-		notificationsModule,
-	},
->>>>>>> 38f72df8
 });
 
 export default store;