// Copyright (C) 2019 Storj Labs, Inc.
// See LICENSE for copying information.

import { API_KEYS_MUTATIONS } from '../mutationConstants';
<<<<<<< HEAD
import { createAPIKey, deleteAPIKeys, fetchAPIKeys } from '@/api/apiKeys';
import { API_KEYS_ACTIONS } from '@/utils/constants/actionNames';
import { ApiKey } from '@/types/apiKeys';
import { RequestResponse } from '@/types/response';
import { StoreModule } from '@/store';


=======
import { ApiKey, ApiKeysApi } from '@/types/apiKeys';
import { StoreModule } from '@/store';

const {
    FETCH,
    ADD,
    DELETE,
    TOGGLE_SELECTION,
    CLEAR_SELECTION,
} = API_KEYS_MUTATIONS;

>>>>>>> af41039e
class ApiKeysState {
    public apiKeys: ApiKey[] = [];
}

<<<<<<< HEAD
export function makeApiKeysModule(): StoreModule<ApiKeysState> {
    return {
        state: new ApiKeysState(),
        mutations: {
            [API_KEYS_MUTATIONS.FETCH](state: any, apiKeys: ApiKey[]) {
                state.apiKeys = apiKeys;
            },
            [API_KEYS_MUTATIONS.ADD](state: any, apiKey: ApiKey) {
                state.apiKeys.push(apiKey);
            },
            [API_KEYS_MUTATIONS.DELETE](state: any, ids: string[]) {
=======
/**
 * creates apiKeys module with all dependencies
 *
 * @param api - apiKeys api
 */
export function makeApiKeysModule(api: ApiKeysApi): StoreModule<ApiKeysState> {
    return {
        state: new ApiKeysState(),

        mutations: {
            setAPIKeys(state: any, apiKeys: ApiKey[]) {
                state.apiKeys = apiKeys;
            },
            addAPIKey(state: any, apiKey: ApiKey) {
                state.apiKeys.push(apiKey);
            },
            deleteAPIKey(state: any, ids: string[]) {
>>>>>>> af41039e
                const keysCount = ids.length;

                for (let j = 0; j < keysCount; j++) {
                    state.apiKeys = state.apiKeys.filter((element: ApiKey) => {
                        return element.id !== ids[j];
                    });
                }
            },
<<<<<<< HEAD
            [API_KEYS_MUTATIONS.TOGGLE_SELECTION](state: any, apiKeyID: string) {
=======
            toggleSelection(state: any, apiKeyID: string) {
>>>>>>> af41039e
                state.apiKeys = state.apiKeys.map((apiKey: ApiKey) => {
                    if (apiKey.id === apiKeyID) {
                        apiKey.isSelected = !apiKey.isSelected;
                    }

                    return apiKey;
                });
            },
<<<<<<< HEAD
            [API_KEYS_MUTATIONS.CLEAR_SELECTION](state: any) {
=======
            clearSelection(state: any) {
>>>>>>> af41039e
                state.apiKeys = state.apiKeys.map((apiKey: ApiKey) => {
                    apiKey.isSelected = false;

                    return apiKey;
                });
            },
        },
        actions: {
<<<<<<< HEAD
            [API_KEYS_ACTIONS.FETCH]: async function ({commit, rootGetters}): Promise<RequestResponse<ApiKey[]>> {
                const projectId = rootGetters.selectedProject.id;

                let fetchResult: RequestResponse<ApiKey[]> = await fetchAPIKeys(projectId);
                if (fetchResult.isSuccess) {
                    commit(API_KEYS_MUTATIONS.FETCH, fetchResult.data);
                }

                return fetchResult;
            },
            [API_KEYS_ACTIONS.CREATE]: async function ({commit, rootGetters}: any, name: string): Promise<RequestResponse<ApiKey>> {
                const projectId = rootGetters.selectedProject.id;

                let result: RequestResponse<ApiKey> = await createAPIKey(projectId, name);

                if (result.isSuccess) {
                    commit(API_KEYS_MUTATIONS.ADD, result.data);
                }

                return result;
            },
            [API_KEYS_ACTIONS.DELETE]: async function({commit}: any, ids: string[]): Promise<RequestResponse<null>> {
                let result = await deleteAPIKeys(ids);

                if (result.isSuccess) {
                    commit(API_KEYS_MUTATIONS.DELETE, ids);
                }

                return result;
            },
            [API_KEYS_ACTIONS.TOGGLE_SELECTION]: function({commit}, apiKeyID: string): void {
                commit(API_KEYS_MUTATIONS.TOGGLE_SELECTION, apiKeyID);
            },
            [API_KEYS_ACTIONS.CLEAR_SELECTION]: function({commit}): void {
                commit(API_KEYS_MUTATIONS.CLEAR_SELECTION);
            },
            [API_KEYS_ACTIONS.CLEAR]: function ({commit}): void {
                commit(API_KEYS_MUTATIONS.FETCH, []);
=======
            setAPIKeys: async function ({commit, rootGetters}): Promise<ApiKey[]> {
                const projectId = rootGetters.selectedProject.id;

                let apiKeys = await api.get(projectId);

                commit(FETCH, apiKeys);

                return apiKeys;
            },
            createAPIKey: async function ({commit, rootGetters}: any, name: string): Promise<ApiKey> {
                const projectId = rootGetters.selectedProject.id;

                let apiKey = await api.create(projectId, name);

                commit(ADD, apiKey);

                return apiKey;
            },
            deleteAPIKey: async function({commit}: any, ids: string[]): Promise<null> {
                let result = await api.delete(ids);

                commit(DELETE, ids);

                return result;
            },
            toggleAPIKeySelection: function({commit}, apiKeyID: string): void {
                commit(TOGGLE_SELECTION, apiKeyID);
            },
            clearAPIKeySelection: function({commit}): void {
                commit(CLEAR_SELECTION);
            },
            clearAPIKeys: function ({commit}): void {
                commit(FETCH, []);
>>>>>>> af41039e
            },
        },
        getters: {
            selectedAPIKeys: function (state: any): ApiKey[] {
                let keys: ApiKey[] = state.apiKeys;
                let selectedKeys: ApiKey[] = [];

                for (let i = 0; i < keys.length; i++ ) {
                    if (keys[i].isSelected) {
                        selectedKeys.push(keys[i]);
                    }
                }

                return selectedKeys;
            },
            apiKeys: function (state: any): ApiKey[] {
                return state.apiKeys;
            }
        },
    };
}<|MERGE_RESOLUTION|>--- conflicted
+++ resolved
@@ -2,15 +2,6 @@
 // See LICENSE for copying information.
 
 import { API_KEYS_MUTATIONS } from '../mutationConstants';
-<<<<<<< HEAD
-import { createAPIKey, deleteAPIKeys, fetchAPIKeys } from '@/api/apiKeys';
-import { API_KEYS_ACTIONS } from '@/utils/constants/actionNames';
-import { ApiKey } from '@/types/apiKeys';
-import { RequestResponse } from '@/types/response';
-import { StoreModule } from '@/store';
-
-
-=======
 import { ApiKey, ApiKeysApi } from '@/types/apiKeys';
 import { StoreModule } from '@/store';
 
@@ -22,24 +13,10 @@
     CLEAR_SELECTION,
 } = API_KEYS_MUTATIONS;
 
->>>>>>> af41039e
 class ApiKeysState {
     public apiKeys: ApiKey[] = [];
 }
 
-<<<<<<< HEAD
-export function makeApiKeysModule(): StoreModule<ApiKeysState> {
-    return {
-        state: new ApiKeysState(),
-        mutations: {
-            [API_KEYS_MUTATIONS.FETCH](state: any, apiKeys: ApiKey[]) {
-                state.apiKeys = apiKeys;
-            },
-            [API_KEYS_MUTATIONS.ADD](state: any, apiKey: ApiKey) {
-                state.apiKeys.push(apiKey);
-            },
-            [API_KEYS_MUTATIONS.DELETE](state: any, ids: string[]) {
-=======
 /**
  * creates apiKeys module with all dependencies
  *
@@ -57,7 +34,6 @@
                 state.apiKeys.push(apiKey);
             },
             deleteAPIKey(state: any, ids: string[]) {
->>>>>>> af41039e
                 const keysCount = ids.length;
 
                 for (let j = 0; j < keysCount; j++) {
@@ -66,11 +42,7 @@
                     });
                 }
             },
-<<<<<<< HEAD
-            [API_KEYS_MUTATIONS.TOGGLE_SELECTION](state: any, apiKeyID: string) {
-=======
             toggleSelection(state: any, apiKeyID: string) {
->>>>>>> af41039e
                 state.apiKeys = state.apiKeys.map((apiKey: ApiKey) => {
                     if (apiKey.id === apiKeyID) {
                         apiKey.isSelected = !apiKey.isSelected;
@@ -79,11 +51,7 @@
                     return apiKey;
                 });
             },
-<<<<<<< HEAD
-            [API_KEYS_MUTATIONS.CLEAR_SELECTION](state: any) {
-=======
             clearSelection(state: any) {
->>>>>>> af41039e
                 state.apiKeys = state.apiKeys.map((apiKey: ApiKey) => {
                     apiKey.isSelected = false;
 
@@ -92,46 +60,6 @@
             },
         },
         actions: {
-<<<<<<< HEAD
-            [API_KEYS_ACTIONS.FETCH]: async function ({commit, rootGetters}): Promise<RequestResponse<ApiKey[]>> {
-                const projectId = rootGetters.selectedProject.id;
-
-                let fetchResult: RequestResponse<ApiKey[]> = await fetchAPIKeys(projectId);
-                if (fetchResult.isSuccess) {
-                    commit(API_KEYS_MUTATIONS.FETCH, fetchResult.data);
-                }
-
-                return fetchResult;
-            },
-            [API_KEYS_ACTIONS.CREATE]: async function ({commit, rootGetters}: any, name: string): Promise<RequestResponse<ApiKey>> {
-                const projectId = rootGetters.selectedProject.id;
-
-                let result: RequestResponse<ApiKey> = await createAPIKey(projectId, name);
-
-                if (result.isSuccess) {
-                    commit(API_KEYS_MUTATIONS.ADD, result.data);
-                }
-
-                return result;
-            },
-            [API_KEYS_ACTIONS.DELETE]: async function({commit}: any, ids: string[]): Promise<RequestResponse<null>> {
-                let result = await deleteAPIKeys(ids);
-
-                if (result.isSuccess) {
-                    commit(API_KEYS_MUTATIONS.DELETE, ids);
-                }
-
-                return result;
-            },
-            [API_KEYS_ACTIONS.TOGGLE_SELECTION]: function({commit}, apiKeyID: string): void {
-                commit(API_KEYS_MUTATIONS.TOGGLE_SELECTION, apiKeyID);
-            },
-            [API_KEYS_ACTIONS.CLEAR_SELECTION]: function({commit}): void {
-                commit(API_KEYS_MUTATIONS.CLEAR_SELECTION);
-            },
-            [API_KEYS_ACTIONS.CLEAR]: function ({commit}): void {
-                commit(API_KEYS_MUTATIONS.FETCH, []);
-=======
             setAPIKeys: async function ({commit, rootGetters}): Promise<ApiKey[]> {
                 const projectId = rootGetters.selectedProject.id;
 
@@ -165,7 +93,6 @@
             },
             clearAPIKeys: function ({commit}): void {
                 commit(FETCH, []);
->>>>>>> af41039e
             },
         },
         getters: {
