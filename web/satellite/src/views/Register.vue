<template>
	<div class="register">
		<div class="register-area">
			<div class="register-area__scrollable">
				<div class="register-area__scrollable__navLabel">
					<router-link to="/" exact>
						<svg class="register-area__scrollable__navLabel__back-image" width="19" height="19" viewBox="0 0 19 19" fill="none" xmlns="http://www.w3.org/2000/svg">
							<path fill-rule="evenodd" clip-rule="evenodd" d="M10.5607 0.43934C11.1464 1.02513 11.1464 1.97487 10.5607 2.56066L5.12132 8H17.5C18.3284 8 19 8.67157 19 9.5C19 10.3284 18.3284 11 17.5 11H5.12132L10.5607 16.4393C11.1464 17.0251 11.1464 17.9749 10.5607 18.5607C9.97487 19.1464 9.02513 19.1464 8.43934 18.5607L0.43934 10.5607C-0.146447 9.97487 -0.146447 9.02513 0.43934 8.43934L8.43934 0.43934C9.02513 -0.146447 9.97487 -0.146447 10.5607 0.43934Z" fill="#384B65"/>
						</svg>
					</router-link>
					<h1>Sign Up</h1>
				</div>
				<div class="register-area__scrollable__form-area">
					<HeaderedInput 
						class="full-input"
						label="First name" 
						placeholder ="Enter First Name" 
						:error="firstNameError"
						@setData="setFirstName">
					</HeaderedInput>
					<HeaderedInput
						class="full-input"
						label="Last Name" 
						placeholder ="Enter Last Name"
						:error="lastNameError" 
						@setData="setLastName">
					</HeaderedInput>
					<HeaderedInput 
						class="full-input"
						label="Email" 
						placeholder ="Enter Email" 
						:error="emailError"
						@setData="setEmail">
					</HeaderedInput>
					<HeaderedInput 
						class="full-input"
						label="Password" 
						placeholder ="Enter Password"
						:error="passwordError" 
						@setData="setPassword"
						isPassword>
					</HeaderedInput>
					<HeaderedInput 
						class="full-input"
						label="Repeat Password" 
						placeholder ="Repeat Password" 
						:error="repeatedPasswordError"
						@setData="setRepeatedPassword"
						isPassword>
					</HeaderedInput>
					<div class="register-area__scrollable__form-area__company-area">
						<h2>Company</h2>
						<div class="register-area__scrollable__form-area__company-area__details-area" v-on:click="showOptional">
							<h2 v-if="!optionalAreaShown" class="register-area__scrollable__form-area__company-area__details-area__text">Details</h2>
							<h2 v-if="optionalAreaShown" class="register-area__scrollable__form-area__company-area__details-area__text">Hide Details</h2>
							<div class="register-area__scrollable__form-area__company-area__details-area__expander-area">
								<img v-if="!optionalAreaShown" src="../../static/images/register/BlueExpand.svg" />
								<img v-if="optionalAreaShown" src="../../static/images/register/BlueHide.svg" />
							</div>
						</div>
					</div>
					<HeaderedInput
						class="full-input" 
						label="Company Name" 
						placeholder ="Enter Company Name" 
						@setData="setCompanyName"
						isOptional>
					</HeaderedInput>
					<!-- start of optional area -->
						<transition name="fade">
							<div id="optional-area" v-bind:class="[optionalAreaShown ? 'optional-area--active' : 'optional-area']">
								<HeaderedInput 
									class="full-input"
									label="Company Address" 
									placeholder ="Enter Company Address" 
									isOptional 
									isMultiline 
									@setData="setCompanyAddress"
									height="100px">
								</HeaderedInput>
								<HeaderedInput 
									class="full-input"
									label="Country" 
									placeholder ="Enter Country"
									@setData="setCountry" 
									isOptional>
								</HeaderedInput>
								<HeaderedInput 
									class="full-input"
									label="City" 
									placeholder ="Enter City" 
									@setData="setCity"
									isOptional >
								</HeaderedInput>
								<HeaderedInput 
									class="full-input"
									label="State" 
									placeholder ="Enter State"
									@setData="setState" 
									isOptional>
								</HeaderedInput>
								<HeaderedInput 
									class="full-input"
									label="Postal Code" 
									placeholder ="Enter Postal Code" 
									@setData="setPostalCode"
									isOptional>
								</HeaderedInput>
							</div>
						</transition>
					<!-- end of optional area -->
					<div class="register-area__scrollable__form-area__terms-area">
						<Checkbox class="register-area__scrollable__form-area__terms-area__checkbox" @setData="setTermsAccepted"/>
						<h2>I agree to the Storj Bridge Hosting <a>Terms & Conditions</a></h2>
					</div>
					<Button class="register-area__scrollable__form-area__create-button" label="Create Account" width="100%" height="48px" :onPress="onCreate"/>
				</div>
			</div>
			
		</div>
		
		<img class="layout-image" src ="../../static/images/register/RegisterImage.svg"/>
	</div>
</template>

<script lang="ts">
import { Component, Vue } from 'vue-property-decorator';
import HeaderedInput from '@/components/common/HeaderedInput.vue';
import Checkbox from '@/components/common/Checkbox.vue';
import Button from '@/components/common/Button.vue';
import { validateEmail } from "@/utils/validation"

@Component (
{
	methods: {
		setEmail: function(value : string) {
			this.$data.email = value;
			this.$data.emailError = "";
		},
		setFirstName: function(value : string) {
			this.$data.firstName = value;
			this.$data.firstNameError = "";
		},
		setLastName: function(value : string) {
			this.$data.lastName = value;
			this.$data.lastNameError = "";
		},
		setPassword: function(value : string) {
			this.$data.password = value;
			this.$data.passwordError = "";
		},
		setRepeatedPassword: function(value : string) {
			this.$data.repeatedPassword = value;
			this.$data.repeatedPasswordError = "";
		},
		setCompanyName: function(value : string) {
			this.$data.companyName = value;
		},
		setCompanyAddress: function(value : string) {
			this.$data.companyAddress = value;
		},
		setCountry: function(value : string) {
			this.$data.country = value;
		},
		setCity: function(value : string) {
			this.$data.city = value;
		},
		setState: function(value : string) {
			this.$data.state = value;
		},
		setPostalCode: function(value : string) {
			this.$data.postalCode = value;
		},
		setTermsAccepted: function(value : boolean) {
			this.$data.isTermsAccepted = value;
		},
		showOptional: function() {
			let scrollableDiv = document.querySelector(".register-area__scrollable");
			console.log(window.outerHeight);
			
			if (this.$data.optionalAreaShown == false) {
				setTimeout(() => {
					if(scrollableDiv) {
						scrollableDiv.scroll(0, window.innerHeight - 200);
					}
				}, 10) 
			}

			this.$data.optionalAreaShown = !this.$data.optionalAreaShown;
		},
		onCreate: function() {
			let hasError = false;

			if(!this.$data.firstName) {
				this.$data.firstNameError = "Invalid First Name";
				hasError = true;
			} 

			if(!this.$data.lastName) {
				this.$data.lastNameError = "Invalid Last Name";
				hasError = true;
			}

			if(!this.$data.email || !validateEmail(this.$data.email)) {
				this.$data.emailError = "Invalid Email";
				hasError = true;
			}

			if(!this.$data.password) {
				this.$data.passwordError = "Invalid Password";
				hasError = true;
			}

			if(this.$data.repeatedPassword !== this.$data.password) {
				this.$data.repeatedPasswordError = "Passwords don`t match";
				hasError = true;
			}

			if (hasError) return;
		}
	},
	data: function() : RegisterData {

		return {
			firstName: '',
			firstNameError: '',
			lastName: '',
			lastNameError: '',
			email: '',
			emailError: '',
			password: '',
			passwordError: '',
			repeatedPassword: '',
			repeatedPasswordError: '',
			companyName: '',
			companyAddress: '',
			country: '',
			city: '',
			state: '',
			postalCode: '',
			isTermsAccepted: false,
			optionalAreaShown: false
		}
	},
	computed: {

	},
    components: {
		HeaderedInput,
		Checkbox,
		Button
	}
})
export default class Register extends Vue {}
</script>


<style scoped lang="scss">
	body {
		padding: 0 !important;
		margin: 0 !important;
	}
	.register {
		position: fixed;
		background-color: #fff;
		display: flex;
		flex-direction: row;
		justify-content: space-between;
		align-items: center;
		height: 100vh;
		width: 100%;
		overflow: hidden;
	}
	.register-area {
		background-color: white;
		width: 100%;
		max-height: 100vh;

		&__scrollable {
			height: 100vh;
			overflow-y: scroll;
			display: flex;
			flex-direction: column;
			justify-content: flex-start;

			&__navLabel {
				display: flex;
				align-items: center;
				flex-direction: row;
				justify-content: flex-start;
				align-self: center;
				width: 68%;
				margin-top: 70px;
				h1 {
					color: #384B65;
					margin-left: 24px;
					font-family: 'montserrat_bold'
				}

				&__back-image {
					width: 21px;
					height: 21px;

					&:hover path  {
						fill: #2683FF !important;
					}
				}
			}

			&__form-area {
				margin-top: 50px;
				align-self: center;
				width: 35vw;

				&__company-area {
					display: flex;
					flex-direction: row;
					justify-content: space-between;
					align-items: center;
					width: 100%;
					margin-top: 32px;
					h2 {
						font-family: 'montserrat_bold';
						font-size: 20px;
						line-height: 27px;
						margin-right: 11px;
					};
					&__details-area {
						cursor: pointer;
						display: flex;
						flex-direction: row;
						justify-content: center;
						align-items: center;

						&__text {
							font-size: 16px;
							line-height: 23px;
						}

						&__expander-area {
							display: flex;
							align-items: center;
							justify-content: center;
							width: 28px;
							height: 28px;
							border-radius: 4px;

							&:hover {
								background-color: #E2ECF7;
							}
						}
					};
				}

				&__terms-area {
					display: flex;
					flex-direction: row;
					justify-content: flex-start;
					margin-top: 20px;

					&__checkbox {
						align-self: center;
					};

					h2 {
						font-family: 'montserrat_regular';
						font-size: 14px;
						line-height: 20px;
						margin-top: 30px;
						margin-left: 10px;
					};
					a {
						color: #2683FF;
						font-family: 'montserrat_bold';
<<<<<<< HEAD

						&:hover {
							text-decoration: underline;
						}
=======
>>>>>>> bdebe36a
					}
				}

				&__create-button {
					margin-top: 30px;
					margin-bottom: 100px;
				}
			}
		}
	}
<<<<<<< HEAD
	.input-container.full-input {
        width: 100%;
    }
=======
>>>>>>> bdebe36a
	.layout-image {
		background-color: #2683FF;
		display: block;
		height: 100vh;
	}
	a {
		cursor: pointer;
	}
	#optional-area {
		height: auto;
		visibility: visible;
		opacity: 1;
		transition: 0.5s;
	}
	#optional-area.optional-area--active {
		animation: mymove 0.5s ease-in-out;
	}
	#optional-area.optional-area {
		height: 0px;
		visibility: hidden;
		position: absolute;
		animation: mymoveout 0.5s ease-in-out;
	}
	@keyframes mymove {
		from {
			height: 0px;
			visibility: hidden;
			opacity: 0;
		}
		to {
			height: 100%;
			visibility: visible;
			opacity: 1;
		}
	}
	@keyframes mymoveout {
		from {
			height: 100%;
			visibility: visible;
			opacity: 1;
		}
		to {
			height: 0px;
			visibility: hidden;
			opacity: 0;
		}
	}
	@media screen and (max-width: 720px) {
		.register {
			flex-direction: column;
		}
		.layout-image {
		position: absolute;
		display: block;
		bottom: 0;
		left: 0;
		width: 100%;
		height: 200px;
		}
		.register-area {
			width: 100vw;
			margin-bottom: 200px;

			&__scrollable {

				&__form-area {

					&__create-button {
						margin-bottom: 250px;
					}
				}

				&__form-area {
					width: 75vw;
				}
			}
		}
	}
</style><|MERGE_RESOLUTION|>--- conflicted
+++ resolved
@@ -372,13 +372,10 @@
 					a {
 						color: #2683FF;
 						font-family: 'montserrat_bold';
-<<<<<<< HEAD
 
 						&:hover {
 							text-decoration: underline;
 						}
-=======
->>>>>>> bdebe36a
 					}
 				}
 
@@ -389,12 +386,10 @@
 			}
 		}
 	}
-<<<<<<< HEAD
+  
 	.input-container.full-input {
         width: 100%;
     }
-=======
->>>>>>> bdebe36a
 	.layout-image {
 		background-color: #2683FF;
 		display: block;
