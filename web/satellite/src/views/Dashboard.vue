// Copyright (C) 2019 Storj Labs, Inc.
// See LICENSE for copying information.

<template>
    <div class="dashboard-container">
        <div v-if="isLoading" class="loading-overlay active">
            <img src="../../static/images/register/Loading.gif">
        </div>
        <div class="dashboard-container__wrap">
            <NavigationArea />
            <div class="dashboard-container__wrap__column">
                <DashboardHeader />
                <div class="dashboard-container__main-area">
                    <router-view />
                </div>
            </div>
        </div>
        <ProjectCreationSuccessPopup/>
    </div>
</template>

<script lang="ts">
    import { Component, Vue } from 'vue-property-decorator';
    import DashboardHeader from '@/components/header/Header.vue';
    import NavigationArea from '@/components/navigation/NavigationArea.vue';
    import ProjectCreationSuccessPopup from '@/components/project/ProjectCreationSuccessPopup.vue';
    import {
        API_KEYS_ACTIONS,
        APP_STATE_ACTIONS,
        NOTIFICATION_ACTIONS,
        PM_ACTIONS,
        PROJECT_USAGE_ACTIONS,
        PROJECT_PAYMENT_METHODS_ACTIONS,
    } from '@/utils/constants/actionNames';
    import { USER_ACTIONS } from '@/store/modules/users';
    import { BUCKET_ACTIONS } from '@/store/modules/buckets';
    import { AppState } from '@/utils/constants/appStateEnum';
    import { AuthToken } from '@/utils/authToken';
    import { Project } from '@/types/projects';
    import { RequestResponse } from '@/types/response';
    import router, { RouteConfig } from '@/router';
    import { User } from '@/types/users';
    import { PROJECTS_ACTIONS } from '@/store/modules/projects';

    @Component({
    mounted: async function() {
        setTimeout(async () => {
            let user: User;

            try {
                user = await this.$store.dispatch(USER_ACTIONS.GET);
            } catch (error) {
                this.$store.dispatch(APP_STATE_ACTIONS.CHANGE_STATE, AppState.ERROR);
                this.$store.dispatch(NOTIFICATION_ACTIONS.ERROR, error.message);
                this.$router.push(RouteConfig.Login);
                AuthToken.remove();

                return;
            }

<<<<<<< HEAD
            let projects: Project[] = [];

            try {
                projects = await this.$store.dispatch(PROJECTS_ACTIONS.FETCH);
            } catch (error) {
                await this.$store.dispatch(NOTIFICATION_ACTIONS.ERROR, error.message);
=======
            let getProjectsResponse: RequestResponse<Project[]> = await this.$store.dispatch(PROJETS_ACTIONS.FETCH);
            if (!getProjectsResponse.isSuccess || getProjectsResponse.data.length < 1) {
                this.$store.dispatch(APP_STATE_ACTIONS.CHANGE_STATE, AppState.LOADED_EMPTY);
                this.$router.push(RouteConfig.ProjectOverview.with(RouteConfig.ProjectDetails).path);
>>>>>>> df296996

                return;
            }

            await this.$store.dispatch(PROJECTS_ACTIONS.SELECT, projects[0].id);

            await this.$store.dispatch(PM_ACTIONS.SET_SEARCH_QUERY, '');
            try {
                await this.$store.dispatch(PM_ACTIONS.FETCH, 1);
            } catch (err) {
                this.$store.dispatch(NOTIFICATION_ACTIONS.ERROR, `Unable to fetch project members. ${err.message}`);
            }

            try {
                await this.$store.dispatch(API_KEYS_ACTIONS.FETCH);
            } catch {
                this.$store.dispatch(NOTIFICATION_ACTIONS.ERROR, 'Unable to fetch api keys');
            }

            const usageResponse = await this.$store.dispatch(PROJECT_USAGE_ACTIONS.FETCH_CURRENT_ROLLUP);
            if (!usageResponse.isSuccess) {
                this.$store.dispatch(NOTIFICATION_ACTIONS.ERROR, 'Unable to fetch project usage');
            }

            try {
                await this.$store.dispatch(BUCKET_ACTIONS.FETCH, 1);
            } catch (error) {
                this.$store.dispatch(NOTIFICATION_ACTIONS.ERROR, 'Unable to fetch buckets: ' + error.message);
            }

            const paymentMethodsResponse = await this.$store.dispatch(PROJECT_PAYMENT_METHODS_ACTIONS.FETCH);
            if (!paymentMethodsResponse.isSuccess) {
                this.$store.dispatch(NOTIFICATION_ACTIONS.ERROR, 'Unable to fetch payment methods: ' + paymentMethodsResponse.errorMessage);
            }

            this.$store.dispatch(APP_STATE_ACTIONS.CHANGE_STATE, AppState.LOADED);
        }, 800);
    },
    computed: {
        isLoading: function() {
            return this.$store.state.appStateModule.appState.fetchState === AppState.LOADING;
        }
    },
    components: {
        ProjectCreationSuccessPopup,
        NavigationArea,
        DashboardHeader
    }
})
export default class Dashboard extends Vue {
}
</script>

<style scoped lang="scss">
	.dashboard-container {
        position: fixed;
        max-width: 100%;
		width: 100%;
		height: 100%;
		left: 0;
		top: 0;
        background-color: #F5F6FA;
        z-index: 10;

        &__wrap {
            display: flex;

            &__column {
                display: flex;
                flex-direction: column;
                width: 100%;
            }
        }

        &__main-area {
            position: relative;
            width: 100%;
            height: 100%;
        }
    }

    @media screen and (max-width: 720px) {
        .dashboard-container {
            &__main-area{
                left: 60px;
            }
        }
    }

    .loading-overlay {
        display: flex;
        justify-content: center;
        align-items: center;
        position: absolute;
        top: 0;
        left: 0;
        right: 0;
        left: 0;
        height: 100vh;
        z-index: 100;
        background-color: rgba(134, 134, 148, 1);
        visibility: hidden;
        opacity: 0;
        -webkit-transition: all 0.5s linear;
        -moz-transition: all 0.5s linear;
        -o-transition: all 0.5s linear;
        transition: all 0.5s linear;

        img {
            z-index: 200;
        }
    }

    .loading-overlay.active {
        visibility: visible;
        opacity: 1;
    }
</style><|MERGE_RESOLUTION|>--- conflicted
+++ resolved
@@ -58,19 +58,12 @@
                 return;
             }
 
-<<<<<<< HEAD
             let projects: Project[] = [];
 
             try {
                 projects = await this.$store.dispatch(PROJECTS_ACTIONS.FETCH);
             } catch (error) {
                 await this.$store.dispatch(NOTIFICATION_ACTIONS.ERROR, error.message);
-=======
-            let getProjectsResponse: RequestResponse<Project[]> = await this.$store.dispatch(PROJETS_ACTIONS.FETCH);
-            if (!getProjectsResponse.isSuccess || getProjectsResponse.data.length < 1) {
-                this.$store.dispatch(APP_STATE_ACTIONS.CHANGE_STATE, AppState.LOADED_EMPTY);
-                this.$router.push(RouteConfig.ProjectOverview.with(RouteConfig.ProjectDetails).path);
->>>>>>> df296996
 
                 return;
             }
