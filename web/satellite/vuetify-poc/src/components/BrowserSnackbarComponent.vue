--- conflicted
+++ resolved
@@ -23,11 +23,7 @@
                         <v-expansion-panel-title color="">
                             <span>{{ statusLabel }}</span>
                             <template v-if="isClosable" #actions>
-<<<<<<< HEAD
-                                <v-btn variant="outlined" color="default" size="x-small" icon="mdi-close" title="Close" @click="v1AppStore.setUploadingModal(false)" />
-=======
-                                <v-icon icon="mdi-close" @click="closeDialog" />
->>>>>>> ef7bdf07
+                                <v-btn variant="outlined" color="default" size="x-small" icon="mdi-close" title="Close" @click="closeDialog" />
                             </template>
                         </v-expansion-panel-title>
                         <v-progress-linear
