// Copyright (C) 2023 Storj Labs, Inc.
// See LICENSE for copying information.

<template>
    <p class="text-body-2 mb-4">
        Send more than $10 in STORJ Tokens to the following deposit address to upgrade to a Pro account.
        Your account will be upgraded after your transaction receives {{ neededConfirmations }} confirmations.
        If your account is not automatically upgraded, please fill out this
        <a
            style="color: var(--c-blue-3);"
            href="https://supportdcs.storj.io/hc/en-us/requests/new?ticket_form_id=360000683212"
            target="_blank"
            rel="noopener noreferrer"
        >limit increase request form</a>.
    </p>

    <v-row class="ma-0 border rounded-lg" justify="center">
        <v-col cols="auto">
            <canvas ref="canvas" />
        </v-col>
    </v-row>

    <p class="text-caption font-weight-bold">
        Deposit Address
        <v-tooltip max-width="200px" location="top">
            <template #activator="{ props }">
                <v-btn v-bind="props" density="compact" variant="plain" color="grey" icon>
                    <v-icon icon="mdi-information-outline" size="16"/>
                </v-btn>
            </template>
            <p>
                This is a Storj token deposit address generated just for you.
                <a
                    style="color: var(--c-white);"
                    href=""
                    target="_blank"
                    rel="noopener noreferrer"
                >
                    Learn more
                </a>
            </p>
        </v-tooltip>
    </p>

    <v-row justify="space-between" align="center" class="ma-0 mb-4 border-sm rounded-lg">
        <v-col class="pb-0">
            <p class="text-caption">{{ wallet.address }}</p>
        </v-col>

        <v-col class="pa-2 pr-3" cols="auto">
            <v-btn
                density="compact"
                @click="onCopyAddressClick"
            >
                <template #prepend>
                    <v-icon icon="mdi-content-copy" />
                </template>
                Copy
            </v-btn>
        </v-col>
    </v-row>

    <AddTokensStepBanner
        :is-default="viewState === ViewState.Default"
        :is-pending="viewState === ViewState.Pending"
        :is-success="viewState === ViewState.Success"
        :pending-payments="pendingPayments"
    />

    <v-btn
<<<<<<< HEAD
        v-if="viewState !== ViewState.Success"
        class="my-4"
=======
        v-if="viewState !== ViewState.Success && !isRoot"
        class="mt-3"
>>>>>>> ef7bdf07
        block
        variant="outlined"
        color="default"
        @click="emit('back')"
    >
        Back
    </v-btn>
</template>

<script setup lang="ts">
import { computed, onBeforeUnmount, onMounted, ref, watch } from 'vue';
import QRCode from 'qrcode';
import { VTooltip, VBtn, VIcon, VCol, VRow, VDivider } from 'vuetify/components';

import { useBillingStore } from '@/store/modules/billingStore';
import { useConfigStore } from '@/store/modules/configStore';
import { useNotify } from '@/utils/hooks';
import { PaymentStatus, PaymentWithConfirmations, Wallet } from '@/types/payments';
import { AnalyticsErrorEventSource } from '@/utils/constants/analyticsEventNames';
import { useUsersStore } from '@/store/modules/usersStore';

import AddTokensStepBanner from '@poc/components/dialogs/upgradeAccountFlow/AddTokensStepBanner.vue';

enum ViewState {
    Default,
    Pending,
    Success,
}

const configStore = useConfigStore();
const billingStore = useBillingStore();
const usersStore = useUsersStore();
const notify = useNotify();

const canvas = ref<HTMLCanvasElement>();
const intervalID = ref<NodeJS.Timer>();
const viewState = ref<ViewState>(ViewState.Default);

const props = defineProps<{
    // whether this step is the first step in a flow
    isRoot?: boolean;
}>();

const emit = defineEmits<{
    back: [];
    success: [];
}>();

/**
 * Returns wallet from store.
 */
const wallet = computed((): Wallet => {
    return billingStore.state.wallet as Wallet;
});

/**
 * Returns needed transaction confirmations from config store.
 */
const neededConfirmations = computed((): number => {
    return configStore.state.config.neededTransactionConfirmations;
});

/**
 * Returns pending payments from store.
 */
const pendingPayments = computed((): PaymentWithConfirmations[] => {
    return billingStore.state.pendingPaymentsWithConfirmations;
});

/**
 * Copies address to user's clipboard.
 */
function onCopyAddressClick(): void {
    navigator.clipboard.writeText(wallet.value.address);
    notify.success('Address copied to your clipboard');
}

/**
 * Sets current view state depending on payment statuses.
 */
function setViewState(): void {
    switch (true) {
    case pendingPayments.value.some(p => p.status === PaymentStatus.Pending):
        viewState.value = ViewState.Pending;
        break;
    case pendingPayments.value.some(p => p.status === PaymentStatus.Confirmed):
        viewState.value = ViewState.Success;
        break;
    default:
        viewState.value = ViewState.Default;
    }
}

watch(() => pendingPayments.value, async () => {
    setViewState();

    if (viewState.value !== ViewState.Success) {
        return;
    }
    clearInterval(intervalID.value);
    billingStore.clearPendingPayments();

    if (usersStore.state.user.paidTier) {
        // in case this step was entered in to directly from
        // the billing/payment method tab when the user is
        // already in paid tier.
        return;
    }

    // fetch User to update their Paid Tier status.
    await usersStore.getUser();

    // arbitrary delay to allow for user to read success banner.
    await new Promise(resolve => setTimeout(resolve, 2000));
    emit('success');
}, { deep: true });

/**
 * Mounted lifecycle hook after initial render.
 * Renders QR code.
 */
onMounted(async (): Promise<void> => {
    setViewState();

    intervalID.value = setInterval(async () => {
        try {
            await billingStore.getPaymentsWithConfirmations();
        } catch { /* empty */ }
    }, 20000); // get payments every 20 seconds.

    if (!canvas.value) {
        return;
    }

    try {
        await QRCode.toCanvas(canvas.value, wallet.value.address, { width: 124 });
    } catch (error) {
        notify.error(error.message, AnalyticsErrorEventSource.UPGRADE_ACCOUNT_MODAL);
    }
});

onBeforeUnmount(() => {
    clearInterval(intervalID.value);

    if (viewState.value === ViewState.Success) {
        billingStore.clearPendingPayments();
    }
});
</script><|MERGE_RESOLUTION|>--- conflicted
+++ resolved
@@ -68,13 +68,8 @@
     />
 
     <v-btn
-<<<<<<< HEAD
-        v-if="viewState !== ViewState.Success"
+        v-if="viewState !== ViewState.Success && !isRoot"
         class="my-4"
-=======
-        v-if="viewState !== ViewState.Success && !isRoot"
-        class="mt-3"
->>>>>>> ef7bdf07
         block
         variant="outlined"
         color="default"
