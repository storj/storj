<!-- Copyright (C) 2019 Storj Labs, Inc.
See LICENSE for copying information. -->

{{define "referralOffers"}}
<div class="offers-table mt-2 mb-5 container">
    <div class="row">
        <div class="col col-heading">Name</div>
        <div class="col col-heading">Give Credit</div> 
        <div class="col col-heading">Award Credit</div>
        <div class="col col-heading">Referrals Used</div>
        <div class="col col-heading">Redeemable Capacity</div>
        <div class="col col-heading">Created</div>
        <div class="col col-heading">Expiration</div>
        <div class="col col-heading">Status</div>
    </div><hr>
    <div class="row offer-heading ">
        <p class="offer-type">Default&nbsp;Offer</p>
    </div>
    {{$defaultOffer := .ReferralOffers.Default}}
    {{if not $defaultOffer.IsEmpty}}
    <div class="row data-row">
        <div class="col ml-3">{{$defaultOffer.Name}}</div>
        <div class="col">${{$defaultOffer.InviteeCredit}}</div> 
        <div class="col">${{$defaultOffer.AwardCredit}}</div>
        <div class="col">{{$defaultOffer.NumRedeemed}}</div>
        <div class="col">&#8734;</div>
        <div class="col">{{printf "%.10s" $defaultOffer.CreatedAt}}</div>
        <div class="col">&#8734;</div>
        <div class="col"></div>
    </div><hr>
    {{end}}
    <div class="row offer-heading ">
        <p class="offer-type">Current&nbsp;Offer</p>
    </div>
    {{$currentOffer := .ReferralOffers.Active}}
    {{if not $currentOffer.IsEmpty}}
        <div class="row data-row">
            <div class="col ml-3">{{$currentOffer.Name}}</div>
            <div class="col">${{$currentOffer.InviteeCredit}}</div> 
            <div class="col">${{$currentOffer.AwardCredit}}</div>
            <div class="col">{{$currentOffer.NumRedeemed}}</div>
            <div class="col">{{$currentOffer.RedeemableCap}}</div>
            <div class="col">{{printf "%.10s" $currentOffer.CreatedAt}}</div>
            <div class="col">{{printf "%.10s" $currentOffer.ExpiresAt}}</div>
            <div class="col stop-offer">
                <span data-toggle="modal" data-target=".stop-referral-offer-modal">
                    <strong>Live &#183;</strong>
                </span>
            </div>    
        </div><hr>
<<<<<<< HEAD
    {{template "stopReferralOffer" .}}
=======
    {{end}}
>>>>>>> f69e51fb
    <div class="row offer-heading ">
        <p class="offer-type">Other&nbsp;Offers</p>
    </div>
    {{range .ReferralOffers.Done}}
    <div class="row data-row">
        <div class="col ml-3">{{.Name}}</div>
        <div class="col">${{.InviteeCredit}}</div> 
        <div class="col">${{.AwardCredit}}</div>
        <div class="col">{{.NumRedeemed}}</div>
        <div class="col">{{.RedeemableCap}}</div>
        <div class="col">{{printf "%.10s" .CreatedAt}}</div>
        <div class="col">{{printf "%.10s" .ExpiresAt}}</div>
        <div class="col">off</div>
    </div><hr>
    {{end}}
</div>
{{end}}<|MERGE_RESOLUTION|>--- conflicted
+++ resolved
@@ -48,11 +48,8 @@
                 </span>
             </div>    
         </div><hr>
-<<<<<<< HEAD
+    {{end}}
     {{template "stopReferralOffer" .}}
-=======
-    {{end}}
->>>>>>> f69e51fb
     <div class="row offer-heading ">
         <p class="offer-type">Other&nbsp;Offers</p>
     </div>
