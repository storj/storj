<!-- Copyright (C) 2019 Storj Labs, Inc.
See LICENSE for copying information. -->

{{define "freeOffersModal"}}
<div class="modal fade p-5" id="free-offers-modal" tabindex="-1" role="dialog" aria-labelledby="free-offers-modal-lbl" aria-hidden="true">
    <div class="modal-dialog modal-lg" role="document">
        <div class="modal-content">
            <div class="modal-header">
                <h5 class="modal-title" id="free-offers-modal-lbl">Create Free Credit</h5>
                <button type="button" class="close" data-dismiss="modal" aria-label="Close">
                <span aria-hidden="true">&times;</span>
                </button>
            </div>
            <div class="modal-body">
                <form action="/create/free-credit" method="POST" enctype="application/x-www-form-urlencoded">
                    <div class="form-row">
                        <div class="form-group col-md-4">
                            <label for="Name">Offer Name</label>
                            <input type="text" class="form-control" name="Name" id="Name" placeholder="May Referral" required>
                        </div>
                        <div class="form-group col-md-4">
                            <label for="Description">Description</label>
                            <input type="text" class="form-control" name="Description" id="Description" placeholder="Our test with $50 for May" required>
                        </div>
                        <div class="form-group col-md-4">
                            <label for="ExpiresAt">Credit Exp Date</label>
                            <input type="date" class="form-control" name="ExpiresAt" id="ExpiresAt" placeholder="06/01/19" required>
                        </div>
                    </div>
                    <div class="form-row">
                        <div class="form-group col-md-4">
<<<<<<< HEAD
                            <label for="InviteeCreditInCents">Give Credit</label>
=======
                            <label for="InviteeCreditInCents">Give Credit(¢)</label>
>>>>>>> 25555cf8
                            <input type="number" class="form-control" name="InviteeCreditInCents" id="InviteeCreditInCents" placeholder="$50" min="1" required>                        
                        </div>
                        <div class="form-group col-md-4">
                            <label for="InviteeCreditDurationDays">Give Credit Exp</label>
                            <input type="number" class="form-control" name="InviteeCreditDurationDays" id="InviteeCreditDurationDays" placeholder="14 days" min="1" required>
                        </div>
                        <div class="form-group col-md-4">
                            <label for="RedeemableCap">Redeemable Capacity</label>
                            <input type="number" class="form-control" name="RedeemableCap" id="RedeemableCap" placeholder="150 users" min="1" required>
                        </div>
                    </div>
                    <div class="m-1 text-left">
                        <button type="submit" class="btn btn-primary">Create Offer</button>
                        <a class="ml-3" href="/">Cancel</a>
                    </div>
                </form>
            </div>
        </div>
    </div>
</div>
{{end}}<|MERGE_RESOLUTION|>--- conflicted
+++ resolved
@@ -29,11 +29,7 @@
                     </div>
                     <div class="form-row">
                         <div class="form-group col-md-4">
-<<<<<<< HEAD
-                            <label for="InviteeCreditInCents">Give Credit</label>
-=======
                             <label for="InviteeCreditInCents">Give Credit(¢)</label>
->>>>>>> 25555cf8
                             <input type="number" class="form-control" name="InviteeCreditInCents" id="InviteeCreditInCents" placeholder="$50" min="1" required>                        
                         </div>
                         <div class="form-group col-md-4">
