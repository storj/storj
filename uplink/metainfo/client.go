// Copyright (C) 2019 Storj Labs, Inc.
// See LICENSE for copying information.

package metainfo

import (
	"context"
	"time"

	"github.com/skyrings/skyring-common/tools/uuid"
	"github.com/zeebo/errs"
	"google.golang.org/grpc"
	"google.golang.org/grpc/codes"
	"google.golang.org/grpc/status"
	"gopkg.in/spacemonkeygo/monkit.v2"

	"storj.io/storj/pkg/auth/grpcauth"
	"storj.io/storj/pkg/pb"
	"storj.io/storj/pkg/storj"
	"storj.io/storj/pkg/transport"
	"storj.io/storj/storage"
)

var (
	mon = monkit.Package()

	// Error is the errs class of standard metainfo errors
	Error = errs.Class("metainfo error")
)

// Client creates a grpcClient
type Client struct {
	client pb.MetainfoClient
	conn   *grpc.ClientConn
}

// ListItem is a single item in a listing
type ListItem struct {
	Path     storj.Path
	Pointer  *pb.Pointer
	IsPrefix bool
}

// New used as a public function
func New(client pb.MetainfoClient) *Client {
	return &Client{
		client: client,
	}
}

// Dial dials to metainfo endpoint with the specified api key.
func Dial(ctx context.Context, tc transport.Client, address string, apiKey string) (*Client, error) {
	apiKeyInjector := grpcauth.NewAPIKeyInjector(apiKey)
	conn, err := tc.DialAddress(
		ctx,
		address,
		grpc.WithUnaryInterceptor(apiKeyInjector),
	)
	if err != nil {
		return nil, Error.Wrap(err)
	}

	return &Client{
		client: pb.NewMetainfoClient(conn),
		conn:   conn,
	}, nil
}

// Close closes the dialed connection.
func (client *Client) Close() error {
	if client.conn != nil {
		return Error.Wrap(client.conn.Close())
	}
	return nil
}

// CreateSegment requests the order limits for creating a new segment
func (client *Client) CreateSegment(ctx context.Context, bucket string, path storj.Path, segmentIndex int64, redundancy *pb.RedundancyScheme, maxEncryptedSegmentSize int64, expiration time.Time) (limits []*pb.AddressedOrderLimit, rootPieceID storj.PieceID, piecePrivateKey storj.PiecePrivateKey, err error) {
	defer mon.Task()(&ctx)(&err)

	response, err := client.client.CreateSegmentOld(ctx, &pb.SegmentWriteRequestOld{
		Bucket:                  []byte(bucket),
		Path:                    []byte(path),
		Segment:                 segmentIndex,
		Redundancy:              redundancy,
		MaxEncryptedSegmentSize: maxEncryptedSegmentSize,
		Expiration:              expiration,
	})
	if err != nil {
		return nil, rootPieceID, piecePrivateKey, Error.Wrap(err)
	}

	return response.GetAddressedLimits(), response.RootPieceId, response.PrivateKey, nil
}

// CommitSegment requests to store the pointer for the segment
func (client *Client) CommitSegment(ctx context.Context, bucket string, path storj.Path, segmentIndex int64, pointer *pb.Pointer, originalLimits []*pb.OrderLimit) (savedPointer *pb.Pointer, err error) {
	defer mon.Task()(&ctx)(&err)

	response, err := client.client.CommitSegmentOld(ctx, &pb.SegmentCommitRequestOld{
		Bucket:         []byte(bucket),
		Path:           []byte(path),
		Segment:        segmentIndex,
		Pointer:        pointer,
		OriginalLimits: originalLimits,
	})
	if err != nil {
		return nil, Error.Wrap(err)
	}

	return response.GetPointer(), nil
}

// SegmentInfo requests the pointer of a segment
func (client *Client) SegmentInfo(ctx context.Context, bucket string, path storj.Path, segmentIndex int64) (pointer *pb.Pointer, err error) {
	defer mon.Task()(&ctx)(&err)

	response, err := client.client.SegmentInfoOld(ctx, &pb.SegmentInfoRequestOld{
		Bucket:  []byte(bucket),
		Path:    []byte(path),
		Segment: segmentIndex,
	})
	if err != nil {
		if status.Code(err) == codes.NotFound {
			return nil, storage.ErrKeyNotFound.Wrap(err)
		}
		return nil, Error.Wrap(err)
	}

	return response.GetPointer(), nil
}

// ReadSegment requests the order limits for reading a segment
func (client *Client) ReadSegment(ctx context.Context, bucket string, path storj.Path, segmentIndex int64) (pointer *pb.Pointer, limits []*pb.AddressedOrderLimit, piecePrivateKey storj.PiecePrivateKey, err error) {
	defer mon.Task()(&ctx)(&err)

	response, err := client.client.DownloadSegmentOld(ctx, &pb.SegmentDownloadRequestOld{
		Bucket:  []byte(bucket),
		Path:    []byte(path),
		Segment: segmentIndex,
	})
	if err != nil {
		if status.Code(err) == codes.NotFound {
			return nil, nil, piecePrivateKey, storage.ErrKeyNotFound.Wrap(err)
		}
		return nil, nil, piecePrivateKey, Error.Wrap(err)
	}

	return response.GetPointer(), sortLimits(response.GetAddressedLimits(), response.GetPointer()), response.PrivateKey, nil
}

// sortLimits sorts order limits and fill missing ones with nil values
func sortLimits(limits []*pb.AddressedOrderLimit, pointer *pb.Pointer) []*pb.AddressedOrderLimit {
	sorted := make([]*pb.AddressedOrderLimit, pointer.GetRemote().GetRedundancy().GetTotal())
	for _, piece := range pointer.GetRemote().GetRemotePieces() {
		sorted[piece.GetPieceNum()] = getLimitByStorageNodeID(limits, piece.NodeId)
	}
	return sorted
}

func getLimitByStorageNodeID(limits []*pb.AddressedOrderLimit, storageNodeID storj.NodeID) *pb.AddressedOrderLimit {
	for _, limit := range limits {
		if limit.GetLimit().StorageNodeId == storageNodeID {
			return limit
		}
	}
	return nil
}

// DeleteSegment requests the order limits for deleting a segment
func (client *Client) DeleteSegment(ctx context.Context, bucket string, path storj.Path, segmentIndex int64) (limits []*pb.AddressedOrderLimit, piecePrivateKey storj.PiecePrivateKey, err error) {
	defer mon.Task()(&ctx)(&err)

	response, err := client.client.DeleteSegmentOld(ctx, &pb.SegmentDeleteRequestOld{
		Bucket:  []byte(bucket),
		Path:    []byte(path),
		Segment: segmentIndex,
	})
	if err != nil {
		if status.Code(err) == codes.NotFound {
			return nil, piecePrivateKey, storage.ErrKeyNotFound.Wrap(err)
		}
		return nil, piecePrivateKey, Error.Wrap(err)
	}

	return response.GetAddressedLimits(), response.PrivateKey, nil
}

// ListSegments lists the available segments
func (client *Client) ListSegments(ctx context.Context, bucket string, prefix, startAfter, endBefore storj.Path, recursive bool, limit int32, metaFlags uint32) (items []ListItem, more bool, err error) {
	defer mon.Task()(&ctx)(&err)

	response, err := client.client.ListSegmentsOld(ctx, &pb.ListSegmentsRequestOld{
		Bucket:     []byte(bucket),
		Prefix:     []byte(prefix),
		StartAfter: []byte(startAfter),
		EndBefore:  []byte(endBefore),
		Recursive:  recursive,
		Limit:      limit,
		MetaFlags:  metaFlags,
	})
	if err != nil {
		return nil, false, Error.Wrap(err)
	}

	list := response.GetItems()
	items = make([]ListItem, len(list))
	for i, item := range list {
		items[i] = ListItem{
			Path:     storj.Path(item.GetPath()),
			Pointer:  item.GetPointer(),
			IsPrefix: item.IsPrefix,
		}
	}

	return items, response.GetMore(), nil
}

// SetAttribution tries to set the attribution information on the bucket.
func (client *Client) SetAttribution(ctx context.Context, bucket string, partnerID uuid.UUID) (err error) {
	defer mon.Task()(&ctx)(&err)

	_, err = client.client.SetAttributionOld(ctx, &pb.SetAttributionRequestOld{
		PartnerId:  partnerID[:], // TODO: implement storj.UUID that can be sent using pb
		BucketName: []byte(bucket),
	})

	return Error.Wrap(err)
}

// GetProjectInfo gets the ProjectInfo for the api key associated with the metainfo client.
func (client *Client) GetProjectInfo(ctx context.Context) (resp *pb.ProjectInfoResponse, err error) {
	defer mon.Task()(&ctx)(&err)

	return client.client.ProjectInfo(ctx, &pb.ProjectInfoRequest{})
}

// CreateBucket creates a new bucket
func (client *Client) CreateBucket(ctx context.Context, bucket storj.Bucket) (respBucket storj.Bucket, err error) {
	defer mon.Task()(&ctx)(&err)
	req, err := convertBucketToProtoRequest(bucket)
	if err != nil {
		return respBucket, Error.Wrap(err)
	}
	resp, err := client.client.CreateBucket(ctx, &req)
	if err != nil {
		return storj.Bucket{}, Error.Wrap(err)
	}

	respBucket, err = convertProtoToBucket(resp.Bucket)
	if err != nil {
		return respBucket, Error.Wrap(err)
	}
	return respBucket, nil
}

// GetBucket returns a bucket
func (client *Client) GetBucket(ctx context.Context, bucketName string) (respBucket storj.Bucket, err error) {
	defer mon.Task()(&ctx)(&err)
	resp, err := client.client.GetBucket(ctx, &pb.BucketGetRequest{Name: []byte(bucketName)})
	if err != nil {
		if status.Code(err) == codes.NotFound {
			return storj.Bucket{}, storj.ErrBucketNotFound.Wrap(err)
		}
		return storj.Bucket{}, Error.Wrap(err)
	}

	respBucket, err = convertProtoToBucket(resp.Bucket)
	if err != nil {
		return respBucket, Error.Wrap(err)
	}
	return respBucket, nil
}

// DeleteBucket deletes a bucket
func (client *Client) DeleteBucket(ctx context.Context, bucketName string) (err error) {
	defer mon.Task()(&ctx)(&err)
	_, err = client.client.DeleteBucket(ctx, &pb.BucketDeleteRequest{Name: []byte(bucketName)})
	if err != nil {
		if status.Code(err) == codes.NotFound {
			return storj.ErrBucketNotFound.Wrap(err)
		}
		return Error.Wrap(err)
	}
	return nil
}

// ListBuckets lists buckets
func (client *Client) ListBuckets(ctx context.Context, listOpts storj.BucketListOptions) (_ storj.BucketList, err error) {
	defer mon.Task()(&ctx)(&err)
	req := &pb.BucketListRequest{
		Cursor:    []byte(listOpts.Cursor),
		Limit:     int32(listOpts.Limit),
		Direction: int32(listOpts.Direction),
	}
	resp, err := client.client.ListBuckets(ctx, req)
	if err != nil {
		return storj.BucketList{}, Error.Wrap(err)
	}
	resultBucketList := storj.BucketList{
		More: resp.GetMore(),
	}
	resultBucketList.Items = make([]storj.Bucket, len(resp.GetItems()))
	for i, item := range resp.GetItems() {
		resultBucketList.Items[i] = storj.Bucket{
			Name:    string(item.GetName()),
			Created: item.GetCreatedAt(),
		}
	}
	return resultBucketList, nil
}

func convertBucketToProtoRequest(bucket storj.Bucket) (bucketReq pb.BucketCreateRequest, err error) {
	rs := bucket.DefaultRedundancyScheme
	partnerID, err := bucket.PartnerID.MarshalJSON()
	if err != nil {
		return bucketReq, Error.Wrap(err)
	}
	return pb.BucketCreateRequest{
		Name:               []byte(bucket.Name),
		PathCipher:         pb.CipherSuite(bucket.PathCipher),
		PartnerId:          partnerID,
		DefaultSegmentSize: bucket.DefaultSegmentsSize,
		DefaultRedundancyScheme: &pb.RedundancyScheme{
			Type:             pb.RedundancyScheme_SchemeType(rs.Algorithm),
			MinReq:           int32(rs.RequiredShares),
			Total:            int32(rs.TotalShares),
			RepairThreshold:  int32(rs.RepairShares),
			SuccessThreshold: int32(rs.OptimalShares),
			ErasureShareSize: rs.ShareSize,
		},
		DefaultEncryptionParameters: &pb.EncryptionParameters{
			CipherSuite: pb.CipherSuite(bucket.DefaultEncryptionParameters.CipherSuite),
			BlockSize:   int64(bucket.DefaultEncryptionParameters.BlockSize),
		},
	}, nil
}

func convertProtoToBucket(pbBucket *pb.Bucket) (bucket storj.Bucket, err error) {
	defaultRS := pbBucket.GetDefaultRedundancyScheme()
	defaultEP := pbBucket.GetDefaultEncryptionParameters()
	var partnerID uuid.UUID
	err = partnerID.UnmarshalJSON(pbBucket.GetPartnerId())
	if err != nil && !partnerID.IsZero() {
		return bucket, errs.New("Invalid uuid")
	}
	return storj.Bucket{
		Name:                string(pbBucket.GetName()),
		PartnerID:           partnerID,
		PathCipher:          storj.CipherSuite(pbBucket.GetPathCipher()),
		Created:             pbBucket.GetCreatedAt(),
		DefaultSegmentsSize: pbBucket.GetDefaultSegmentSize(),
		DefaultRedundancyScheme: storj.RedundancyScheme{
			Algorithm:      storj.RedundancyAlgorithm(defaultRS.GetType()),
			ShareSize:      defaultRS.GetErasureShareSize(),
			RequiredShares: int16(defaultRS.GetMinReq()),
			RepairShares:   int16(defaultRS.GetRepairThreshold()),
			OptimalShares:  int16(defaultRS.GetSuccessThreshold()),
			TotalShares:    int16(defaultRS.GetTotal()),
		},
		DefaultEncryptionParameters: storj.EncryptionParameters{
			CipherSuite: storj.CipherSuite(defaultEP.CipherSuite),
			BlockSize:   int32(defaultEP.BlockSize),
		},
	}, nil
}

// BeginObjectParams parmaters for BeginObject method
type BeginObjectParams struct {
	Bucket                 []byte
	EncryptedPath          []byte
	Version                int32
	Redundancy             storj.RedundancyScheme
	EncryptionParameters   storj.EncryptionParameters
	ExpiresAt              time.Time
	EncryptedMetadataNonce storj.Nonce
	EncryptedMetadata      []byte
}

// BeginObject begins object creation
func (client *Client) BeginObject(ctx context.Context, params BeginObjectParams) (_ storj.StreamID, err error) {
	defer mon.Task()(&ctx)(&err)

	response, err := client.client.BeginObject(ctx, &pb.ObjectBeginRequest{
		Bucket:                 params.Bucket,
		EncryptedPath:          params.EncryptedPath,
		Version:                params.Version,
		ExpiresAt:              params.ExpiresAt,
		EncryptedMetadataNonce: params.EncryptedMetadataNonce,
		EncryptedMetadata:      params.EncryptedMetadata,
		RedundancyScheme: &pb.RedundancyScheme{
			Type:             pb.RedundancyScheme_SchemeType(params.Redundancy.Algorithm),
			ErasureShareSize: params.Redundancy.ShareSize,
			MinReq:           int32(params.Redundancy.RequiredShares),
			RepairThreshold:  int32(params.Redundancy.RepairShares),
			SuccessThreshold: int32(params.Redundancy.OptimalShares),
			Total:            int32(params.Redundancy.TotalShares),
		},
		EncryptionParameters: &pb.EncryptionParameters{
			CipherSuite: pb.CipherSuite(params.EncryptionParameters.CipherSuite),
			BlockSize:   int64(params.EncryptionParameters.BlockSize),
		},
	})
	if err != nil {
		return nil, Error.Wrap(err)
	}

	return response.StreamId, nil
}

// CommitObject commits created object
func (client *Client) CommitObject(ctx context.Context, streamID storj.StreamID) (err error) {
	defer mon.Task()(&ctx)(&err)

	_, err = client.client.CommitObject(ctx, &pb.ObjectCommitRequest{
		StreamId: streamID,
	})
	return Error.Wrap(err)
}

<<<<<<< HEAD
// BeginDeleteObjectParams parameters for BeginDeleteObject method
type BeginDeleteObjectParams struct {
	Bucket        []byte
	EncryptedPath []byte
	Version       int32
=======
// GetObject gets single object
func (client *Client) GetObject(ctx context.Context, bucket []byte, encryptedPath []byte, version int32) (_ storj.Object, _ storj.StreamID, err error) {
	defer mon.Task()(&ctx)(&err)

	response, err := client.client.GetObject(ctx, &pb.ObjectGetRequest{
		Bucket:        bucket,
		EncryptedPath: encryptedPath,
		Version:       version,
	})
	if err != nil {
		return storj.Object{}, storj.StreamID{}, Error.Wrap(err)
	}

	object := storj.Object{
		Bucket: storj.Bucket{
			Name: string(response.Object.Bucket),
		},
		Path:    storj.Path(response.Object.EncryptedPath),
		Created: response.Object.CreatedAt,
		Expires: response.Object.ExpiresAt,
		// TODO custom type for response object or modify storj.Object
	}

	return object, response.Object.StreamId, nil
>>>>>>> cba008d7
}

// BeginDeleteObject begins object deletion process
func (client *Client) BeginDeleteObject(ctx context.Context, params BeginDeleteObjectParams) (_ storj.StreamID, err error) {
	defer mon.Task()(&ctx)(&err)

	response, err := client.client.BeginDeleteObject(ctx, &pb.ObjectBeginDeleteRequest{
		Bucket:        params.Bucket,
		EncryptedPath: params.EncryptedPath,
		Version:       params.Version,
	})
	if err != nil {
		return storj.StreamID{}, Error.Wrap(err)
	}

	return response.StreamId, nil
}

// FinishDeleteObject finishes object deletion process
func (client *Client) FinishDeleteObject(ctx context.Context, streamID storj.StreamID) (err error) {
	defer mon.Task()(&ctx)(&err)

	_, err = client.client.FinishDeleteObject(ctx, &pb.ObjectFinishDeleteRequest{
		StreamId: streamID,
	})
	return Error.Wrap(err)
}

// ListObjectsParams parameters for ListObjects method
type ListObjectsParams struct {
	Bucket          []byte
	EncryptedPrefix []byte
	EncryptedCursor []byte
	Limit           int32
	IncludeMetadata bool
}

// ListObjects lists objects according to specific parameters
func (client *Client) ListObjects(ctx context.Context, params ListObjectsParams) (_ []storj.ObjectListItem, more bool, err error) {
	defer mon.Task()(&ctx)(&err)

	response, err := client.client.ListObjects(ctx, &pb.ObjectListRequest{
		Bucket:          params.Bucket,
		EncryptedPrefix: params.EncryptedPrefix,
		EncryptedCursor: params.EncryptedCursor,
		Limit:           params.Limit,
		ObjectIncludes: &pb.ObjectListItemIncludes{
			Metadata: params.IncludeMetadata,
		},
	})
	if err != nil {
		return []storj.ObjectListItem{}, false, Error.Wrap(err)
	}

	objects := make([]storj.ObjectListItem, len(response.Items))
	for i, object := range response.Items {
		objects[i] = storj.ObjectListItem{
			EncryptedPath:          object.EncryptedPath,
			Version:                object.Version,
			Status:                 int32(object.Status),
			StatusAt:               object.StatusAt,
			CreatedAt:              object.CreatedAt,
			ExpiresAt:              object.ExpiresAt,
			EncryptedMetadataNonce: object.EncryptedMetadataNonce,
			EncryptedMetadata:      object.EncryptedMetadata,
		}
	}

	return objects, response.More, Error.Wrap(err)
}

// BeginSegmentParams parameters for BeginSegment method
type BeginSegmentParams struct {
	StreamID     storj.StreamID
	PartNumber   int32
	Index        int32
	MaxOderLimit int64
}

// BeginSegment begins segment upload
func (client *Client) BeginSegment(ctx context.Context, params BeginSegmentParams) (_ storj.SegmentID, limits []*pb.AddressedOrderLimit, piecePrivateKey storj.PiecePrivateKey, err error) {
	defer mon.Task()(&ctx)(&err)

	response, err := client.client.BeginSegment(ctx, &pb.SegmentBeginRequest{
		StreamId: params.StreamID,
		Position: &pb.SegmentPosition{
			PartNumber: params.PartNumber,
			Index:      params.Index,
		},
		MaxOrderLimit: params.MaxOderLimit,
	})
	if err != nil {
		return storj.SegmentID{}, nil, storj.PiecePrivateKey{}, Error.Wrap(err)
	}

	return response.SegmentId, response.AddressedLimits, response.PrivateKey, nil
}

// CommitSegmentParams parameters for CommitSegment method
type CommitSegmentParams struct {
	SegmentID         storj.SegmentID
	EncryptedKeyNonce storj.Nonce
	EncryptedKey      []byte
	SizeEncryptedData int64
	// TODO find better way for this
	UploadResult []*pb.SegmentPieceUploadResult
}

// CommitSegment2 commits segment after upload
func (client *Client) CommitSegment2(ctx context.Context, params CommitSegmentParams) (err error) {
	defer mon.Task()(&ctx)(&err)

	_, err = client.client.CommitSegment(ctx, &pb.SegmentCommitRequest{
		SegmentId:         params.SegmentID,
		EncryptedKeyNonce: params.EncryptedKeyNonce,
		EncryptedKey:      params.EncryptedKey,
		SizeEncryptedData: params.SizeEncryptedData,
		UploadResult:      params.UploadResult,
	})
	if err != nil {
		return Error.Wrap(err)
	}

	return nil
}

// MakeInlineSegmentParams parameters for MakeInlineSegment method
type MakeInlineSegmentParams struct {
	StreamID storj.StreamID
	// TODO make separate struct for that two?
	PartNumber          int32
	Index               int32
	EncryptedKeyNonce   storj.Nonce
	EncryptedKey        []byte
	EncryptedInlineData []byte
}

// MakeInlineSegment commits segment after upload
func (client *Client) MakeInlineSegment(ctx context.Context, params MakeInlineSegmentParams) (err error) {
	defer mon.Task()(&ctx)(&err)

	_, err = client.client.MakeInlineSegment(ctx, &pb.SegmentMakeInlineRequest{
		StreamId: params.StreamID,
		Position: &pb.SegmentPosition{
			PartNumber: params.PartNumber,
			Index:      params.Index,
		},
		EncryptedKeyNonce:   params.EncryptedKeyNonce,
		EncryptedKey:        params.EncryptedKey,
		EncryptedInlineData: params.EncryptedInlineData,
	})
	if err != nil {
		return Error.Wrap(err)
	}

	return nil
}

// BeginDeleteSegmentParams parameters for BeginDeleteSegment method
type BeginDeleteSegmentParams struct {
	StreamID storj.StreamID
	// TODO make separate struct for that two?
	PartNumber int32
	Index      int32
}

// BeginDeleteSegment TODO
func (client *Client) BeginDeleteSegment(ctx context.Context, params BeginDeleteSegmentParams) (_ storj.SegmentID, limits []*pb.AddressedOrderLimit, err error) {
	defer mon.Task()(&ctx)(&err)

	response, err := client.client.BeginDeleteSegment(ctx, &pb.SegmentBeginDeleteRequest{
		StreamId: params.StreamID,
		Position: &pb.SegmentPosition{
			PartNumber: params.PartNumber,
			Index:      params.Index,
		},
	})
	if err != nil {
		return storj.SegmentID{}, nil, Error.Wrap(err)
	}

	return response.SegmentId, response.AddressedLimits, nil
}

// FinishDeleteSegmentParams parameters for FinishDeleteSegment method
type FinishDeleteSegmentParams struct {
	SegmentID storj.SegmentID
	// TODO find better way to pass this
	DeleteResults []*pb.SegmentPieceDeleteResult
}

// FinishDeleteSegment TODO
func (client *Client) FinishDeleteSegment(ctx context.Context, params FinishDeleteSegmentParams) (err error) {
	defer mon.Task()(&ctx)(&err)

	_, err = client.client.FinishDeleteSegment(ctx, &pb.SegmentFinishDeleteRequest{
		SegmentId: params.SegmentID,
		Results:   params.DeleteResults,
	})
	return Error.Wrap(err)
}

// DownloadSegmentParams parameters for DownloadSegment method
type DownloadSegmentParams struct {
	StreamID storj.StreamID
	// TODO make separate struct for that two?
	PartNumber int32
	Index      int32
}

// DownloadSegment TODO
func (client *Client) DownloadSegment(ctx context.Context, params DownloadSegmentParams) (err error) {
	defer mon.Task()(&ctx)(&err)

	_, err = client.client.DownloadSegment(ctx, &pb.SegmentDownloadRequest{
		StreamId: params.StreamID,
		CursorPosition: &pb.SegmentPosition{
			PartNumber: params.PartNumber,
			Index:      params.Index,
		},
	})
	return Error.Wrap(err)
}

// ListSegmentsParams parameters for ListSegment method
type ListSegmentsParams struct {
	StreamID storj.StreamID
	// TODO make separate struct for that two?
	PartNumber int32
	Index      int32
	Limit      int32
}

// ListSegments2 TODO
func (client *Client) ListSegments2(ctx context.Context, params ListSegmentsParams) (err error) {
	defer mon.Task()(&ctx)(&err)

	_, err = client.client.ListSegments(ctx, &pb.SegmentListRequest{
		StreamId: params.StreamID,
		CursorPosition: &pb.SegmentPosition{
			PartNumber: params.PartNumber,
			Index:      params.Index,
		},
		Limit: params.Limit,
	})
	return Error.Wrap(err)
}<|MERGE_RESOLUTION|>--- conflicted
+++ resolved
@@ -418,38 +418,37 @@
 	return Error.Wrap(err)
 }
 
-<<<<<<< HEAD
+// GetObject gets single object
+func (client *Client) GetObject(ctx context.Context, bucket []byte, encryptedPath []byte, version int32) (_ storj.Object, _ storj.StreamID, err error) {
+	defer mon.Task()(&ctx)(&err)
+
+	response, err := client.client.GetObject(ctx, &pb.ObjectGetRequest{
+		Bucket:        bucket,
+		EncryptedPath: encryptedPath,
+		Version:       version,
+	})
+	if err != nil {
+		return storj.Object{}, storj.StreamID{}, Error.Wrap(err)
+	}
+
+	object := storj.Object{
+		Bucket: storj.Bucket{
+			Name: string(response.Object.Bucket),
+		},
+		Path:    storj.Path(response.Object.EncryptedPath),
+		Created: response.Object.CreatedAt,
+		Expires: response.Object.ExpiresAt,
+		// TODO custom type for response object or modify storj.Object
+	}
+
+	return object, response.Object.StreamId, nil
+}
+
 // BeginDeleteObjectParams parameters for BeginDeleteObject method
 type BeginDeleteObjectParams struct {
 	Bucket        []byte
 	EncryptedPath []byte
 	Version       int32
-=======
-// GetObject gets single object
-func (client *Client) GetObject(ctx context.Context, bucket []byte, encryptedPath []byte, version int32) (_ storj.Object, _ storj.StreamID, err error) {
-	defer mon.Task()(&ctx)(&err)
-
-	response, err := client.client.GetObject(ctx, &pb.ObjectGetRequest{
-		Bucket:        bucket,
-		EncryptedPath: encryptedPath,
-		Version:       version,
-	})
-	if err != nil {
-		return storj.Object{}, storj.StreamID{}, Error.Wrap(err)
-	}
-
-	object := storj.Object{
-		Bucket: storj.Bucket{
-			Name: string(response.Object.Bucket),
-		},
-		Path:    storj.Path(response.Object.EncryptedPath),
-		Created: response.Object.CreatedAt,
-		Expires: response.Object.ExpiresAt,
-		// TODO custom type for response object or modify storj.Object
-	}
-
-	return object, response.Object.StreamId, nil
->>>>>>> cba008d7
 }
 
 // BeginDeleteObject begins object deletion process
