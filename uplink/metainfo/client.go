// Copyright (C) 2019 Storj Labs, Inc.
// See LICENSE for copying information.

package metainfo

import (
	"context"
	"time"

	"github.com/skyrings/skyring-common/tools/uuid"
	"github.com/zeebo/errs"
	"google.golang.org/grpc"
	"google.golang.org/grpc/codes"
	"google.golang.org/grpc/status"
	"gopkg.in/spacemonkeygo/monkit.v2"

	"storj.io/storj/pkg/auth/grpcauth"
	"storj.io/storj/pkg/pb"
	"storj.io/storj/pkg/storj"
	"storj.io/storj/pkg/transport"
	"storj.io/storj/storage"
)

var (
	mon = monkit.Package()

	// Error is the errs class of standard metainfo errors
	Error = errs.Class("metainfo error")
)

// Client creates a grpcClient
type Client struct {
	client pb.MetainfoClient
	conn   *grpc.ClientConn
}

// ListItem is a single item in a listing
type ListItem struct {
	Path     storj.Path
	Pointer  *pb.Pointer
	IsPrefix bool
}

// New used as a public function
func New(client pb.MetainfoClient) *Client {
	return &Client{
		client: client,
	}
}

// Dial dials to metainfo endpoint with the specified api key.
func Dial(ctx context.Context, tc transport.Client, address string, apiKey string) (*Client, error) {
	apiKeyInjector := grpcauth.NewAPIKeyInjector(apiKey)
	conn, err := tc.DialAddress(
		ctx,
		address,
		grpc.WithUnaryInterceptor(apiKeyInjector),
	)
	if err != nil {
		return nil, Error.Wrap(err)
	}

	return &Client{
		client: pb.NewMetainfoClient(conn),
		conn:   conn,
	}, nil
}

// Close closes the dialed connection.
func (client *Client) Close() error {
	if client.conn != nil {
		return Error.Wrap(client.conn.Close())
	}
	return nil
}

// CreateSegment requests the order limits for creating a new segment
func (client *Client) CreateSegment(ctx context.Context, bucket string, path storj.Path, segmentIndex int64, redundancy *pb.RedundancyScheme, maxEncryptedSegmentSize int64, expiration time.Time) (limits []*pb.AddressedOrderLimit, rootPieceID storj.PieceID, err error) {
	defer mon.Task()(&ctx)(&err)

<<<<<<< HEAD
	var exp *timestamp.Timestamp
	if !expiration.IsZero() {
		exp, err = ptypes.TimestampProto(expiration)
		if err != nil {
			return nil, rootPieceID, Error.Wrap(err)
		}
	}

=======
>>>>>>> 02565db7
	response, err := client.client.CreateSegmentOld(ctx, &pb.SegmentWriteRequestOld{
		Bucket:                  []byte(bucket),
		Path:                    []byte(path),
		Segment:                 segmentIndex,
		Redundancy:              redundancy,
		MaxEncryptedSegmentSize: maxEncryptedSegmentSize,
		Expiration:              expiration,
	})
	if err != nil {
		return nil, rootPieceID, Error.Wrap(err)
	}

	return response.GetAddressedLimits(), response.RootPieceId, nil
}

// CommitSegment requests to store the pointer for the segment
func (client *Client) CommitSegment(ctx context.Context, bucket string, path storj.Path, segmentIndex int64, pointer *pb.Pointer, originalLimits []*pb.OrderLimit) (savedPointer *pb.Pointer, err error) {
	defer mon.Task()(&ctx)(&err)

	response, err := client.client.CommitSegmentOld(ctx, &pb.SegmentCommitRequestOld{
		Bucket:         []byte(bucket),
		Path:           []byte(path),
		Segment:        segmentIndex,
		Pointer:        pointer,
		OriginalLimits: originalLimits,
	})
	if err != nil {
		return nil, Error.Wrap(err)
	}

	return response.GetPointer(), nil
}

// SegmentInfo requests the pointer of a segment
func (client *Client) SegmentInfo(ctx context.Context, bucket string, path storj.Path, segmentIndex int64) (pointer *pb.Pointer, err error) {
	defer mon.Task()(&ctx)(&err)

	response, err := client.client.SegmentInfoOld(ctx, &pb.SegmentInfoRequestOld{
		Bucket:  []byte(bucket),
		Path:    []byte(path),
		Segment: segmentIndex,
	})
	if err != nil {
		if status.Code(err) == codes.NotFound {
			return nil, storage.ErrKeyNotFound.Wrap(err)
		}
		return nil, Error.Wrap(err)
	}

	return response.GetPointer(), nil
}

// ReadSegment requests the order limits for reading a segment
func (client *Client) ReadSegment(ctx context.Context, bucket string, path storj.Path, segmentIndex int64) (pointer *pb.Pointer, limits []*pb.AddressedOrderLimit, err error) {
	defer mon.Task()(&ctx)(&err)

	response, err := client.client.DownloadSegmentOld(ctx, &pb.SegmentDownloadRequestOld{
		Bucket:  []byte(bucket),
		Path:    []byte(path),
		Segment: segmentIndex,
	})
	if err != nil {
		if status.Code(err) == codes.NotFound {
			return nil, nil, storage.ErrKeyNotFound.Wrap(err)
		}
		return nil, nil, Error.Wrap(err)
	}

	return response.GetPointer(), sortLimits(response.GetAddressedLimits(), response.GetPointer()), nil
}

// sortLimits sorts order limits and fill missing ones with nil values
func sortLimits(limits []*pb.AddressedOrderLimit, pointer *pb.Pointer) []*pb.AddressedOrderLimit {
	sorted := make([]*pb.AddressedOrderLimit, pointer.GetRemote().GetRedundancy().GetTotal())
	for _, piece := range pointer.GetRemote().GetRemotePieces() {
		sorted[piece.GetPieceNum()] = getLimitByStorageNodeID(limits, piece.NodeId)
	}
	return sorted
}

func getLimitByStorageNodeID(limits []*pb.AddressedOrderLimit, storageNodeID storj.NodeID) *pb.AddressedOrderLimit {
	for _, limit := range limits {
		if limit.GetLimit().StorageNodeId == storageNodeID {
			return limit
		}
	}
	return nil
}

// DeleteSegment requests the order limits for deleting a segment
func (client *Client) DeleteSegment(ctx context.Context, bucket string, path storj.Path, segmentIndex int64) (limits []*pb.AddressedOrderLimit, err error) {
	defer mon.Task()(&ctx)(&err)

	response, err := client.client.DeleteSegmentOld(ctx, &pb.SegmentDeleteRequestOld{
		Bucket:  []byte(bucket),
		Path:    []byte(path),
		Segment: segmentIndex,
	})
	if err != nil {
		if status.Code(err) == codes.NotFound {
			return nil, storage.ErrKeyNotFound.Wrap(err)
		}
		return nil, Error.Wrap(err)
	}

	return response.GetAddressedLimits(), nil
}

// ListSegments lists the available segments
func (client *Client) ListSegments(ctx context.Context, bucket string, prefix, startAfter, endBefore storj.Path, recursive bool, limit int32, metaFlags uint32) (items []ListItem, more bool, err error) {
	defer mon.Task()(&ctx)(&err)

	response, err := client.client.ListSegmentsOld(ctx, &pb.ListSegmentsRequestOld{
		Bucket:     []byte(bucket),
		Prefix:     []byte(prefix),
		StartAfter: []byte(startAfter),
		EndBefore:  []byte(endBefore),
		Recursive:  recursive,
		Limit:      limit,
		MetaFlags:  metaFlags,
	})
	if err != nil {
		return nil, false, Error.Wrap(err)
	}

	list := response.GetItems()
	items = make([]ListItem, len(list))
	for i, item := range list {
		items[i] = ListItem{
			Path:     storj.Path(item.GetPath()),
			Pointer:  item.GetPointer(),
			IsPrefix: item.IsPrefix,
		}
	}

	return items, response.GetMore(), nil
}

// SetAttribution tries to set the attribution information on the bucket.
func (client *Client) SetAttribution(ctx context.Context, bucket string, partnerID uuid.UUID) (err error) {
	defer mon.Task()(&ctx)(&err)

	_, err = client.client.SetAttributionOld(ctx, &pb.SetAttributionRequestOld{
		PartnerId:  partnerID[:], // TODO: implement storj.UUID that can be sent using pb
		BucketName: []byte(bucket),
	})

	return Error.Wrap(err)
}

// GetProjectInfo gets the ProjectInfo for the api key associated with the metainfo client.
func (client *Client) GetProjectInfo(ctx context.Context) (resp *pb.ProjectInfoResponse, err error) {
	defer mon.Task()(&ctx)(&err)

	return client.client.ProjectInfo(ctx, &pb.ProjectInfoRequest{})
}

// CreateBucket creates a new bucket
func (client *Client) CreateBucket(ctx context.Context, bucket storj.Bucket) (_ storj.Bucket, err error) {
	defer mon.Task()(&ctx)(&err)
	req := convertBucketToProtoRequest(bucket)
	resp, err := client.client.CreateBucket(ctx, &req)
	if err != nil {
		if status.Code(err) == codes.NotFound {
			return storj.Bucket{}, storj.ErrBucketNotFound.Wrap(err)
		}
		return storj.Bucket{}, Error.Wrap(err)
	}

	bucket = convertProtoToBucket(resp.Bucket)
	return bucket, nil
}

// GetBucket returns a bucket
func (client *Client) GetBucket(ctx context.Context, bucketName string) (_ storj.Bucket, err error) {
	defer mon.Task()(&ctx)(&err)
	resp, err := client.client.GetBucket(ctx, &pb.BucketGetRequest{Name: []byte(bucketName)})
	if err != nil {
		if status.Code(err) == codes.NotFound {
			return storj.Bucket{}, storj.ErrBucketNotFound.Wrap(err)
		}
		return storj.Bucket{}, Error.Wrap(err)
	}
	bucket := convertProtoToBucket(resp.Bucket)
	return bucket, nil
}

// DeleteBucket deletes a bucket
func (client *Client) DeleteBucket(ctx context.Context, bucketName string) (err error) {
	defer mon.Task()(&ctx)(&err)
	_, err = client.client.DeleteBucket(ctx, &pb.BucketDeleteRequest{Name: []byte(bucketName)})
	if err != nil {
		if status.Code(err) == codes.NotFound {
			return storj.ErrBucketNotFound.Wrap(err)
		}
		return Error.Wrap(err)
	}
	return nil
}

// ListBuckets lists buckets
func (client *Client) ListBuckets(ctx context.Context, listOpts storj.BucketListOptions) (_ storj.BucketList, err error) {
	defer mon.Task()(&ctx)(&err)
	req := &pb.BucketListRequest{
		Cursor: []byte(listOpts.Cursor),
		Limit:  int32(listOpts.Limit),
	}
	resp, err := client.client.ListBuckets(ctx, req)
	if err != nil {
		return storj.BucketList{}, Error.Wrap(err)
	}
	resultBucketList := storj.BucketList{}
	resultBucketList.Items = make([]storj.Bucket, len(resp.GetItems()))
	for i, item := range resp.GetItems() {
		resultBucketList.Items[i] = storj.Bucket{
			Name:    string(item.GetName()),
			Created: item.GetCreatedAt(),
		}
	}
	bucketList := storj.BucketList{
		Items: resultBucketList.Items,
		More:  resp.GetMore(),
	}
	return bucketList, nil
}

func convertBucketToProtoRequest(bucket storj.Bucket) pb.BucketCreateRequest {
	rs := bucket.DefaultRedundancyScheme
	return pb.BucketCreateRequest{
		Name:               []byte(bucket.Name),
		PathCipher:         pb.CipherSuite(int(bucket.PathCipher)),
		DefaultSegmentSize: bucket.DefaultSegmentsSize,
		DefaultRedundancyScheme: &pb.RedundancyScheme{
			Type:             pb.RedundancyScheme_RS,
			MinReq:           int32(rs.RequiredShares),
			Total:            int32(rs.TotalShares),
			RepairThreshold:  int32(rs.RepairShares),
			SuccessThreshold: int32(rs.OptimalShares),
			ErasureShareSize: rs.ShareSize,
		},
		DefaultEncryptionParameters: &pb.EncryptionParameters{
			CipherSuite: pb.CipherSuite(int(bucket.DefaultEncryptionParameters.CipherSuite)),
			BlockSize:   int64(bucket.DefaultEncryptionParameters.BlockSize),
		},
	}
}

func convertProtoToBucket(pbBucket *pb.Bucket) storj.Bucket {
	defaultRS := pbBucket.GetDefaultRedundancyScheme()
	defaultEP := pbBucket.GetDefaultEncryptionParameters()
	return storj.Bucket{
		Name:                string(pbBucket.GetName()),
		PathCipher:          storj.CipherSuite(pbBucket.GetPathCipher()),
		Created:             pbBucket.GetCreatedAt(),
		DefaultSegmentsSize: pbBucket.GetDefaultSegmentSize(),
		DefaultRedundancyScheme: storj.RedundancyScheme{
			Algorithm:      storj.RedundancyAlgorithm(defaultRS.GetType()),
			ShareSize:      defaultRS.GetErasureShareSize(),
			RequiredShares: int16(defaultRS.GetMinReq()),
			RepairShares:   int16(defaultRS.GetRepairThreshold()),
			OptimalShares:  int16(defaultRS.GetSuccessThreshold()),
			TotalShares:    int16(defaultRS.GetTotal()),
		},
		DefaultEncryptionParameters: storj.EncryptionParameters{
			CipherSuite: storj.CipherSuite(defaultEP.CipherSuite),
			BlockSize:   int32(defaultEP.BlockSize),
		},
	}
}<|MERGE_RESOLUTION|>--- conflicted
+++ resolved
@@ -78,17 +78,6 @@
 func (client *Client) CreateSegment(ctx context.Context, bucket string, path storj.Path, segmentIndex int64, redundancy *pb.RedundancyScheme, maxEncryptedSegmentSize int64, expiration time.Time) (limits []*pb.AddressedOrderLimit, rootPieceID storj.PieceID, err error) {
 	defer mon.Task()(&ctx)(&err)
 
-<<<<<<< HEAD
-	var exp *timestamp.Timestamp
-	if !expiration.IsZero() {
-		exp, err = ptypes.TimestampProto(expiration)
-		if err != nil {
-			return nil, rootPieceID, Error.Wrap(err)
-		}
-	}
-
-=======
->>>>>>> 02565db7
 	response, err := client.client.CreateSegmentOld(ctx, &pb.SegmentWriteRequestOld{
 		Bucket:                  []byte(bucket),
 		Path:                    []byte(path),
