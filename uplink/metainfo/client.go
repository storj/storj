--- conflicted
+++ resolved
@@ -432,11 +432,7 @@
 }
 
 // GetObject gets single object
-<<<<<<< HEAD
-func (client *Client) GetObject(ctx context.Context, params GetObjectParams) (_ storj.Object2, _ storj.StreamID, err error) {
-=======
 func (client *Client) GetObject(ctx context.Context, params GetObjectParams) (_ storj.ObjectInfo, err error) {
->>>>>>> 287fdf99
 	defer mon.Task()(&ctx)(&err)
 
 	response, err := client.client.GetObject(ctx, &pb.ObjectGetRequest{
@@ -447,17 +443,17 @@
 
 	if err != nil {
 		if status.Code(err) == codes.NotFound {
-<<<<<<< HEAD
-			return storj.Object2{}, storj.StreamID{}, storj.ErrObjectNotFound.Wrap(err)
-		}
-		return storj.Object2{}, storj.StreamID{}, Error.Wrap(err)
-	}
-
-	object := storj.Object2{
-		Bucket: storj.Bucket{
-			Name: string(response.Object.Bucket),
-		},
-		Path:     storj.Path(response.Object.EncryptedPath),
+			return storj.ObjectInfo{}, storj.ErrObjectNotFound.Wrap(err)
+		}
+		return storj.ObjectInfo{}, Error.Wrap(err)
+	}
+
+	object := storj.ObjectInfo{
+		Bucket: string(response.Object.Bucket),
+		Path:   storj.Path(response.Object.EncryptedPath),
+
+		StreamID: response.Object.StreamId,
+
 		Created:  response.Object.CreatedAt,
 		Modified: response.Object.CreatedAt,
 		Expires:  response.Object.ExpiresAt,
@@ -469,31 +465,6 @@
 				BlockSize:   int32(response.Object.EncryptionParameters.BlockSize),
 			},
 		},
-		// TODO custom type for response object or modify storj.Object
-=======
-			return storj.ObjectInfo{}, storj.ErrObjectNotFound.Wrap(err)
-		}
-		return storj.ObjectInfo{}, Error.Wrap(err)
-	}
-
-	object := storj.ObjectInfo{
-		Bucket: string(response.Object.Bucket),
-		Path:   storj.Path(response.Object.EncryptedPath),
-
-		StreamID: response.Object.StreamId,
-
-		Created:  response.Object.CreatedAt,
-		Modified: response.Object.CreatedAt,
-		Expires:  response.Object.ExpiresAt,
-		Metadata: response.Object.EncryptedMetadata,
-		Stream: storj.Stream{
-			Size: response.Object.TotalSize,
-			EncryptionParameters: storj.EncryptionParameters{
-				CipherSuite: storj.CipherSuite(response.Object.EncryptionParameters.CipherSuite),
-				BlockSize:   int32(response.Object.EncryptionParameters.BlockSize),
-			},
-		},
->>>>>>> 287fdf99
 	}
 
 	pbRS := response.Object.RedundancyScheme
@@ -508,11 +479,7 @@
 		}
 	}
 
-<<<<<<< HEAD
-	return object, response.Object.StreamId, nil
-=======
 	return object, nil
->>>>>>> 287fdf99
 }
 
 // BeginDeleteObjectParams parameters for BeginDeleteObject method
