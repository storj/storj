--- conflicted
+++ resolved
@@ -37,28 +37,19 @@
 	Data       []byte
 }
 
-<<<<<<< HEAD
-// convertMeta converts object metadata to stream metadata
+func numberOfSegments(stream *pb.StreamInfo, streamMeta *pb.StreamMeta) int64 {
+	if streamMeta.NumberOfSegments > 0 {
+		return streamMeta.NumberOfSegments
+	}
+	return stream.DeprecatedNumberOfSegments
+}
+
+// convertMeta converts segment metadata to stream metadata
 func convertMeta(modified, expiration time.Time, stream pb.StreamInfo, streamMeta pb.StreamMeta) Meta {
 	return Meta{
 		Modified:   modified,
 		Expiration: expiration,
-		Size:       ((stream.NumberOfSegments - 1) * stream.SegmentsSize) + stream.LastSegmentSize,
-=======
-func numberOfSegments(stream *pb.StreamInfo, streamMeta *pb.StreamMeta) int64 {
-	if streamMeta.NumberOfSegments > 0 {
-		return streamMeta.NumberOfSegments
-	}
-	return stream.DeprecatedNumberOfSegments
-}
-
-// convertMeta converts segment metadata to stream metadata
-func convertMeta(lastSegmentMeta segments.Meta, stream pb.StreamInfo, streamMeta pb.StreamMeta) Meta {
-	return Meta{
-		Modified:   lastSegmentMeta.Modified,
-		Expiration: lastSegmentMeta.Expiration,
 		Size:       ((numberOfSegments(&stream, &streamMeta) - 1) * stream.SegmentsSize) + stream.LastSegmentSize,
->>>>>>> 4e16a5c5
 		Data:       stream.Metadata,
 	}
 }
@@ -234,27 +225,15 @@
 			return Meta{}, currentSegment, streamID, err
 		}
 
-<<<<<<< HEAD
 		streamInfo, err := proto.Marshal(&pb.StreamInfo{
-			NumberOfSegments: currentSegment + 1,
-			SegmentsSize:     s.segmentSize,
-			LastSegmentSize:  sizeReader.Size(),
-			Metadata:         metadata,
+			DeprecatedNumberOfSegments: currentSegment + 1,
+			SegmentsSize:               s.segmentSize,
+			LastSegmentSize:            sizeReader.Size(),
+			Metadata:                   metadata,
 		})
 		if err != nil {
 			return Meta{}, currentSegment, streamID, err
 		}
-=======
-			streamInfo, err := proto.Marshal(&pb.StreamInfo{
-				DeprecatedNumberOfSegments: currentSegment + 1,
-				SegmentsSize:               s.segmentSize,
-				LastSegmentSize:            sizeReader.Size(),
-				Metadata:                   metadata,
-			})
-			if err != nil {
-				return "", nil, err
-			}
->>>>>>> 4e16a5c5
 
 		// encrypt metadata with the content encryption key and zero nonce
 		encryptedStreamInfo, err := encryption.Encrypt(streamInfo, s.cipher, &contentKey, &storj.Nonce{})
@@ -262,20 +241,12 @@
 			return Meta{}, currentSegment, streamID, err
 		}
 
-<<<<<<< HEAD
 		streamMeta := pb.StreamMeta{
+			NumberOfSegments:    currentSegment + 1,
 			EncryptedStreamInfo: encryptedStreamInfo,
 			EncryptionType:      int32(s.cipher),
 			EncryptionBlockSize: int32(s.encBlockSize),
 		}
-=======
-			streamMeta := pb.StreamMeta{
-				NumberOfSegments:    currentSegment + 1,
-				EncryptedStreamInfo: encryptedStreamInfo,
-				EncryptionType:      int32(s.cipher),
-				EncryptionBlockSize: int32(s.encBlockSize),
-			}
->>>>>>> 4e16a5c5
 
 		if s.cipher != storj.EncNull {
 			streamMeta.LastSegmentMeta = &pb.SegmentMeta{
@@ -357,16 +328,7 @@
 	}
 
 	var rangers []ranger.Ranger
-<<<<<<< HEAD
-	for i := int64(0); i < stream.NumberOfSegments-1; i++ {
-=======
 	for i := int64(0); i < numberOfSegments(&stream, &streamMeta)-1; i++ {
-		currentPath, err := createSegmentPath(ctx, i, path.Bucket(), encPath)
-		if err != nil {
-			return nil, Meta{}, err
-		}
-
->>>>>>> 4e16a5c5
 		var contentNonce storj.Nonce
 		_, err = encryption.Increment(&contentNonce, i+1)
 		if err != nil {
@@ -463,7 +425,6 @@
 		return err
 	}
 
-<<<<<<< HEAD
 	// TODO handle `more`
 	items, _, err := s.metainfo.ListSegmentsNew(ctx, metainfo.ListSegmentsParams{
 		StreamID: streamID,
@@ -474,22 +435,6 @@
 	if err != nil {
 		return err
 	}
-=======
-	streamInfo, streamMeta, err := TypedDecryptStreamInfo(ctx, lastSegmentMeta.Data, path, s.encStore)
-	if err != nil {
-		return err
-	}
-	var stream pb.StreamInfo
-	if err := proto.Unmarshal(streamInfo, &stream); err != nil {
-		return err
-	}
-
-	for i := 0; i < int(numberOfSegments(&stream, &streamMeta)-1); i++ {
-		currentPath, err := createSegmentPath(ctx, int64(i), path.Bucket(), encPath)
-		if err != nil {
-			return err
-		}
->>>>>>> 4e16a5c5
 
 	for _, item := range items {
 		err = s.segments.Delete(ctx, streamID, item.Position.Index)
