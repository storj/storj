--- conflicted
+++ resolved
@@ -42,18 +42,10 @@
 // EncryptionConfig is a configuration struct that keeps details about
 // encrypting segments
 type EncryptionConfig struct {
-<<<<<<< HEAD
-	EncryptionKey string      `help:"the root key for encrypting the data; when set, it overrides the key stored in the file indicated by the key-filepath flag" setup:"true"`
-	KeyFilepath   string      `help:"the path to the file which contains the root key for encrypting the data"`
-	BlockSize     memory.Size `help:"size (in bytes) of encrypted blocks" default:"1KiB"`
-	DataType      int         `help:"Type of encryption to use for content and metadata (1=AES-GCM, 2=SecretBox)" default:"1"`
-	PathType      int         `help:"Type of encryption to use for paths (0=Unencrypted, 1=AES-GCM, 2=SecretBox)" default:"1"`
-=======
-	EncryptionKey string `help:"the root key for encrypting the data; when set, it overrides the key stored in the file indicated by the key-filepath flag"`
+	EncryptionKey string `help:"the root key for encrypting the data; when set, it overrides the key stored in the file indicated by the key-filepath flag" setup:"true"`
 	KeyFilepath   string `help:"the path to the file which contains the root key for encrypting the data"`
 	DataType      int    `help:"Type of encryption to use for content and metadata (1=AES-GCM, 2=SecretBox)" default:"1"`
 	PathType      int    `help:"Type of encryption to use for paths (0=Unencrypted, 1=AES-GCM, 2=SecretBox)" default:"1"`
->>>>>>> 43d4f3da
 }
 
 // ClientConfig is a configuration struct for the uplink that controls how
