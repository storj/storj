--- conflicted
+++ resolved
@@ -6,14 +6,6 @@
 import (
 	"time"
 
-<<<<<<< HEAD
-	"github.com/vivint/infectious"
-	"github.com/zeebo/errs"
-	"go.uber.org/zap"
-	monkit "gopkg.in/spacemonkeygo/monkit.v2"
-
-=======
->>>>>>> efcdaa43
 	"storj.io/storj/internal/memory"
 	"storj.io/storj/pkg/peertls/tlsopts"
 	"storj.io/storj/pkg/storj"
@@ -59,86 +51,6 @@
 	TLS    tlsopts.Config
 }
 
-<<<<<<< HEAD
-var (
-	mon = monkit.Package()
-
-	// Error is the errs class of standard End User Client errors
-	Error = errs.Class("Uplink configuration error")
-)
-
-// GetMetainfo returns an implementation of storj.Metainfo
-func (c Config) GetMetainfo(ctx context.Context, log *zap.Logger, identity *identity.FullIdentity) (db storj.Metainfo, ss streams.Store, err error) {
-	defer mon.Task()(&ctx)(&err)
-
-	tlsOpts, err := tlsopts.NewOptions(identity, c.TLS)
-	if err != nil {
-		return nil, nil, err
-	}
-
-	// ToDo: Handle Versioning for Uplinks here
-
-	tc := transport.NewClientWithTimeouts(tlsOpts, transport.Timeouts{
-		Request: c.Client.RequestTimeout,
-		Dial:    c.Client.DialTimeout,
-	})
-
-	if c.Client.SatelliteAddr == "" {
-		return nil, nil, errors.New("satellite address not specified")
-	}
-
-	m, err := metainfo.Dial(ctx, tc, c.Client.SatelliteAddr, c.Client.APIKey)
-	if err != nil {
-		return nil, nil, Error.New("failed to connect to metainfo service: %v", err)
-	}
-	// TODO: handle closing of m
-
-	project, err := kvmetainfo.SetupProject(m)
-	if err != nil {
-		return nil, nil, Error.New("failed to create project: %v", err)
-	}
-
-	ec := ecclient.NewClient(log, tc, c.RS.MaxBufferMem.Int())
-	fc, err := infectious.NewFEC(c.RS.MinThreshold, c.RS.MaxThreshold)
-	if err != nil {
-		return nil, nil, Error.New("failed to create erasure coding client: %v", err)
-	}
-	rs, err := eestream.NewRedundancyStrategy(eestream.NewRSScheme(fc, c.RS.ErasureShareSize.Int()), c.RS.RepairThreshold, c.RS.SuccessThreshold)
-	if err != nil {
-		return nil, nil, Error.New("failed to create redundancy strategy: %v", err)
-	}
-
-	maxEncryptedSegmentSize, err := encryption.CalcEncryptedSize(c.Client.SegmentSize.Int64(), c.GetEncryptionScheme())
-	if err != nil {
-		return nil, nil, Error.New("failed to calculate max encrypted segment size: %v", err)
-	}
-	segment := segments.NewSegmentStore(m, ec, rs, c.Client.MaxInlineSize.Int(), maxEncryptedSegmentSize)
-
-	blockSize := c.GetEncryptionScheme().BlockSize
-	if int(blockSize)%c.RS.ErasureShareSize.Int()*c.RS.MinThreshold != 0 {
-		err = Error.New("EncryptionBlockSize must be a multiple of ErasureShareSize * RS MinThreshold")
-		return nil, nil, err
-	}
-
-	key, err := LoadEncryptionKey(c.Enc.KeyFilepath)
-	if err != nil {
-		return nil, nil, Error.Wrap(err)
-	}
-
-	encStore := encryption.NewStore()
-	encStore.SetDefaultKey(key)
-	strms, err := streams.NewStreamStore(segment, c.Client.SegmentSize.Int64(), encStore,
-		int(blockSize), storj.Cipher(c.Enc.DataType), c.Client.MaxInlineSize.Int(),
-	)
-	if err != nil {
-		return nil, nil, Error.New("failed to create stream store: %v", err)
-	}
-
-	return kvmetainfo.New(project, m, strms, segment, encStore), strms, nil
-}
-
-=======
->>>>>>> efcdaa43
 // GetRedundancyScheme returns the configured redundancy scheme for new uploads
 func (c Config) GetRedundancyScheme() storj.RedundancyScheme {
 	return storj.RedundancyScheme{
