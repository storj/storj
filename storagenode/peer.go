// Copyright (C) 2019 Storj Labs, Inc.
// See LICENSE for copying information.

package storagenode

import (
	"context"
	"net"
	"time"

	"github.com/zeebo/errs"
	"go.uber.org/zap"
	"golang.org/x/sync/errgroup"
	monkit "gopkg.in/spacemonkeygo/monkit.v2"

	"storj.io/storj/internal/errs2"
	"storj.io/storj/internal/version"
	"storj.io/storj/pkg/identity"
	"storj.io/storj/pkg/kademlia"
	"storj.io/storj/pkg/pb"
	"storj.io/storj/pkg/peertls/tlsopts"
	"storj.io/storj/pkg/server"
	"storj.io/storj/pkg/signing"
	"storj.io/storj/pkg/storj"
	"storj.io/storj/pkg/transport"
	"storj.io/storj/satellite/overlay"
	"storj.io/storj/storage"
	"storj.io/storj/storagenode/bandwidth"
	"storj.io/storj/storagenode/collector"
	"storj.io/storj/storagenode/console"
	"storj.io/storj/storagenode/console/consoleserver"
	"storj.io/storj/storagenode/inspector"
	"storj.io/storj/storagenode/monitor"
	"storj.io/storj/storagenode/nodestats"
	"storj.io/storj/storagenode/orders"
	"storj.io/storj/storagenode/pieces"
	"storj.io/storj/storagenode/piecestore"
	"storj.io/storj/storagenode/reputation"
	"storj.io/storj/storagenode/storageusage"
	"storj.io/storj/storagenode/trust"
	"storj.io/storj/storagenode/vouchers"
)

var (
	mon = monkit.Package()
)

// DB is the master database for Storage Node
type DB interface {
	// CreateTables initializes the database
	CreateTables() error
	// Close closes the database
	Close() error

	Pieces() storage.Blobs

	Orders() orders.DB
	V0PieceInfo() pieces.V0PieceInfoDB
	PieceExpirationDB() pieces.PieceExpirationDB
	PieceSpaceUsedDB() pieces.PieceSpaceUsedDB
	Bandwidth() bandwidth.DB
	UsedSerials() piecestore.UsedSerials
	Vouchers() vouchers.DB
	Console() console.DB
	Reputation() reputation.DB
	StorageUsage() storageusage.DB

	// TODO: use better interfaces
	RoutingTable() (kdb, ndb, adb storage.KeyValueStore)
}

// Config is all the configuration parameters for a Storage Node
type Config struct {
	Identity identity.Config

	Server   server.Config
	Kademlia kademlia.Config

	// TODO: flatten storage config and only keep the new one
	Storage   piecestore.OldConfig
	Storage2  piecestore.Config
	Collector collector.Config

	Vouchers vouchers.Config

	Nodestats nodestats.Config

	Console consoleserver.Config

	Version version.Config

	Bandwidth bandwidth.Config
}

// Verify verifies whether configuration is consistent and acceptable.
func (config *Config) Verify(log *zap.Logger) error {
	return config.Kademlia.Verify(log)
}

// Peer is the representation of a Storage Node.
type Peer struct {
	// core dependencies
	Log      *zap.Logger
	Identity *identity.FullIdentity
	DB       DB

	Transport transport.Client

	Server *server.Server

	Version *version.Service

	// services and endpoints
	// TODO: similar grouping to satellite.Peer
	Kademlia struct {
		RoutingTable *kademlia.RoutingTable
		Service      *kademlia.Kademlia
		Endpoint     *kademlia.Endpoint
		Inspector    *kademlia.Inspector
	}

	Storage2 struct {
		// TODO: lift things outside of it to organize better
		Trust        *trust.Pool
		Store        *pieces.Store
		BlobsCache   *pieces.BlobsUsageCache
		CacheService *pieces.CacheService
		Endpoint     *piecestore.Endpoint
		Inspector    *inspector.Endpoint
		Monitor      *monitor.Service
		Sender       *orders.Sender
	}

	Vouchers *vouchers.Service

	Collector *collector.Service

	NodeStats struct {
		Service *nodestats.Service
		Cache   *nodestats.Cache
	}

	// Web server with web UI
	Console struct {
		Listener net.Listener
		Service  *console.Service
		Endpoint *consoleserver.Server
	}

	Bandwidth *bandwidth.Service
}

// New creates a new Storage Node.
func New(log *zap.Logger, full *identity.FullIdentity, db DB, config Config, versionInfo version.Info) (*Peer, error) {
	peer := &Peer{
		Log:      log,
		Identity: full,
		DB:       db,
	}

	var err error

	{
		test := version.Info{}
		if test != versionInfo {
			peer.Log.Sugar().Debugf("Binary Version: %s with CommitHash %s, built at %s as Release %v",
				versionInfo.Version.String(), versionInfo.CommitHash, versionInfo.Timestamp.String(), versionInfo.Release)
		}
		peer.Version = version.NewService(log.Named("version"), config.Version, versionInfo, "Storagenode")
	}

	{ // setup listener and server
		sc := config.Server
		options, err := tlsopts.NewOptions(peer.Identity, sc.Config)
		if err != nil {
			return nil, errs.Combine(err, peer.Close())
		}

		peer.Transport = transport.NewClient(options)

		peer.Server, err = server.New(log.Named("server"), options, sc.Address, sc.PrivateAddress, nil)
		if err != nil {
			return nil, errs.Combine(err, peer.Close())
		}
	}

	{ // setup trust pool before kademlia
		peer.Storage2.Trust, err = trust.NewPool(peer.Transport, config.Storage.WhitelistedSatellites)
		if err != nil {
			return nil, errs.Combine(err, peer.Close())
		}
	}

	{ // setup kademlia
		config := config.Kademlia
		// TODO: move this setup logic into kademlia package
		if config.ExternalAddress == "" {
			config.ExternalAddress = peer.Addr()
		}

		pbVersion, err := versionInfo.Proto()
		if err != nil {
			return nil, errs.Combine(err, peer.Close())
		}

		self := &overlay.NodeDossier{
			Node: pb.Node{
				Id: peer.ID(),
				Address: &pb.NodeAddress{
					Transport: pb.NodeTransport_TCP_TLS_GRPC,
					Address:   config.ExternalAddress,
				},
			},
			Type: pb.NodeType_STORAGE,
			Operator: pb.NodeOperator{
				Email:  config.Operator.Email,
				Wallet: config.Operator.Wallet,
			},
			Version: *pbVersion,
		}

		kdb, ndb, adb := peer.DB.RoutingTable()
		peer.Kademlia.RoutingTable, err = kademlia.NewRoutingTable(peer.Log.Named("routing"), self, kdb, ndb, adb, &config.RoutingTableConfig)
		if err != nil {
			return nil, errs.Combine(err, peer.Close())
		}

		peer.Transport = peer.Transport.WithObservers(peer.Kademlia.RoutingTable)

		peer.Kademlia.Service, err = kademlia.NewService(peer.Log.Named("kademlia"), peer.Transport, peer.Kademlia.RoutingTable, config)
		if err != nil {
			return nil, errs.Combine(err, peer.Close())
		}

		peer.Kademlia.Endpoint = kademlia.NewEndpoint(peer.Log.Named("kademlia:endpoint"), peer.Kademlia.Service, peer.Kademlia.RoutingTable, peer.Storage2.Trust)
		pb.RegisterNodesServer(peer.Server.GRPC(), peer.Kademlia.Endpoint)

		peer.Kademlia.Inspector = kademlia.NewInspector(peer.Kademlia.Service, peer.Identity)
		pb.RegisterKadInspectorServer(peer.Server.PrivateGRPC(), peer.Kademlia.Inspector)
	}

	{ // setup storage
<<<<<<< HEAD
		peer.Storage2.Trust, err = trust.NewPool(peer.Transport, config.Storage.WhitelistedSatellites)
		if err != nil {
			return nil, errs.Combine(err, peer.Close())
		}

		peer.Storage2.BlobsCache = pieces.NewBlobsUsageCache(peer.DB.Pieces())

		peer.Storage2.Store = pieces.NewStore(peer.Log.Named("pieces"),
			peer.Storage2.BlobsCache,
			peer.DB.V0PieceInfo(),
			peer.DB.PieceExpirationDB(),
			peer.DB.PieceSpaceUsedDB(),
		)

		peer.Storage2.CacheService = pieces.NewService(
			log.Named("piecestore:cacheUpdate"),
			peer.Storage2.BlobsCache,
			peer.Storage2.Store,
			config.Storage2.CacheSyncInterval,
		)
=======
		peer.Storage2.Store = pieces.NewStore(peer.Log.Named("pieces"), peer.DB.Pieces(), peer.DB.V0PieceInfo(), peer.DB.PieceExpirationDB())
>>>>>>> 32f95a14

		peer.Storage2.Monitor = monitor.NewService(
			log.Named("piecestore:monitor"),
			peer.Kademlia.RoutingTable,
			peer.Storage2.Store,
			peer.DB.Bandwidth(),
			config.Storage.AllocatedDiskSpace.Int64(),
			config.Storage.AllocatedBandwidth.Int64(),
			//TODO use config.Storage.Monitor.Interval, but for some reason is not set
			config.Storage.KBucketRefreshInterval,
			config.Storage2.Monitor,
		)

		peer.Storage2.Endpoint, err = piecestore.NewEndpoint(
			peer.Log.Named("piecestore"),
			signing.SignerFromFullIdentity(peer.Identity),
			peer.Storage2.Trust,
			peer.Storage2.Monitor,
			peer.Storage2.Store,
			peer.DB.Orders(),
			peer.DB.Bandwidth(),
			peer.DB.UsedSerials(),
			config.Storage2,
		)
		if err != nil {
			return nil, errs.Combine(err, peer.Close())
		}
		pb.RegisterPiecestoreServer(peer.Server.GRPC(), peer.Storage2.Endpoint)

		peer.Storage2.Sender = orders.NewSender(
			log.Named("piecestore:orderssender"),
			peer.Transport,
			peer.DB.Orders(),
			peer.Storage2.Trust,
			config.Storage2.Sender,
		)
	}

	{ // setup node stats service
		peer.NodeStats.Service = nodestats.NewService(
			peer.Log.Named("nodestats:service"),
			peer.Transport,
			peer.Storage2.Trust)

		peer.NodeStats.Cache = nodestats.NewCache(
			peer.Log.Named("nodestats:cache"),
			config.Nodestats,
			nodestats.CacheStorage{
				Reputation:   peer.DB.Reputation(),
				StorageUsage: peer.DB.StorageUsage(),
			},
			peer.NodeStats.Service,
			peer.Storage2.Trust)
	}

	{ // setup vouchers
		interval := config.Vouchers.Interval
		buffer := interval + time.Hour
		peer.Vouchers = vouchers.NewService(peer.Log.Named("vouchers"), peer.Transport, peer.DB.Vouchers(),
			peer.Storage2.Trust, interval, buffer)
	}

	{ // setup storage node operator dashboard
		peer.Console.Service, err = console.NewService(
			peer.Log.Named("console:service"),
			peer.DB.Console(),
			peer.DB.Bandwidth(),
			peer.Storage2.Store,
			peer.Kademlia.Service,
			peer.Version,
			config.Storage.AllocatedBandwidth,
			config.Storage.AllocatedDiskSpace,
			config.Kademlia.Operator.Wallet,
			versionInfo)

		if err != nil {
			return nil, errs.Combine(err, peer.Close())
		}

		peer.Console.Listener, err = net.Listen("tcp", config.Console.Address)
		if err != nil {
			return nil, errs.Combine(err, peer.Close())
		}

		peer.Console.Endpoint = consoleserver.NewServer(
			peer.Log.Named("console:endpoint"),
			config.Console,
			peer.Console.Service,
			peer.Console.Listener,
		)
	}

	{ // setup storage inspector
		peer.Storage2.Inspector = inspector.NewEndpoint(
			peer.Log.Named("pieces:inspector"),
			peer.Storage2.Store,
			peer.Kademlia.Service,
			peer.DB.Bandwidth(),
			config.Storage,
			peer.Console.Listener.Addr(),
		)
		pb.RegisterPieceStoreInspectorServer(peer.Server.PrivateGRPC(), peer.Storage2.Inspector)
	}

	peer.Collector = collector.NewService(peer.Log.Named("collector"), peer.Storage2.Store, peer.DB.UsedSerials(), config.Collector)

	peer.Bandwidth = bandwidth.NewService(peer.Log.Named("bandwidth"), peer.DB.Bandwidth(), config.Bandwidth)

	return peer, nil
}

// Run runs storage node until it's either closed or it errors.
func (peer *Peer) Run(ctx context.Context) (err error) {
	defer mon.Task()(&ctx)(&err)

	group, ctx := errgroup.WithContext(ctx)

	group.Go(func() error {
		return errs2.IgnoreCanceled(peer.Version.Run(ctx))
	})

	group.Go(func() error {
		return errs2.IgnoreCanceled(peer.Kademlia.Service.Bootstrap(ctx))
	})
	group.Go(func() error {
		return errs2.IgnoreCanceled(peer.Kademlia.Service.Run(ctx))
	})

	group.Go(func() error {
		return errs2.IgnoreCanceled(peer.Collector.Run(ctx))
	})
	group.Go(func() error {
		return errs2.IgnoreCanceled(peer.Storage2.Sender.Run(ctx))
	})
	group.Go(func() error {
		return errs2.IgnoreCanceled(peer.Storage2.Monitor.Run(ctx))
	})
	group.Go(func() error {
		return errs2.IgnoreCanceled(peer.Storage2.CacheService.Run(ctx))
	})
	group.Go(func() error {
		return errs2.IgnoreCanceled(peer.Vouchers.Run(ctx))
	})

	group.Go(func() error {
		return errs2.IgnoreCanceled(peer.Bandwidth.Run(ctx))
	})

	group.Go(func() error {
		// TODO: move the message into Server instead
		// Don't change the format of this comment, it is used to figure out the node id.
		peer.Log.Sugar().Infof("Node %s started", peer.Identity.ID)
		peer.Log.Sugar().Infof("Public server started on %s", peer.Addr())
		peer.Log.Sugar().Infof("Private server started on %s", peer.PrivateAddr())
		return errs2.IgnoreCanceled(peer.Server.Run(ctx))
	})

	group.Go(func() error {
		return errs2.IgnoreCanceled(peer.NodeStats.Cache.Run(ctx))
	})
	group.Go(func() error {
		return errs2.IgnoreCanceled(peer.Console.Endpoint.Run(ctx))
	})

	return group.Wait()
}

// Close closes all the resources.
func (peer *Peer) Close() error {
	var errlist errs.Group

	// TODO: ensure that Close can be called on nil-s that way this code won't need the checks.

	// close servers, to avoid new connections to closing subsystems
	if peer.Server != nil {
		errlist.Add(peer.Server.Close())
	}

	// close services in reverse initialization order

	if peer.Bandwidth != nil {
		errlist.Add(peer.Bandwidth.Close())
	}
	if peer.Vouchers != nil {
		errlist.Add(peer.Vouchers.Close())
	}
	if peer.Storage2.Monitor != nil {
		errlist.Add(peer.Storage2.Monitor.Close())
	}
	if peer.Storage2.Sender != nil {
		errlist.Add(peer.Storage2.Sender.Close())
	}
	if peer.Storage2.CacheService != nil {
		errlist.Add(peer.Storage2.CacheService.Close())
	}
	if peer.Collector != nil {
		errlist.Add(peer.Collector.Close())
	}

	if peer.Kademlia.Service != nil {
		errlist.Add(peer.Kademlia.Service.Close())
	}
	if peer.Kademlia.RoutingTable != nil {
		errlist.Add(peer.Kademlia.RoutingTable.Close())
	}
	if peer.Console.Endpoint != nil {
		errlist.Add(peer.Console.Endpoint.Close())
	} else if peer.Console.Listener != nil {
		errlist.Add(peer.Console.Listener.Close())
	}

	if peer.NodeStats.Cache != nil {
		errlist.Add(peer.NodeStats.Cache.Close())
	}

	return errlist.Err()
}

// ID returns the peer ID.
func (peer *Peer) ID() storj.NodeID { return peer.Identity.ID }

// Local returns the peer local node info.
func (peer *Peer) Local() overlay.NodeDossier { return peer.Kademlia.RoutingTable.Local() }

// Addr returns the public address.
func (peer *Peer) Addr() string { return peer.Server.Addr().String() }

// URL returns the storj.NodeURL.
func (peer *Peer) URL() storj.NodeURL { return storj.NodeURL{ID: peer.ID(), Address: peer.Addr()} }

// PrivateAddr returns the private address.
func (peer *Peer) PrivateAddr() string { return peer.Server.PrivateAddr().String() }<|MERGE_RESOLUTION|>--- conflicted
+++ resolved
@@ -240,12 +240,6 @@
 	}
 
 	{ // setup storage
-<<<<<<< HEAD
-		peer.Storage2.Trust, err = trust.NewPool(peer.Transport, config.Storage.WhitelistedSatellites)
-		if err != nil {
-			return nil, errs.Combine(err, peer.Close())
-		}
-
 		peer.Storage2.BlobsCache = pieces.NewBlobsUsageCache(peer.DB.Pieces())
 
 		peer.Storage2.Store = pieces.NewStore(peer.Log.Named("pieces"),
@@ -261,9 +255,6 @@
 			peer.Storage2.Store,
 			config.Storage2.CacheSyncInterval,
 		)
-=======
-		peer.Storage2.Store = pieces.NewStore(peer.Log.Named("pieces"), peer.DB.Pieces(), peer.DB.V0PieceInfo(), peer.DB.PieceExpirationDB())
->>>>>>> 32f95a14
 
 		peer.Storage2.Monitor = monitor.NewService(
 			log.Named("piecestore:monitor"),
