// Copyright (C) 2019 Storj Labs, Inc.
// See LICENSE for copying information.

package storagenode

import (
	"context"
<<<<<<< HEAD
	"fmt"
	"time"
=======
	"net"
>>>>>>> edb3d1cb

	"github.com/zeebo/errs"
	"go.uber.org/zap"
	"golang.org/x/sync/errgroup"
	monkit "gopkg.in/spacemonkeygo/monkit.v2"

	"storj.io/storj/internal/errs2"
	"storj.io/storj/internal/version"
	"storj.io/storj/pkg/auth/signing"
	"storj.io/storj/pkg/identity"
	"storj.io/storj/pkg/kademlia"
	"storj.io/storj/pkg/overlay"
	"storj.io/storj/pkg/pb"
	"storj.io/storj/pkg/peertls/tlsopts"
	"storj.io/storj/pkg/server"
	"storj.io/storj/pkg/storj"
	"storj.io/storj/pkg/transport"
	"storj.io/storj/storage"
	"storj.io/storj/storagenode/bandwidth"
	"storj.io/storj/storagenode/collector"
	"storj.io/storj/storagenode/console"
	"storj.io/storj/storagenode/console/consoleserver"
	"storj.io/storj/storagenode/inspector"
	"storj.io/storj/storagenode/monitor"
	"storj.io/storj/storagenode/orders"
	"storj.io/storj/storagenode/pieces"
	"storj.io/storj/storagenode/piecestore"
	"storj.io/storj/storagenode/trust"
	"storj.io/storj/storagenode/vouchers"
)

var (
	mon = monkit.Package()
)

// DB is the master database for Storage Node
type DB interface {
	// CreateTables initializes the database
	CreateTables() error
	// Close closes the database
	Close() error

	Pieces() storage.Blobs

	Orders() orders.DB
	PieceInfo() pieces.DB
	CertDB() trust.CertDB
	Bandwidth() bandwidth.DB
	UsedSerials() piecestore.UsedSerials
	Vouchers() vouchers.DB
	Console() console.DB

	// TODO: use better interfaces
	RoutingTable() (kdb, ndb storage.KeyValueStore)
}

// Config is all the configuration parameters for a Storage Node
type Config struct {
	Identity identity.Config

	Server   server.Config
	Kademlia kademlia.Config

	// TODO: flatten storage config and only keep the new one
	Storage   piecestore.OldConfig
	Storage2  piecestore.Config
	Collector collector.Config

<<<<<<< HEAD
	Vouchers vouchers.Config
=======
	Console consoleserver.Config
>>>>>>> edb3d1cb

	Version version.Config
}

// Verify verifies whether configuration is consistent and acceptable.
func (config *Config) Verify(log *zap.Logger) error {
	return config.Kademlia.Verify(log)
}

// Peer is the representation of a Storage Node.
type Peer struct {
	// core dependencies
	Log      *zap.Logger
	Identity *identity.FullIdentity
	DB       DB

	Transport transport.Client

	Server *server.Server

	Version *version.Service

	// services and endpoints
	// TODO: similar grouping to satellite.Peer
	Kademlia struct {
		RoutingTable *kademlia.RoutingTable
		Service      *kademlia.Kademlia
		Endpoint     *kademlia.Endpoint
		Inspector    *kademlia.Inspector
	}

	Storage2 struct {
		// TODO: lift things outside of it to organize better
		Trust     *trust.Pool
		Store     *pieces.Store
		Endpoint  *piecestore.Endpoint
		Inspector *inspector.Endpoint
		Monitor   *monitor.Service
		Sender    *orders.Sender
	}

	//TODO: Where to put this? Storage2/Kademlia?
	Vouchers *vouchers.Service

	Collector *collector.Service

	// Web server with web UI
	Console struct {
		Listener net.Listener
		Service  *console.Service
		Endpoint *consoleserver.Server
	}
}

// New creates a new Storage Node.
func New(log *zap.Logger, full *identity.FullIdentity, db DB, config Config, versionInfo version.Info) (*Peer, error) {
	peer := &Peer{
		Log:      log,
		Identity: full,
		DB:       db,
	}

	var err error

	{
		test := version.Info{}
		if test != versionInfo {
			peer.Log.Sugar().Debugf("Binary Version: %s with CommitHash %s, built at %s as Release %v",
				versionInfo.Version.String(), versionInfo.CommitHash, versionInfo.Timestamp.String(), versionInfo.Release)
		}
		peer.Version = version.NewService(config.Version, versionInfo, "Storagenode")
	}

	{ // setup listener and server
		sc := config.Server
		options, err := tlsopts.NewOptions(peer.Identity, sc.Config)
		if err != nil {
			return nil, errs.Combine(err, peer.Close())
		}

		peer.Transport = transport.NewClient(options)

		peer.Server, err = server.New(options, sc.Address, sc.PrivateAddress, nil)
		if err != nil {
			return nil, errs.Combine(err, peer.Close())
		}
	}

	{ // setup kademlia
		config := config.Kademlia
		// TODO: move this setup logic into kademlia package
		if config.ExternalAddress == "" {
			config.ExternalAddress = peer.Addr()
		}

		pbVersion, err := versionInfo.Proto()
		if err != nil {
			return nil, errs.Combine(err, peer.Close())
		}

		self := &overlay.NodeDossier{
			Node: pb.Node{
				Id: peer.ID(),
				Address: &pb.NodeAddress{
					Transport: pb.NodeTransport_TCP_TLS_GRPC,
					Address:   config.ExternalAddress,
				},
			},
			Type: pb.NodeType_STORAGE,
			Operator: pb.NodeOperator{
				Email:  config.Operator.Email,
				Wallet: config.Operator.Wallet,
			},
			Version: *pbVersion,
		}

		kdb, ndb := peer.DB.RoutingTable()
		peer.Kademlia.RoutingTable, err = kademlia.NewRoutingTable(peer.Log.Named("routing"), self, kdb, ndb, &config.RoutingTableConfig)
		if err != nil {
			return nil, errs.Combine(err, peer.Close())
		}

		peer.Transport = peer.Transport.WithObservers(peer.Kademlia.RoutingTable)

		peer.Kademlia.Service, err = kademlia.NewService(peer.Log.Named("kademlia"), peer.Transport, peer.Kademlia.RoutingTable, config)
		if err != nil {
			return nil, errs.Combine(err, peer.Close())
		}

		peer.Kademlia.Endpoint = kademlia.NewEndpoint(peer.Log.Named("kademlia:endpoint"), peer.Kademlia.Service, peer.Kademlia.RoutingTable)
		pb.RegisterNodesServer(peer.Server.GRPC(), peer.Kademlia.Endpoint)

		peer.Kademlia.Inspector = kademlia.NewInspector(peer.Kademlia.Service, peer.Identity)
		pb.RegisterKadInspectorServer(peer.Server.PrivateGRPC(), peer.Kademlia.Inspector)
	}

	{ // setup storage
		trustAllSatellites := !config.Storage.SatelliteIDRestriction
		peer.Storage2.Trust, err = trust.NewPool(peer.Kademlia.Service, trustAllSatellites, config.Storage.WhitelistedSatelliteIDs)
		if err != nil {
			return nil, errs.Combine(err, peer.Close())
		}

		peer.Storage2.Store = pieces.NewStore(peer.Log.Named("pieces"), peer.DB.Pieces())

		peer.Storage2.Monitor = monitor.NewService(
			log.Named("piecestore:monitor"),
			peer.Kademlia.RoutingTable,
			peer.Storage2.Store,
			peer.DB.PieceInfo(),
			peer.DB.Bandwidth(),
			config.Storage.AllocatedDiskSpace.Int64(),
			config.Storage.AllocatedBandwidth.Int64(),
			//TODO use config.Storage.Monitor.Interval, but for some reason is not set
			config.Storage.KBucketRefreshInterval,
			config.Storage2.Monitor,
		)

		peer.Storage2.Endpoint, err = piecestore.NewEndpoint(
			peer.Log.Named("piecestore"),
			signing.SignerFromFullIdentity(peer.Identity),
			peer.Storage2.Trust,
			peer.Storage2.Monitor,
			peer.Storage2.Store,
			peer.DB.PieceInfo(),
			peer.DB.Orders(),
			peer.DB.Bandwidth(),
			peer.DB.UsedSerials(),
			config.Storage2,
		)
		if err != nil {
			return nil, errs.Combine(err, peer.Close())
		}
		pb.RegisterPiecestoreServer(peer.Server.GRPC(), peer.Storage2.Endpoint)

		peer.Storage2.Inspector = inspector.NewEndpoint(
			peer.Log.Named("pieces:inspector"),
			peer.DB.PieceInfo(),
			peer.Kademlia.Service,
			peer.DB.Bandwidth(),
			config.Storage,
		)
		pb.RegisterPieceStoreInspectorServer(peer.Server.PrivateGRPC(), peer.Storage2.Inspector)

		peer.Storage2.Sender = orders.NewSender(
			log.Named("piecestore:orderssender"),
			peer.Transport,
			peer.Kademlia.Service,
			peer.DB.Orders(),
			config.Storage2.Sender,
		)
	}

<<<<<<< HEAD
	{ // setup vouchers
		if config.Vouchers.Interval <= 0 {
			return nil, errs.New("voucher service interval (%d) must be > 0", config.Vouchers.Interval)
		}
		intervalHours := config.Vouchers.Interval * 24
		intervalDuration, err := time.ParseDuration(fmt.Sprintf("%dh", intervalHours))
		if err != nil {
			return nil, err
		}

		if config.Vouchers.ExpirationBuffer <= 0 {
			return nil, errs.New("voucher service expiration buffer (%d) must be > 0", config.Vouchers.ExpirationBuffer)
		}
		bufferHours := config.Vouchers.ExpirationBuffer * 24
		bufferDuration, err := time.ParseDuration(fmt.Sprintf("%dh", bufferHours))
		if err != nil {
			return nil, err
		}

		peer.Vouchers = vouchers.NewService(peer.Log.Named("vouchers"), peer.Kademlia.Service, peer.Transport, peer.DB.Vouchers(),
			peer.Storage2.Trust, intervalDuration, bufferDuration)

=======
	// Storage Node Operator Dashboard
	{
		peer.Console.Service, err = console.NewService(
			peer.Log.Named("console:service"),
			peer.DB.Console(),
			peer.DB.Bandwidth(),
			peer.DB.PieceInfo(),
			peer.Kademlia.Service,
			peer.Version,
			config.Storage.AllocatedBandwidth,
			config.Storage.AllocatedDiskSpace,
			config.Kademlia.Operator.Wallet,
			versionInfo)

		if err != nil {
			return nil, errs.Combine(err, peer.Close())
		}

		peer.Console.Listener, err = net.Listen("tcp", config.Console.Address)
		if err != nil {
			return nil, errs.Combine(err, peer.Close())
		}

		peer.Console.Endpoint = consoleserver.NewServer(
			peer.Log.Named("console:endpoint"),
			config.Console,
			peer.Console.Service,
			peer.Console.Listener,
		)
>>>>>>> edb3d1cb
	}

	peer.Collector = collector.NewService(peer.Log.Named("collector"), peer.Storage2.Store, peer.DB.PieceInfo(), peer.DB.UsedSerials(), config.Collector)

	return peer, nil
}

// Run runs storage node until it's either closed or it errors.
func (peer *Peer) Run(ctx context.Context) (err error) {
	defer mon.Task()(&ctx)(&err)

	group, ctx := errgroup.WithContext(ctx)

	group.Go(func() error {
		return errs2.IgnoreCanceled(peer.Version.Run(ctx))
	})

	group.Go(func() error {
		return errs2.IgnoreCanceled(peer.Kademlia.Service.Bootstrap(ctx))
	})
	group.Go(func() error {
		return errs2.IgnoreCanceled(peer.Kademlia.Service.Run(ctx))
	})

	group.Go(func() error {
		return errs2.IgnoreCanceled(peer.Collector.Run(ctx))
	})
	group.Go(func() error {
		return errs2.IgnoreCanceled(peer.Storage2.Sender.Run(ctx))
	})
	group.Go(func() error {
		return errs2.IgnoreCanceled(peer.Storage2.Monitor.Run(ctx))
	})
	group.Go(func() error {
		return errs2.IgnoreCanceled(peer.Vouchers.Run(ctx))
	})

	group.Go(func() error {
		// TODO: move the message into Server instead
		// Don't change the format of this comment, it is used to figure out the node id.
		peer.Log.Sugar().Infof("Node %s started", peer.Identity.ID)
		peer.Log.Sugar().Infof("Public server started on %s", peer.Addr())
		peer.Log.Sugar().Infof("Private server started on %s", peer.PrivateAddr())
		return errs2.IgnoreCanceled(peer.Server.Run(ctx))
	})

	group.Go(func() error {
		return errs2.IgnoreCanceled(peer.Console.Endpoint.Run(ctx))
	})

	return group.Wait()
}

// Close closes all the resources.
func (peer *Peer) Close() error {
	var errlist errs.Group

	// TODO: ensure that Close can be called on nil-s that way this code won't need the checks.

	// close servers, to avoid new connections to closing subsystems
	if peer.Server != nil {
		errlist.Add(peer.Server.Close())
	}

	// close services in reverse initialization order

	if peer.Vouchers != nil {
		errlist.Add(peer.Vouchers.Close())
	}
	if peer.Storage2.Monitor != nil {
		errlist.Add(peer.Storage2.Monitor.Close())
	}
	if peer.Storage2.Sender != nil {
		errlist.Add(peer.Storage2.Sender.Close())
	}
	if peer.Collector != nil {
		errlist.Add(peer.Collector.Close())
	}

	if peer.Kademlia.Service != nil {
		errlist.Add(peer.Kademlia.Service.Close())
	}
	if peer.Kademlia.RoutingTable != nil {
		errlist.Add(peer.Kademlia.RoutingTable.Close())
	}

	return errlist.Err()
}

// ID returns the peer ID.
func (peer *Peer) ID() storj.NodeID { return peer.Identity.ID }

// Local returns the peer local node info.
func (peer *Peer) Local() overlay.NodeDossier { return peer.Kademlia.RoutingTable.Local() }

// Addr returns the public address.
func (peer *Peer) Addr() string { return peer.Server.Addr().String() }

// PrivateAddr returns the private address.
func (peer *Peer) PrivateAddr() string { return peer.Server.PrivateAddr().String() }<|MERGE_RESOLUTION|>--- conflicted
+++ resolved
@@ -5,12 +5,9 @@
 
 import (
 	"context"
-<<<<<<< HEAD
 	"fmt"
 	"time"
-=======
 	"net"
->>>>>>> edb3d1cb
 
 	"github.com/zeebo/errs"
 	"go.uber.org/zap"
@@ -79,11 +76,9 @@
 	Storage2  piecestore.Config
 	Collector collector.Config
 
-<<<<<<< HEAD
 	Vouchers vouchers.Config
-=======
+	
 	Console consoleserver.Config
->>>>>>> edb3d1cb
 
 	Version version.Config
 }
@@ -277,7 +272,6 @@
 		)
 	}
 
-<<<<<<< HEAD
 	{ // setup vouchers
 		if config.Vouchers.Interval <= 0 {
 			return nil, errs.New("voucher service interval (%d) must be > 0", config.Vouchers.Interval)
@@ -299,8 +293,8 @@
 
 		peer.Vouchers = vouchers.NewService(peer.Log.Named("vouchers"), peer.Kademlia.Service, peer.Transport, peer.DB.Vouchers(),
 			peer.Storage2.Trust, intervalDuration, bufferDuration)
-
-=======
+	}
+	
 	// Storage Node Operator Dashboard
 	{
 		peer.Console.Service, err = console.NewService(
@@ -330,7 +324,6 @@
 			peer.Console.Service,
 			peer.Console.Listener,
 		)
->>>>>>> edb3d1cb
 	}
 
 	peer.Collector = collector.NewService(peer.Log.Named("collector"), peer.Storage2.Store, peer.DB.PieceInfo(), peer.DB.UsedSerials(), config.Collector)
