// Copyright (C) 2019 Storj Labs, Inc.
// See LICENSE for copying information.

package storagenodedb

import (
	"context"
	"database/sql"
	"time"

	"github.com/zeebo/errs"

	"storj.io/storj/internal/date"
	"storj.io/storj/pkg/pb"
	"storj.io/storj/pkg/storj"
	"storj.io/storj/storagenode/console"
)

type consoledb struct {
	*InfoDB
}

// Console returns console.DB
func (db *InfoDB) Console() console.DB { return &consoledb{db} }

// Console returns console.DB
func (db *DB) Console() console.DB { return db.info.Console() }

// Satellites returns consoledb as console.Satellites
func (db *consoledb) Satellites() console.Satellites {
	return db
}

// Bandwidth returns consoledb as console.Bandwidth
func (db *consoledb) Bandwidth() console.Bandwidth {
	return db
}

// DiskSpaceUsages returns consoledb as console.DiskSpaceUsages
func (db *consoledb) DiskSpaceUsages() console.DiskSpaceUsages {
	return &diskSpaceUsage{InfoDB: db.InfoDB}
}

// Stats returns nodeStats as console.Stats
func (db *consoledb) Stats() console.Stats {
	return &nodeStats{InfoDB: db.InfoDB}
}

// GetIDs returns list of satelliteIDs that storagenode has interacted with
// at least once
func (db *consoledb) GetIDs(ctx context.Context, from, to time.Time) (_ storj.NodeIDList, err error) {
	defer mon.Task()(&ctx)(&err)

	var satellites storj.NodeIDList

	rows, err := db.db.QueryContext(ctx,
		`SELECT DISTINCT satellite_id
		FROM bandwidth_usage
<<<<<<< HEAD
		WHERE ? <= created_at AND created_at <= ?`, from, to)
=======
		WHERE ? <= created_at AND created_at <= ?`), from.UTC(), to.UTC())
>>>>>>> a7cc9407

	if err != nil {
		if err == sql.ErrNoRows {
			return satellites, nil
		}
		return nil, err
	}
	defer func() {
		err = errs.Combine(err, rows.Close())
	}()

	for rows.Next() {
		var satelliteID storj.NodeID
		if err = rows.Scan(&satelliteID); err != nil {
			return nil, err
		}

		satellites = append(satellites, satelliteID)
	}

	return satellites, nil
}

// GetDaily returns slice of daily bandwidth usage for provided time range,
// sorted in ascending order for particular satellite
func (db *consoledb) GetDaily(ctx context.Context, satelliteID storj.NodeID, from, to time.Time) (_ []console.BandwidthUsed, err error) {
	defer mon.Task()(&ctx)(&err)

	since, _ := date.DayBoundary(from.UTC())
	_, before := date.DayBoundary(to.UTC())

	return db.getDailyBandwidthUsed(ctx,
<<<<<<< HEAD
		"WHERE satellite_id = ? AND ? <= created_at AND created_at <= ?",
		satelliteID, since, before)
=======
		"WHERE ? <= created_at AND created_at <= ?",
		since.UTC(), before.UTC())
>>>>>>> a7cc9407
}

// GetDaily returns slice of daily bandwidth usage for provided time range,
// sorted in ascending order
func (db *consoledb) GetDailyTotal(ctx context.Context, from, to time.Time) (_ []console.BandwidthUsed, err error) {
	defer mon.Task()(&ctx)(&err)

	since, _ := date.DayBoundary(from.UTC())
	_, before := date.DayBoundary(to.UTC())

	return db.getDailyBandwidthUsed(ctx,
<<<<<<< HEAD
		"WHERE ? <= created_at AND created_at <= ?",
		since, before)
=======
		"WHERE satellite_id = ? AND ? <= created_at AND created_at <= ?",
		satelliteID, since.UTC(), before.UTC())
>>>>>>> a7cc9407
}

// getDailyBandwidthUsed returns slice of grouped by date bandwidth usage
// sorted in ascending order and applied condition if any
func (db *consoledb) getDailyBandwidthUsed(ctx context.Context, cond string, args ...interface{}) (_ []console.BandwidthUsed, err error) {
	defer mon.Task()(&ctx)(&err)

	query := `SELECT action, SUM(amount), created_at
				FROM bandwidth_usage
				` + cond + `
				GROUP BY DATE(created_at), action
				ORDER BY created_at ASC`

	rows, err := db.db.QueryContext(ctx, query, args...)
	if err != nil {
		return nil, err
	}

	defer func() {
		err = errs.Combine(err, rows.Close())
	}()

	var dates []time.Time
	dailyBandwidth := make(map[time.Time]*console.BandwidthUsed, 0)

	for rows.Next() {
		var action int32
		var amount int64
		var createdAt time.Time

		err = rows.Scan(&action, &amount, &createdAt)
		if err != nil {
			return nil, err
		}

		from, to := date.DayBoundary(createdAt)

		bandwidthUsed, ok := dailyBandwidth[from]
		if !ok {
			bandwidthUsed = &console.BandwidthUsed{
				From: from,
				To:   to,
			}

			dates = append(dates, from)
			dailyBandwidth[from] = bandwidthUsed
		}

		switch pb.PieceAction(action) {
		case pb.PieceAction_GET:
			bandwidthUsed.Egress.Usage = amount
		case pb.PieceAction_GET_AUDIT:
			bandwidthUsed.Egress.Audit = amount
		case pb.PieceAction_GET_REPAIR:
			bandwidthUsed.Egress.Repair = amount
		case pb.PieceAction_PUT:
			bandwidthUsed.Ingress.Usage = amount
		case pb.PieceAction_PUT_REPAIR:
			bandwidthUsed.Ingress.Repair = amount
		}
	}

	var bandwidthUsedList []console.BandwidthUsed
	for _, date := range dates {
		bandwidthUsedList = append(bandwidthUsedList, *dailyBandwidth[date])
	}

	return bandwidthUsedList, nil
}<|MERGE_RESOLUTION|>--- conflicted
+++ resolved
@@ -56,11 +56,7 @@
 	rows, err := db.db.QueryContext(ctx,
 		`SELECT DISTINCT satellite_id
 		FROM bandwidth_usage
-<<<<<<< HEAD
-		WHERE ? <= created_at AND created_at <= ?`, from, to)
-=======
-		WHERE ? <= created_at AND created_at <= ?`), from.UTC(), to.UTC())
->>>>>>> a7cc9407
+		WHERE ? <= created_at AND created_at <= ?`, from.UTC(), to.UTC())
 
 	if err != nil {
 		if err == sql.ErrNoRows {
@@ -93,13 +89,8 @@
 	_, before := date.DayBoundary(to.UTC())
 
 	return db.getDailyBandwidthUsed(ctx,
-<<<<<<< HEAD
 		"WHERE satellite_id = ? AND ? <= created_at AND created_at <= ?",
 		satelliteID, since, before)
-=======
-		"WHERE ? <= created_at AND created_at <= ?",
-		since.UTC(), before.UTC())
->>>>>>> a7cc9407
 }
 
 // GetDaily returns slice of daily bandwidth usage for provided time range,
@@ -111,13 +102,8 @@
 	_, before := date.DayBoundary(to.UTC())
 
 	return db.getDailyBandwidthUsed(ctx,
-<<<<<<< HEAD
 		"WHERE ? <= created_at AND created_at <= ?",
 		since, before)
-=======
-		"WHERE satellite_id = ? AND ? <= created_at AND created_at <= ?",
-		satelliteID, since.UTC(), before.UTC())
->>>>>>> a7cc9407
 }
 
 // getDailyBandwidthUsed returns slice of grouped by date bandwidth usage
