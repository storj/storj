// Copyright (C) 2019 Storj Labs, Inc.
// See LICENSE for copying information.

package storagenodedb

import (
	"context"
	"database/sql"
	"time"

	"github.com/gogo/protobuf/proto"
	"github.com/zeebo/errs"

	"storj.io/storj/pkg/pb"
	"storj.io/storj/pkg/storj"
	"storj.io/storj/storagenode/orders"
)

// ErrOrders represents errors from the ordersdb database.
var ErrOrders = errs.Class("ordersdb error")

type ordersDB struct {
	location string
	SQLDB
}

// newOrdersDB returns a new instance of ordersdb initialized with the specified database.
func newOrdersDB(db SQLDB, location string) *ordersDB {
	return &ordersDB{
		location: location,
		SQLDB:    db,
	}
}

// Enqueue inserts order to the unsent list
func (db *ordersDB) Enqueue(ctx context.Context, info *orders.Info) (err error) {
	defer mon.Task()(&ctx)(&err)

	limitSerialized, err := proto.Marshal(info.Limit)
	if err != nil {
		return ErrOrders.Wrap(err)
	}

	orderSerialized, err := proto.Marshal(info.Order)
	if err != nil {
		return ErrOrders.Wrap(err)
	}

	// TODO: remove uplink_cert_id
	_, err = db.Exec(`
		INSERT INTO unsent_order(
			satellite_id, serial_number,
			order_limit_serialized, order_serialized, order_limit_expiration,
			uplink_cert_id
		) VALUES (?,?, ?,?,?, ?)
	`, info.Limit.SatelliteId, info.Limit.SerialNumber, limitSerialized, orderSerialized, info.Limit.OrderExpiration.UTC(), 0)

	return ErrOrders.Wrap(err)
}

// ListUnsent returns orders that haven't been sent yet.
//
// If there is some unmarshal error while reading an order, the method proceed
// with the following ones and the function will return the ones which have
// been successfully read but returning an error with information of the ones
// which have not. In case of database or other system error, the method will
// stop without any further processing and will return an error without any
// order.
func (db *ordersDB) ListUnsent(ctx context.Context, limit int) (_ []*orders.Info, err error) {
	defer mon.Task()(&ctx)(&err)

	rows, err := db.Query(`
		SELECT order_limit_serialized, order_serialized
		FROM unsent_order
		LIMIT ?
	`, limit)
	if err != nil {
		if err == sql.ErrNoRows {
			return nil, nil
		}
		return nil, ErrOrders.Wrap(err)
	}

	var unmarshalErrors errs.Group
	defer func() { err = errs.Combine(err, unmarshalErrors.Err(), rows.Close()) }()

	var infos []*orders.Info
	for rows.Next() {
		var limitSerialized []byte
		var orderSerialized []byte

		err := rows.Scan(&limitSerialized, &orderSerialized)
		if err != nil {
			return nil, ErrOrders.Wrap(err)
		}

		var info orders.Info
		info.Limit = &pb.OrderLimit{}
		info.Order = &pb.Order{}

		err = proto.Unmarshal(limitSerialized, info.Limit)
		if err != nil {
			unmarshalErrors.Add(ErrOrders.Wrap(err))
			continue
		}

		err = proto.Unmarshal(orderSerialized, info.Order)
		if err != nil {
			unmarshalErrors.Add(ErrOrders.Wrap(err))
			continue
		}

		infos = append(infos, &info)
	}

	return infos, ErrOrders.Wrap(rows.Err())
}

// ListUnsentBySatellite returns orders that haven't been sent yet grouped by
// satellite. Does not return uplink identity.
//
// If there is some unmarshal error while reading an order, the method proceed
// with the following ones and the function will return the ones which have
// been successfully read but returning an error with information of the ones
// which have not. In case of database or other system error, the method will
// stop without any further processing and will return an error without any
// order.
func (db *ordersDB) ListUnsentBySatellite(ctx context.Context) (_ map[storj.NodeID][]*orders.Info, err error) {
	defer mon.Task()(&ctx)(&err)
	// TODO: add some limiting

	rows, err := db.Query(`
		SELECT order_limit_serialized, order_serialized
		FROM unsent_order
	`)
	if err != nil {
		if err == sql.ErrNoRows {
			return nil, nil
		}
		return nil, ErrOrders.Wrap(err)
	}

	var unmarshalErrors errs.Group
	defer func() { err = errs.Combine(err, unmarshalErrors.Err(), rows.Close()) }()

	infos := map[storj.NodeID][]*orders.Info{}
	for rows.Next() {
		var limitSerialized []byte
		var orderSerialized []byte

		err := rows.Scan(&limitSerialized, &orderSerialized)
		if err != nil {
			return nil, ErrOrders.Wrap(err)
		}

		var info orders.Info
		info.Limit = &pb.OrderLimit{}
		info.Order = &pb.Order{}

		err = proto.Unmarshal(limitSerialized, info.Limit)
		if err != nil {
			unmarshalErrors.Add(ErrOrders.Wrap(err))
			continue
		}

		err = proto.Unmarshal(orderSerialized, info.Order)
		if err != nil {
			unmarshalErrors.Add(ErrOrders.Wrap(err))
			continue
		}

		infos[info.Limit.SatelliteId] = append(infos[info.Limit.SatelliteId], &info)
	}

	return infos, ErrOrders.Wrap(rows.Err())
}

// Archive marks order as being handled.
//
// If any of the request contains an order which doesn't exist the method will
// follow with the next ones without interrupting the operation and it will
// return an error of the class orders.OrderNotFoundError. Any other error, will
// abort the operation, rolling back the transaction.
<<<<<<< HEAD
func (db *ordersdb) Archive(ctx context.Context, archivedAt time.Time, requests ...orders.ArchiveRequest) (err error) {
=======
func (db *ordersDB) Archive(ctx context.Context, requests ...orders.ArchiveRequest) (err error) {
>>>>>>> 476fbf91
	defer mon.Task()(&ctx)(&err)

	txn, err := db.Begin()
	if err != nil {
		return ErrOrders.Wrap(err)
	}

	var notFoundErrs errs.Group
	defer func() {
		if err == nil {
			err = txn.Commit()
			if err == nil {
				if len(notFoundErrs) > 0 {
					// Return a class error to allow to the caler to identify this case
					err = orders.OrderNotFoundError.New(notFoundErrs.Err().Error())
				}
			}
		} else {
			err = errs.Combine(err, txn.Rollback())
		}
	}()

	for _, req := range requests {
		err := db.archiveOne(ctx, txn, archivedAt, req)
		if err != nil {
			if orders.OrderNotFoundError.Has(err) {
				notFoundErrs.Add(err)
				continue
			}

			return err
		}
	}

	return nil
}

// archiveOne marks order as being handled.
<<<<<<< HEAD
func (db *ordersdb) archiveOne(ctx context.Context, txn *sql.Tx, archivedAt time.Time, req orders.ArchiveRequest) (err error) {
=======
func (db *ordersDB) archiveOne(ctx context.Context, txn *sql.Tx, req orders.ArchiveRequest) (err error) {
>>>>>>> 476fbf91
	defer mon.Task()(&ctx)(&err)

	result, err := txn.Exec(`
		INSERT INTO order_archive_ (
			satellite_id, serial_number,
			order_limit_serialized, order_serialized,
			uplink_cert_id,
			status, archived_at
		) SELECT
			satellite_id, serial_number,
			order_limit_serialized, order_serialized,
			uplink_cert_id,
			?, ?
		FROM unsent_order
		WHERE satellite_id = ? AND serial_number = ?;

		DELETE FROM unsent_order
		WHERE satellite_id = ? AND serial_number = ?;
	`, int(req.Status), archivedAt, req.Satellite, req.Serial, req.Satellite, req.Serial)
	if err != nil {
		return ErrOrders.Wrap(err)
	}

	count, err := result.RowsAffected()
	if err != nil {
		return ErrOrders.Wrap(err)
	}
	if count == 0 {
		return orders.OrderNotFoundError.New("satellite: %s, serial number: %s",
			req.Satellite.String(), req.Serial.String(),
		)
	}

	return nil
}

// ListArchived returns orders that have been sent.
func (db *ordersDB) ListArchived(ctx context.Context, limit int) (_ []*orders.ArchivedInfo, err error) {
	defer mon.Task()(&ctx)(&err)

	rows, err := db.Query(`
		SELECT order_limit_serialized, order_serialized, status, archived_at
		FROM order_archive_
		LIMIT ?
	`, limit)
	if err != nil {
		if err == sql.ErrNoRows {
			return nil, nil
		}
		return nil, ErrOrders.Wrap(err)
	}
	defer func() { err = errs.Combine(err, rows.Close()) }()

	var infos []*orders.ArchivedInfo
	for rows.Next() {
		var limitSerialized []byte
		var orderSerialized []byte

		var status int
		var archivedAt time.Time

		err := rows.Scan(&limitSerialized, &orderSerialized, &status, &archivedAt)
		if err != nil {
			return nil, ErrOrders.Wrap(err)
		}

		var info orders.ArchivedInfo
		info.Limit = &pb.OrderLimit{}
		info.Order = &pb.Order{}

		info.Status = orders.Status(status)
		info.ArchivedAt = archivedAt

		err = proto.Unmarshal(limitSerialized, info.Limit)
		if err != nil {
			return nil, ErrOrders.Wrap(err)
		}

		err = proto.Unmarshal(orderSerialized, info.Order)
		if err != nil {
			return nil, ErrOrders.Wrap(err)
		}

		infos = append(infos, &info)
	}

	return infos, ErrOrders.Wrap(rows.Err())
}

// CleanArchive deletes all entries older than ttl
func (db *ordersDB) CleanArchive(ctx context.Context, ttl time.Duration) (_ int, err error) {
	defer mon.Task()(&ctx)(&err)

	deleteBefore := time.Now().UTC().Add(-1 * ttl)
	result, err := db.Exec(`
		DELETE FROM order_archive_
		WHERE archived_at <= ?
	`, deleteBefore)
	if err != nil {
		if err == sql.ErrNoRows {
			return 0, nil
		}
		return 0, ErrOrders.Wrap(err)
	}
	count, err := result.RowsAffected()
	if err != nil {
		return 0, ErrOrders.Wrap(err)
	}
	return int(count), nil
}<|MERGE_RESOLUTION|>--- conflicted
+++ resolved
@@ -181,11 +181,7 @@
 // follow with the next ones without interrupting the operation and it will
 // return an error of the class orders.OrderNotFoundError. Any other error, will
 // abort the operation, rolling back the transaction.
-<<<<<<< HEAD
-func (db *ordersdb) Archive(ctx context.Context, archivedAt time.Time, requests ...orders.ArchiveRequest) (err error) {
-=======
-func (db *ordersDB) Archive(ctx context.Context, requests ...orders.ArchiveRequest) (err error) {
->>>>>>> 476fbf91
+func (db *ordersDB) Archive(ctx context.Context, archivedAt time.Time, requests ...orders.ArchiveRequest) (err error) {
 	defer mon.Task()(&ctx)(&err)
 
 	txn, err := db.Begin()
@@ -224,11 +220,7 @@
 }
 
 // archiveOne marks order as being handled.
-<<<<<<< HEAD
-func (db *ordersdb) archiveOne(ctx context.Context, txn *sql.Tx, archivedAt time.Time, req orders.ArchiveRequest) (err error) {
-=======
-func (db *ordersDB) archiveOne(ctx context.Context, txn *sql.Tx, req orders.ArchiveRequest) (err error) {
->>>>>>> 476fbf91
+func (db *ordersDB) archiveOne(ctx context.Context, txn *sql.Tx, archivedAt time.Time, req orders.ArchiveRequest) (err error) {
 	defer mon.Task()(&ctx)(&err)
 
 	result, err := txn.Exec(`
