--- conflicted
+++ resolved
@@ -14,7 +14,7 @@
 
 	"github.com/zeebo/errs"
 	"go.uber.org/zap"
-	"gopkg.in/spacemonkeygo/monkit.v2"
+	monkit "gopkg.in/spacemonkeygo/monkit.v2"
 
 	"storj.io/storj/internal/dbutil"
 	"storj.io/storj/internal/migrate"
@@ -47,12 +47,8 @@
 
 	infoDb := &InfoDB{db: utcDB{db}}
 	infoDb.pieceinfo = pieceinfo{InfoDB: infoDb, space: spaceUsed{used: 0, once: sync.Once{}}}
-<<<<<<< HEAD
-	infoDb.bandwidthdb = bandwidthdb{InfoDB: infoDb, bandwidth: bandwidthUsed{used: 0, mu: sync.RWMutex{}, usedSince: time.Time{}}}
+	infoDb.bandwidthdb = bandwidthdb{InfoDB: infoDb, bandwidth: bandwidthUsed{used: 0, mu: sync.RWMutex{}, usedSince: time.Time{}}, loop: sync2.NewCycle(time.Hour)}
 	infoDb.location = path
-=======
-	infoDb.bandwidthdb = bandwidthdb{InfoDB: infoDb, bandwidth: bandwidthUsed{used: 0, mu: sync.RWMutex{}, usedSince: time.Time{}}, loop: sync2.NewCycle(time.Hour)}
->>>>>>> d0446136
 
 	return infoDb, nil
 }
@@ -277,45 +273,6 @@
 				},
 			},
 			{
-<<<<<<< HEAD
-				Description: "Clear Tables from Alpha data",
-				Version:     11,
-				Action: migrate.SQL{
-					`DELETE FROM pieceinfo`,
-					`DELETE FROM used_serial`,
-					`DELETE FROM order_archive`,
-				},
-			},
-			{
-				Description: "Free Storagenodes from trash data",
-				Version:     12,
-				Action: migrate.Func(func(log *zap.Logger, mgdb migrate.DB, tx *sql.Tx) error {
-					// When using inmemory DB, skip deletion process
-					if db.location == "" {
-						return nil
-					}
-
-					err := os.RemoveAll(filepath.Join(filepath.Dir(db.location), "blob/ukfu6bhbboxilvt7jrwlqk7y2tapb5d2r2tsmj2sjxvw5qaaaaaa")) // us-central1
-					if err != nil {
-						log.Sugar().Debug(err)
-					}
-					err = os.RemoveAll(filepath.Join(filepath.Dir(db.location), "blob/v4weeab67sbgvnbwd5z7tweqsqqun7qox2agpbxy44mqqaaaaaaa")) // europe-west1
-					if err != nil {
-						log.Sugar().Debug(err)
-					}
-					err = os.RemoveAll(filepath.Join(filepath.Dir(db.location), "blob/qstuylguhrn2ozjv4h2c6xpxykd622gtgurhql2k7k75wqaaaaaa")) // asia-east1
-					if err != nil {
-						log.Sugar().Debug(err)
-					}
-					err = os.RemoveAll(filepath.Join(filepath.Dir(db.location), "blob/abforhuxbzyd35blusvrifvdwmfx4hmocsva4vmpp3rgqaaaaaaa")) // "tothemoon (stefan)"
-					if err != nil {
-						log.Sugar().Debug(err)
-					}
-					// To prevent the node from starting up, we just log errors and return nil
-					return nil
-				}),
-			},
-=======
 				Description: "Create bandwidth_usage_rollup table.",
 				Version:     11,
 				Action: migrate.SQL{
@@ -328,7 +285,44 @@
 									)`,
 				},
 			},
->>>>>>> d0446136
+			{
+				Description: "Clear Tables from Alpha data",
+				Version:     12,
+				Action: migrate.SQL{
+					`DELETE FROM pieceinfo`,
+					`DELETE FROM used_serial`,
+					`DELETE FROM order_archive`,
+				},
+			},
+			{
+				Description: "Free Storagenodes from trash data",
+				Version:     13,
+				Action: migrate.Func(func(log *zap.Logger, mgdb migrate.DB, tx *sql.Tx) error {
+					// When using inmemory DB, skip deletion process
+					if db.location == "" {
+						return nil
+					}
+
+					err := os.RemoveAll(filepath.Join(filepath.Dir(db.location), "blob/ukfu6bhbboxilvt7jrwlqk7y2tapb5d2r2tsmj2sjxvw5qaaaaaa")) // us-central1
+					if err != nil {
+						log.Sugar().Debug(err)
+					}
+					err = os.RemoveAll(filepath.Join(filepath.Dir(db.location), "blob/v4weeab67sbgvnbwd5z7tweqsqqun7qox2agpbxy44mqqaaaaaaa")) // europe-west1
+					if err != nil {
+						log.Sugar().Debug(err)
+					}
+					err = os.RemoveAll(filepath.Join(filepath.Dir(db.location), "blob/qstuylguhrn2ozjv4h2c6xpxykd622gtgurhql2k7k75wqaaaaaa")) // asia-east1
+					if err != nil {
+						log.Sugar().Debug(err)
+					}
+					err = os.RemoveAll(filepath.Join(filepath.Dir(db.location), "blob/abforhuxbzyd35blusvrifvdwmfx4hmocsva4vmpp3rgqaaaaaaa")) // "tothemoon (stefan)"
+					if err != nil {
+						log.Sugar().Debug(err)
+					}
+					// To prevent the node from starting up, we just log errors and return nil
+					return nil
+				}),
+			},
 		},
 	}
 }