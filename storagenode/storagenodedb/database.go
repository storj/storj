// Copyright (C) 2019 Storj Labs, Inc.
// See LICENSE for copying information.

package storagenodedb

import (
	"context"
	"database/sql"
	"database/sql/driver"
	"fmt"
	"math/rand"
	"os"
	"path/filepath"
	"time"

	_ "github.com/mattn/go-sqlite3" // used indirectly
	"github.com/zeebo/errs"
	"go.uber.org/zap"
	monkit "gopkg.in/spacemonkeygo/monkit.v2"

	"storj.io/storj/internal/dbutil"
	"storj.io/storj/internal/migrate"
	"storj.io/storj/pkg/kademlia"
	"storj.io/storj/storage"
	"storj.io/storj/storage/boltdb"
	"storj.io/storj/storage/filestore"
	"storj.io/storj/storage/teststore"
	"storj.io/storj/storagenode"
	"storj.io/storj/storagenode/bandwidth"
	"storj.io/storj/storagenode/console"
	"storj.io/storj/storagenode/orders"
	"storj.io/storj/storagenode/pieces"
	"storj.io/storj/storagenode/piecestore"
	"storj.io/storj/storagenode/reputation"
	"storj.io/storj/storagenode/storageusage"
)

var (
	mon = monkit.Package()

	// ErrDatabase represents errors from the databases.
	ErrDatabase = errs.Class("storage node database error")
)

var _ storagenode.DB = (*DB)(nil)

// SQLDB defines interface that matches *sql.DB
// this is such that we can use utccheck.DB for the backend
//
// TODO: wrap the connector instead of *sql.DB
type SQLDB interface {
	Begin() (*sql.Tx, error)
	BeginTx(ctx context.Context, opts *sql.TxOptions) (*sql.Tx, error)
	Close() error
	Conn(ctx context.Context) (*sql.Conn, error)
	Driver() driver.Driver
	Exec(query string, args ...interface{}) (sql.Result, error)
	ExecContext(ctx context.Context, query string, args ...interface{}) (sql.Result, error)
	Ping() error
	PingContext(ctx context.Context) error
	Prepare(query string) (*sql.Stmt, error)
	PrepareContext(ctx context.Context, query string) (*sql.Stmt, error)
	Query(query string, args ...interface{}) (*sql.Rows, error)
	QueryContext(ctx context.Context, query string, args ...interface{}) (*sql.Rows, error)
	QueryRow(query string, args ...interface{}) *sql.Row
	QueryRowContext(ctx context.Context, query string, args ...interface{}) *sql.Row
	SetConnMaxLifetime(d time.Duration)
	SetMaxIdleConns(n int)
	SetMaxOpenConns(n int)
}

// Config configures storage node database
type Config struct {
	// TODO: figure out better names
	Storage  string
	Info     string
	Info2    string
	Kademlia string

	Pieces string
}

// DB contains access to different database tables
type DB struct {
	log *zap.Logger

	pieces interface {
		storage.Blobs
		Close() error
	}

	versionsDB        *versionsDB
	v0PieceInfoDB     *v0PieceInfoDB
	bandwidthDB       *bandwidthDB
	consoleDB         *consoleDB
	ordersDB          *ordersDB
	pieceExpirationDB *pieceExpirationDB
	pieceSpaceUsedDB  *pieceSpaceUsedDB
	reputationDB      *reputationDB
	storageUsageDB    *storageusageDB
	usedSerialsDB     *usedSerialsDB

	kdb, ndb, adb storage.KeyValueStore
}

// New creates a new master database for storage node
func New(log *zap.Logger, config Config) (*DB, error) {
	piecesDir, err := filestore.NewDir(config.Pieces)
	if err != nil {
		return nil, err
	}
	pieces := filestore.New(log, piecesDir)

	dbs, err := boltdb.NewShared(config.Kademlia, kademlia.KademliaBucket, kademlia.NodeBucket, kademlia.AntechamberBucket)
	if err != nil {
		return nil, err
	}

	versionsPath := config.Info2
	versionsDB, err := openDatabase(versionsPath)
	if err != nil {
		return nil, err
	}

	db := &DB{
		log:    log,
		pieces: pieces,
		kdb:    dbs[0],
		ndb:    dbs[1],
		adb:    dbs[2],

		// Initialize databases. Currently shares one info.db database file but
		// in the future these will initialize their own database connections.
		versionsDB:        newVersionsDB(versionsDB, versionsPath),
		v0PieceInfoDB:     newV0PieceInfoDB(versionsDB, versionsPath),
		bandwidthDB:       newBandwidthDB(versionsDB, versionsPath),
		consoleDB:         newConsoleDB(versionsDB),
		ordersDB:          newOrdersDB(versionsDB, versionsPath),
		pieceExpirationDB: newPieceExpirationDB(versionsDB, versionsPath),
		pieceSpaceUsedDB:  newPieceSpaceUsedDB(versionsDB, versionsPath),
		reputationDB:      newReputationDB(versionsDB, versionsPath),
		storageUsageDB:    newStorageusageDB(versionsDB, versionsPath),
		usedSerialsDB:     newUsedSerialsDB(versionsDB, versionsPath),
	}

	return db, nil
}

// NewTest creates new test database for storage node.
func NewTest(log *zap.Logger, storageDir string) (*DB, error) {
	piecesDir, err := filestore.NewDir(storageDir)
	if err != nil {
		return nil, err
	}
	pieces := filestore.New(log, piecesDir)

	versionsPath := ""
	versionsDB, err := openTestDatabase()
	if err != nil {
		return nil, err
	}

	db := &DB{
		log:    log,
		pieces: pieces,
		kdb:    teststore.New(),
		ndb:    teststore.New(),
		adb:    teststore.New(),

		// Initialize databases. Currently shares one info.db database file but
		// in the future these will initialize their own database connections.
		versionsDB:        newVersionsDB(versionsDB, versionsPath),
		v0PieceInfoDB:     newV0PieceInfoDB(versionsDB, versionsPath),
		bandwidthDB:       newBandwidthDB(versionsDB, versionsPath),
		consoleDB:         newConsoleDB(versionsDB),
		ordersDB:          newOrdersDB(versionsDB, versionsPath),
		pieceExpirationDB: newPieceExpirationDB(versionsDB, versionsPath),
		pieceSpaceUsedDB:  newPieceSpaceUsedDB(versionsDB, versionsPath),
		reputationDB:      newReputationDB(versionsDB, versionsPath),
		storageUsageDB:    newStorageusageDB(versionsDB, versionsPath),
		usedSerialsDB:     newUsedSerialsDB(versionsDB, versionsPath),
	}
	return db, nil
}

// openDatabase opens or creates a database at the specified path.
func openDatabase(path string) (*sql.DB, error) {
	if err := os.MkdirAll(filepath.Dir(path), 0700); err != nil {
		return nil, err
	}

	db, err := sql.Open("sqlite3", "file:"+path+"?_journal=WAL&_busy_timeout=10000")
	if err != nil {
		return nil, ErrDatabase.Wrap(err)
	}

	dbutil.Configure(db, mon)
	return db, nil
}

// // openTestDatabase creates an in memory database.
func openTestDatabase() (*sql.DB, error) {
	// create memory DB with a shared cache and a unique name to avoid collisions
	db, err := sql.Open("sqlite3", fmt.Sprintf("file:memdb%d?mode=memory&cache=shared", rand.Int63()))
	if err != nil {
		return nil, ErrDatabase.Wrap(err)
	}

	// Set max idle and max open to 1 to control concurrent access to the memory DB
	// Setting max open higher than 1 results in table locked errors
	db.SetMaxIdleConns(1)
	db.SetMaxOpenConns(1)
	db.SetConnMaxLifetime(-1)

	mon.Chain("db_stats", monkit.StatSourceFunc(
		func(cb func(name string, val float64)) {
			monkit.StatSourceFromStruct(db.Stats()).Stats(cb)
		}))

	return db, nil
}

// CreateTables creates any necessary tables.
func (db *DB) CreateTables() error {
	migration := db.Migration()
	return migration.Run(db.log.Named("migration"), db.versionsDB)
}

// Close closes any resources.
func (db *DB) Close() error {
	return errs.Combine(
		db.kdb.Close(),
		db.ndb.Close(),
		db.adb.Close(),

		db.versionsDB.Close(),
		db.v0PieceInfoDB.Close(),
		db.bandwidthDB.Close(),
		db.consoleDB.Close(),
		db.ordersDB.Close(),
		db.pieceExpirationDB.Close(),
		db.pieceSpaceUsedDB.Close(),
		db.reputationDB.Close(),
		db.storageUsageDB.Close(),
		db.usedSerialsDB.Close(),
	)
}

// VersionsMigration returns the instance of the versions database.
func (db *DB) VersionsMigration() migrate.DB {
	return db.versionsDB
}

// Versions returns the instance of the versions database.
func (db *DB) Versions() SQLDB {
	return db.versionsDB
}

// V0PieceInfo returns the instance of the V0PieceInfoDB database.
func (db *DB) V0PieceInfo() pieces.V0PieceInfoDB {
	return db.v0PieceInfoDB
}

// Bandwidth returns the instance of the Bandwidth database.
func (db *DB) Bandwidth() bandwidth.DB {
	return db.bandwidthDB
}

// Console returns the instance of the Console database.
func (db *DB) Console() console.DB {
	return db.consoleDB
}

// Orders returns the instance of the Orders database.
func (db *DB) Orders() orders.DB {
	return db.ordersDB
}

// Pieces returns blob storage for pieces
func (db *DB) Pieces() storage.Blobs {
	return db.pieces
}

// PieceExpirationDB returns the instance of the PieceExpiration database.
func (db *DB) PieceExpirationDB() pieces.PieceExpirationDB {
	return db.pieceExpirationDB
}

// PieceSpaceUsedDB returns the instance of the PieceSpacedUsed database.
func (db *DB) PieceSpaceUsedDB() pieces.PieceSpaceUsedDB {
	return db.pieceSpaceUsedDB
}

// Reputation returns the instance of the Reputation database.
func (db *DB) Reputation() reputation.DB {
	return db.reputationDB
}

// StorageUsage returns the instance of the StorageUsage database.
func (db *DB) StorageUsage() storageusage.DB {
	return db.storageUsageDB
}

// UsedSerials returns the instance of the UsedSerials database.
func (db *DB) UsedSerials() piecestore.UsedSerials {
	return db.usedSerialsDB
}

// RoutingTable returns kademlia routing table
func (db *DB) RoutingTable() (kdb, ndb, adb storage.KeyValueStore) {
	return db.kdb, db.ndb, db.adb
}

// Migration returns table migrations.
func (db *DB) Migration() *migrate.Migration {
	return &migrate.Migration{
		Table: "versions",
		Steps: []*migrate.Step{
			{
				Description: "Initial setup",
				Version:     0,
				Action: migrate.SQL{
					// table for keeping serials that need to be verified against
					`CREATE TABLE used_serial (
						satellite_id  BLOB NOT NULL,
						serial_number BLOB NOT NULL,
						expiration    TIMESTAMP NOT NULL
					)`,
					// primary key on satellite id and serial number
					`CREATE UNIQUE INDEX pk_used_serial ON used_serial(satellite_id, serial_number)`,
					// expiration index to allow fast deletion
					`CREATE INDEX idx_used_serial ON used_serial(expiration)`,

					// certificate table for storing uplink/satellite certificates
					`CREATE TABLE certificate (
						cert_id       INTEGER PRIMARY KEY AUTOINCREMENT NOT NULL,
						node_id       BLOB        NOT NULL, -- same NodeID can have multiple valid leaf certificates
						peer_identity BLOB UNIQUE NOT NULL  -- PEM encoded
					)`,

					// table for storing piece meta info
					`CREATE TABLE pieceinfo (
						satellite_id     BLOB      NOT NULL,
						piece_id         BLOB      NOT NULL,
						piece_size       BIGINT    NOT NULL,
						piece_expiration TIMESTAMP, -- date when it can be deleted

						uplink_piece_hash BLOB    NOT NULL, -- serialized pb.PieceHash signed by uplink
						uplink_cert_id    INTEGER NOT NULL,

						FOREIGN KEY(uplink_cert_id) REFERENCES certificate(cert_id)
					)`,
					// primary key by satellite id and piece id
					`CREATE UNIQUE INDEX pk_pieceinfo ON pieceinfo(satellite_id, piece_id)`,

					// table for storing bandwidth usage
					`CREATE TABLE bandwidth_usage (
						satellite_id  BLOB    NOT NULL,
						action        INTEGER NOT NULL,
						amount        BIGINT  NOT NULL,
						created_at    TIMESTAMP NOT NULL
					)`,
					`CREATE INDEX idx_bandwidth_usage_satellite ON bandwidth_usage(satellite_id)`,
					`CREATE INDEX idx_bandwidth_usage_created   ON bandwidth_usage(created_at)`,

					// table for storing all unsent orders
					`CREATE TABLE unsent_order (
						satellite_id  BLOB NOT NULL,
						serial_number BLOB NOT NULL,

						order_limit_serialized BLOB      NOT NULL, -- serialized pb.OrderLimit
						order_serialized       BLOB      NOT NULL, -- serialized pb.Order
						order_limit_expiration TIMESTAMP NOT NULL, -- when is the deadline for sending it

						uplink_cert_id INTEGER NOT NULL,

						FOREIGN KEY(uplink_cert_id) REFERENCES certificate(cert_id)
					)`,
					`CREATE UNIQUE INDEX idx_orders ON unsent_order(satellite_id, serial_number)`,

					// table for storing all sent orders
					`CREATE TABLE order_archive (
						satellite_id  BLOB NOT NULL,
						serial_number BLOB NOT NULL,

						order_limit_serialized BLOB NOT NULL, -- serialized pb.OrderLimit
						order_serialized       BLOB NOT NULL, -- serialized pb.Order

						uplink_cert_id INTEGER NOT NULL,

						status      INTEGER   NOT NULL, -- accepted, rejected, confirmed
						archived_at TIMESTAMP NOT NULL, -- when was it rejected

						FOREIGN KEY(uplink_cert_id) REFERENCES certificate(cert_id)
					)`,
					`CREATE INDEX idx_order_archive_satellite ON order_archive(satellite_id)`,
					`CREATE INDEX idx_order_archive_status ON order_archive(status)`,
				},
			},
			{
				Description: "Network Wipe #2",
				Version:     1,
				Action: migrate.SQL{
					`UPDATE pieceinfo SET piece_expiration = '2019-05-09 00:00:00.000000+00:00'`,
				},
			},
			{
				Description: "Add tracking of deletion failures.",
				Version:     2,
				Action: migrate.SQL{
					`ALTER TABLE pieceinfo ADD COLUMN deletion_failed_at TIMESTAMP`,
				},
			},
			{
				Description: "Add vouchersDB for storing and retrieving vouchers.",
				Version:     3,
				Action: migrate.SQL{
					`CREATE TABLE vouchers (
						satellite_id BLOB PRIMARY KEY NOT NULL,
						voucher_serialized BLOB NOT NULL,
						expiration TIMESTAMP NOT NULL
					)`,
				},
			},
			{
				Description: "Add index on pieceinfo expireation",
				Version:     4,
				Action: migrate.SQL{
					`CREATE INDEX idx_pieceinfo_expiration ON pieceinfo(piece_expiration)`,
					`CREATE INDEX idx_pieceinfo_deletion_failed ON pieceinfo(deletion_failed_at)`,
				},
			},
			{
				Description: "Partial Network Wipe - Tardigrade Satellites",
				Version:     5,
				Action: migrate.SQL{
					`UPDATE pieceinfo SET piece_expiration = '2019-06-25 00:00:00.000000+00:00' WHERE satellite_id
						IN (x'84A74C2CD43C5BA76535E1F42F5DF7C287ED68D33522782F4AFABFDB40000000',
							x'A28B4F04E10BAE85D67F4C6CB82BF8D4C0F0F47A8EA72627524DEB6EC0000000',
							x'AF2C42003EFC826AB4361F73F9D890942146FE0EBE806786F8E7190800000000'
					)`,
				},
			},
			{
				Description: "Add creation date.",
				Version:     6,
				Action: migrate.SQL{
					`ALTER TABLE pieceinfo ADD COLUMN piece_creation TIMESTAMP NOT NULL DEFAULT 'epoch'`,
				},
			},
			{
				Description: "Drop certificate table.",
				Version:     7,
				Action: migrate.SQL{
					`DROP TABLE certificate`,
					`CREATE TABLE certificate (cert_id INTEGER)`,
				},
			},
			{
				Description: "Drop old used serials and remove pieceinfo_deletion_failed index.",
				Version:     8,
				Action: migrate.SQL{
					`DELETE FROM used_serial`,
					`DROP INDEX idx_pieceinfo_deletion_failed`,
				},
			},
			{
				Description: "Add order limit table.",
				Version:     9,
				Action: migrate.SQL{
					`ALTER TABLE pieceinfo ADD COLUMN order_limit BLOB NOT NULL DEFAULT X''`,
				},
			},
			{
				Description: "Optimize index usage.",
				Version:     10,
				Action: migrate.SQL{
					`DROP INDEX idx_pieceinfo_expiration`,
					`DROP INDEX idx_order_archive_satellite`,
					`DROP INDEX idx_order_archive_status`,
					`CREATE INDEX idx_pieceinfo_expiration ON pieceinfo(piece_expiration) WHERE piece_expiration IS NOT NULL`,
				},
			},
			{
				Description: "Create bandwidth_usage_rollup table.",
				Version:     11,
				Action: migrate.SQL{
					`CREATE TABLE bandwidth_usage_rollups (
										interval_start	TIMESTAMP NOT NULL,
										satellite_id  	BLOB    NOT NULL,
										action        	INTEGER NOT NULL,
										amount        	BIGINT  NOT NULL,
										PRIMARY KEY ( interval_start, satellite_id, action )
									)`,
				},
			},
			{
				Description: "Clear Tables from Alpha data",
				Version:     12,
				Action: migrate.SQL{
					`DROP TABLE pieceinfo`,
					`DROP TABLE used_serial`,
					`DROP TABLE order_archive`,
					`CREATE TABLE pieceinfo_ (
						satellite_id     BLOB      NOT NULL,
						piece_id         BLOB      NOT NULL,
						piece_size       BIGINT    NOT NULL,
						piece_expiration TIMESTAMP,

						order_limit       BLOB    NOT NULL,
						uplink_piece_hash BLOB    NOT NULL,
						uplink_cert_id    INTEGER NOT NULL,

						deletion_failed_at TIMESTAMP,
						piece_creation TIMESTAMP NOT NULL,

						FOREIGN KEY(uplink_cert_id) REFERENCES certificate(cert_id)
					)`,
					`CREATE UNIQUE INDEX pk_pieceinfo_ ON pieceinfo_(satellite_id, piece_id)`,
					`CREATE INDEX idx_pieceinfo__expiration ON pieceinfo_(piece_expiration) WHERE piece_expiration IS NOT NULL`,
					`CREATE TABLE used_serial_ (
						satellite_id  BLOB NOT NULL,
						serial_number BLOB NOT NULL,
						expiration    TIMESTAMP NOT NULL
					)`,
					`CREATE UNIQUE INDEX pk_used_serial_ ON used_serial_(satellite_id, serial_number)`,
					`CREATE INDEX idx_used_serial_ ON used_serial_(expiration)`,
					`CREATE TABLE order_archive_ (
						satellite_id  BLOB NOT NULL,
						serial_number BLOB NOT NULL,

						order_limit_serialized BLOB NOT NULL,
						order_serialized       BLOB NOT NULL,

						uplink_cert_id INTEGER NOT NULL,

						status      INTEGER   NOT NULL,
						archived_at TIMESTAMP NOT NULL,

						FOREIGN KEY(uplink_cert_id) REFERENCES certificate(cert_id)
					)`,
				},
			},
			{
				Description: "Free Storagenodes from trash data",
				Version:     13,
				Action: migrate.Func(func(log *zap.Logger, mgdb migrate.DB, tx *sql.Tx) error {
					// When using inmemory DB, skip deletion process
					if db.versionsDB.location == "" {
						return nil
					}

					err := os.RemoveAll(filepath.Join(filepath.Dir(db.versionsDB.location), "blob/ukfu6bhbboxilvt7jrwlqk7y2tapb5d2r2tsmj2sjxvw5qaaaaaa")) // us-central1
					if err != nil {
						log.Sugar().Debug(err)
					}
					err = os.RemoveAll(filepath.Join(filepath.Dir(db.versionsDB.location), "blob/v4weeab67sbgvnbwd5z7tweqsqqun7qox2agpbxy44mqqaaaaaaa")) // europe-west1
					if err != nil {
						log.Sugar().Debug(err)
					}
					err = os.RemoveAll(filepath.Join(filepath.Dir(db.versionsDB.location), "blob/qstuylguhrn2ozjv4h2c6xpxykd622gtgurhql2k7k75wqaaaaaa")) // asia-east1
					if err != nil {
						log.Sugar().Debug(err)
					}
					err = os.RemoveAll(filepath.Join(filepath.Dir(db.versionsDB.location), "blob/abforhuxbzyd35blusvrifvdwmfx4hmocsva4vmpp3rgqaaaaaaa")) // "tothemoon (stefan)"
					if err != nil {
						log.Sugar().Debug(err)
					}
					// To prevent the node from starting up, we just log errors and return nil
					return nil
				}),
			},
			{
				Description: "Free Storagenodes from orphaned tmp data",
				Version:     14,
				Action: migrate.Func(func(log *zap.Logger, mgdb migrate.DB, tx *sql.Tx) error {
					// When using inmemory DB, skip deletion process
					if db.versionsDB.location == "" {
						return nil
					}

					err := os.RemoveAll(filepath.Join(filepath.Dir(db.versionsDB.location), "tmp"))
					if err != nil {
						log.Sugar().Debug(err)
					}
					// To prevent the node from starting up, we just log errors and return nil
					return nil
				}),
			},
			{
				Description: "Start piece_expirations table, deprecate pieceinfo table",
				Version:     15,
				Action: migrate.SQL{
					// new table to hold expiration data (and only expirations. no other pieceinfo)
					`CREATE TABLE piece_expirations (
						satellite_id       BLOB      NOT NULL,
						piece_id           BLOB      NOT NULL,
						piece_expiration   TIMESTAMP NOT NULL, -- date when it can be deleted
						deletion_failed_at TIMESTAMP,
						PRIMARY KEY (satellite_id, piece_id)
					)`,
					`CREATE INDEX idx_piece_expirations_piece_expiration ON piece_expirations(piece_expiration)`,
					`CREATE INDEX idx_piece_expirations_deletion_failed_at ON piece_expirations(deletion_failed_at)`,
				},
			},
			{
				Description: "Add reputation and storage usage cache tables",
				Version:     16,
				Action: migrate.SQL{
					`CREATE TABLE reputation (
						satellite_id BLOB NOT NULL,
						uptime_success_count INTEGER NOT NULL,
						uptime_total_count INTEGER NOT NULL,
						uptime_reputation_alpha REAL NOT NULL,
						uptime_reputation_beta REAL NOT NULL,
						uptime_reputation_score REAL NOT NULL,
						audit_success_count INTEGER NOT NULL,
						audit_total_count INTEGER NOT NULL,
						audit_reputation_alpha REAL NOT NULL,
						audit_reputation_beta REAL NOT NULL,
						audit_reputation_score REAL NOT NULL,
						updated_at TIMESTAMP NOT NULL,
						PRIMARY KEY (satellite_id)
					)`,
					`CREATE TABLE storage_usage (
						satellite_id BLOB NOT NULL,
						at_rest_total REAL NOT NUll,
						timestamp TIMESTAMP NOT NULL,
						PRIMARY KEY (satellite_id, timestamp)
					)`,
				},
			},
			{
				Description: "Create piece_space_used table",
				Version:     17,
				Action: migrate.SQL{
					// new table to hold the most recent totals from the piece space used cache
					`CREATE TABLE piece_space_used (
						total INTEGER NOT NULL,
						satellite_id BLOB
					)`,
					`CREATE UNIQUE INDEX idx_piece_space_used_satellite_id ON piece_space_used(satellite_id)`,
					`INSERT INTO piece_space_used (total) select ifnull(sum(piece_size), 0) from pieceinfo_`,
				},
			},
			{
<<<<<<< HEAD
				Description: "Add disqualified field to reputation",
				Version:     18,
				Action: migrate.SQL{
					`DROP TABLE reputation;`,
					`CREATE TABLE reputation (
						satellite_id BLOB NOT NULL,
						uptime_success_count INTEGER NOT NULL,
						uptime_total_count INTEGER NOT NULL,
						uptime_reputation_alpha REAL NOT NULL,
						uptime_reputation_beta REAL NOT NULL,
						uptime_reputation_score REAL NOT NULL,
						audit_success_count INTEGER NOT NULL,
						audit_total_count INTEGER NOT NULL,
						audit_reputation_alpha REAL NOT NULL,
						audit_reputation_beta REAL NOT NULL,
						audit_reputation_score REAL NOT NULL,
						disqualified TIMESTAMP,
						updated_at TIMESTAMP NOT NULL,
						PRIMARY KEY (satellite_id)
					);`,
=======
				Description: "Drop vouchers table",
				Version:     18,
				Action: migrate.SQL{
					`DROP TABLE vouchers`,
>>>>>>> 599324c3
				},
			},
		},
	}
}<|MERGE_RESOLUTION|>--- conflicted
+++ resolved
@@ -644,9 +644,15 @@
 				},
 			},
 			{
-<<<<<<< HEAD
+				Description: "Drop vouchers table",
+				Version:     18,
+				Action: migrate.SQL{
+					`DROP TABLE vouchers`,
+				},
+			},
+			{
 				Description: "Add disqualified field to reputation",
-				Version:     18,
+				Version:     19,
 				Action: migrate.SQL{
 					`DROP TABLE reputation;`,
 					`CREATE TABLE reputation (
@@ -665,12 +671,6 @@
 						updated_at TIMESTAMP NOT NULL,
 						PRIMARY KEY (satellite_id)
 					);`,
-=======
-				Description: "Drop vouchers table",
-				Version:     18,
-				Action: migrate.SQL{
-					`DROP TABLE vouchers`,
->>>>>>> 599324c3
 				},
 			},
 		},
