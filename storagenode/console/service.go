// Copyright (C) 2019 Storj Labs, Inc.
// See LICENSE for copying information.

package console

import (
	"context"
	"time"

	"github.com/zeebo/errs"
	"go.uber.org/zap"
	"gopkg.in/spacemonkeygo/monkit.v2"

	"storj.io/storj/internal/date"
	"storj.io/storj/internal/memory"
	"storj.io/storj/internal/version"
	"storj.io/storj/pkg/storj"
	"storj.io/storj/storagenode/bandwidth"
	"storj.io/storj/storagenode/contact"
	"storj.io/storj/storagenode/pieces"
	"storj.io/storj/storagenode/reputation"
	"storj.io/storj/storagenode/storageusage"
	"storj.io/storj/storagenode/trust"
)

var (
	// SNOServiceErr defines sno service error.
	SNOServiceErr = errs.Class("storage node dashboard service error")

	mon = monkit.Package()
)

// Service is handling storage node operator related logic.
//
// architecture: Service
type Service struct {
	log            *zap.Logger
	trust          *trust.Pool
	bandwidthDB    bandwidth.DB
	reputationDB   reputation.DB
	storageUsageDB storageusage.DB
	pieceStore     *pieces.Store
	contact        *contact.Service

	version   *version.Service
	pingStats *contact.PingStats

	allocatedBandwidth memory.Size
	allocatedDiskSpace memory.Size

	walletAddress string
	startedAt     time.Time
	versionInfo   version.Info
}

// NewService returns new instance of Service.
func NewService(log *zap.Logger, bandwidth bandwidth.DB, pieceStore *pieces.Store, version *version.Service,
	allocatedBandwidth, allocatedDiskSpace memory.Size, walletAddress string, versionInfo version.Info, trust *trust.Pool,
	reputationDB reputation.DB, storageUsageDB storageusage.DB, pingStats *contact.PingStats, contact *contact.Service) (*Service, error) {
	if log == nil {
		return nil, errs.New("log can't be nil")
	}

	if bandwidth == nil {
		return nil, errs.New("bandwidth can't be nil")
	}

	if pieceStore == nil {
		return nil, errs.New("pieceStore can't be nil")
	}

	if version == nil {
		return nil, errs.New("version can't be nil")
	}

	if pingStats == nil {
		return nil, errs.New("pingStats can't be nil")
	}

	if contact == nil {
		return nil, errs.New("contact service can't be nil")
	}
	return &Service{
		log:                log,
		trust:              trust,
		bandwidthDB:        bandwidth,
		reputationDB:       reputationDB,
		storageUsageDB:     storageUsageDB,
		pieceStore:         pieceStore,
		version:            version,
		pingStats:          pingStats,
		allocatedBandwidth: allocatedBandwidth,
		allocatedDiskSpace: allocatedDiskSpace,
		contact:            contact,
		walletAddress:      walletAddress,
		startedAt:          time.Now(),
		versionInfo:        versionInfo,
	}, nil
}

// SatelliteInfo encapsulates satellite ID and disqualification.
type SatelliteInfo struct {
	ID           storj.NodeID `json:"id"`
	Disqualified *time.Time   `json:"disqualified"`
}

// Dashboard encapsulates dashboard stale data.
type Dashboard struct {
	NodeID storj.NodeID `json:"nodeID"`
	Wallet string       `json:"wallet"`

	Satellites []SatelliteInfo `json:"satellites"`

	DiskSpace DiskSpaceInfo `json:"diskSpace"`
	Bandwidth BandwidthInfo `json:"bandwidth"`

	LastPinged          time.Time    `json:"lastPinged"`
	LastPingFromID      storj.NodeID `json:"lastPingFromID"`
	LastPingFromAddress string       `json:"lastPingFromAddress"`

	Version  version.SemVer `json:"version"`
	UpToDate bool           `json:"upToDate"`
}

// GetDashboardData returns stale dashboard data.
func (s *Service) GetDashboardData(ctx context.Context) (_ *Dashboard, err error) {
	defer mon.Task()(&ctx)(&err)
	data := new(Dashboard)

	data.NodeID = s.contact.Local().Id
	data.Wallet = s.walletAddress
	data.Version = s.versionInfo.Version
	data.UpToDate = s.version.IsAllowed()

	data.LastPinged = s.pingStats.WhenLastPinged()

	stats, err := s.reputationDB.All(ctx)
	if err != nil {
		return nil, SNOServiceErr.Wrap(err)
	}

	for _, rep := range stats {
		data.Satellites = append(data.Satellites,
			SatelliteInfo{
				ID:           rep.SatelliteID,
				Disqualified: rep.Disqualified,
			},
		)
	}

	spaceUsage, err := s.pieceStore.SpaceUsedForPieces(ctx)
	if err != nil {
		return nil, SNOServiceErr.Wrap(err)
	}

	bandwidthUsage, err := s.bandwidthDB.MonthSummary(ctx)
	if err != nil {
		return nil, SNOServiceErr.Wrap(err)
	}

	data.DiskSpace = DiskSpaceInfo{
		Used:      spaceUsage,
		Available: s.allocatedDiskSpace.Int64(),
	}

	data.Bandwidth = BandwidthInfo{
<<<<<<< HEAD
		Used:      memory.Size(bandwidthUsage).GB(),
		Available: s.allocatedBandwidth.GB(),
=======
		Used:      bandwidthUsage.Total(),
		Available: s.allocatedBandwidth.Int64(),
>>>>>>> 4824ecdb
	}

	return data, nil
}

// Satellite encapsulates satellite related data.
type Satellite struct {
	ID               storj.NodeID            `json:"id"`
	StorageDaily     []storageusage.Stamp    `json:"storageDaily"`
	BandwidthDaily   []bandwidth.UsageRollup `json:"bandwidthDaily"`
	StorageSummary   float64                 `json:"storageSummary"`
	BandwidthSummary int64                   `json:"bandwidthSummary"`
	Audit            reputation.Metric       `json:"audit"`
	Uptime           reputation.Metric       `json:"uptime"`
}

// GetSatelliteData returns satellite related data.
func (s *Service) GetSatelliteData(ctx context.Context, satelliteID storj.NodeID) (_ *Satellite, err error) {
	defer mon.Task()(&ctx)(&err)
	from, to := date.MonthBoundary(time.Now().UTC())

	bandwidthDaily, err := s.bandwidthDB.GetDailySatelliteRollups(ctx, satelliteID, from, to)
	if err != nil {
		return nil, SNOServiceErr.Wrap(err)
	}

	storageDaily, err := s.storageUsageDB.GetDaily(ctx, satelliteID, from, to)
	if err != nil {
		return nil, SNOServiceErr.Wrap(err)
	}

	bandwidthSummary, err := s.bandwidthDB.SatelliteSummary(ctx, satelliteID, from, to)
	if err != nil {
		return nil, SNOServiceErr.Wrap(err)
	}

	storageSummary, err := s.storageUsageDB.SatelliteSummary(ctx, satelliteID, from, to)
	if err != nil {
		return nil, SNOServiceErr.Wrap(err)
	}

	rep, err := s.reputationDB.Get(ctx, satelliteID)
	if err != nil {
		return nil, SNOServiceErr.Wrap(err)
	}

	return &Satellite{
		ID:               satelliteID,
		StorageDaily:     storageDaily,
		BandwidthDaily:   bandwidthDaily,
		StorageSummary:   storageSummary,
		BandwidthSummary: bandwidthSummary.Total(),
		Audit:            rep.Audit,
		Uptime:           rep.Uptime,
	}, nil
}

// Satellites represents consolidated data across all satellites.
type Satellites struct {
	StorageDaily     []storageusage.Stamp    `json:"storageDaily"`
	BandwidthDaily   []bandwidth.UsageRollup `json:"bandwidthDaily"`
	StorageSummary   float64                 `json:"storageSummary"`
	BandwidthSummary int64                   `json:"bandwidthSummary"`
}

// GetAllSatellitesData returns bandwidth and storage daily usage consolidate
// among all satellites from the node's trust pool.
func (s *Service) GetAllSatellitesData(ctx context.Context) (_ *Satellites, err error) {
	defer mon.Task()(&ctx)(nil)
	from, to := date.MonthBoundary(time.Now().UTC())

	bandwidthDaily, err := s.bandwidthDB.GetDailyRollups(ctx, from, to)
	if err != nil {
		return nil, SNOServiceErr.Wrap(err)
	}

	storageDaily, err := s.storageUsageDB.GetDailyTotal(ctx, from, to)
	if err != nil {
		return nil, SNOServiceErr.Wrap(err)
	}

	bandwidthSummary, err := s.bandwidthDB.Summary(ctx, from, to)
	if err != nil {
		return nil, SNOServiceErr.Wrap(err)
	}

	storageSummary, err := s.storageUsageDB.Summary(ctx, from, to)
	if err != nil {
		return nil, SNOServiceErr.Wrap(err)
	}

	return &Satellites{
		StorageDaily:     storageDaily,
		BandwidthDaily:   bandwidthDaily,
		StorageSummary:   storageSummary,
		BandwidthSummary: bandwidthSummary.Total(),
	}, nil
}

// VerifySatelliteID verifies if the satellite belongs to the trust pool.
func (s *Service) VerifySatelliteID(ctx context.Context, satelliteID storj.NodeID) (err error) {
	defer mon.Task()(&ctx)(&err)

	err = s.trust.VerifySatelliteID(ctx, satelliteID)
	if err != nil {
		return SNOServiceErr.Wrap(err)
	}

	return nil
}<|MERGE_RESOLUTION|>--- conflicted
+++ resolved
@@ -164,13 +164,8 @@
 	}
 
 	data.Bandwidth = BandwidthInfo{
-<<<<<<< HEAD
-		Used:      memory.Size(bandwidthUsage).GB(),
-		Available: s.allocatedBandwidth.GB(),
-=======
-		Used:      bandwidthUsage.Total(),
+		Used:      bandwidthUsage,
 		Available: s.allocatedBandwidth.Int64(),
->>>>>>> 4824ecdb
 	}
 
 	return data, nil
